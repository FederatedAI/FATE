[![License](https://img.shields.io/badge/License-Apache%202.0-blue.svg)](https://opensource.org/licenses/Apache-2.0) [![CodeStyle](https://img.shields.io/badge/Check%20Style-Google-brightgreen)](https://checkstyle.sourceforge.io/google_style.html) [![Style](https://img.shields.io/badge/Check%20Style-Black-black)](https://checkstyle.sourceforge.io/google_style.html) [![Build Status](https://travis-ci.org/FederatedAI/FATE.svg?branch=develop-1.5-preview)](https://travis-ci.org/FederatedAI/FATE)
[![codecov](https://codecov.io/gh/FederatedAI/FATE/branch/develop-1.5-preview/graph/badge.svg)](https://codecov.io/gh/FederatedAI/FATE)
[![Documentation Status](https://readthedocs.org/projects/fate/badge/?version=latest)](https://fate.readthedocs.io/en/latest/?badge=latest)

<div align="center">
  <img src="./doc/images/FATE_logo.png">
</div>

[DOC](./doc) | [Quick Start](./examples/dsl/v2) | [中文](./README_zh.md)

FATE (Federated AI Technology Enabler) is an open-source project initiated by Webank's AI Department to provide a secure computing framework to support the federated AI ecosystem. It implements secure computation protocols based on homomorphic encryption and multi-party computation (MPC). It supports federated learning architectures and secure computation of various machine learning algorithms, including logistic regression, tree-based algorithms, deep learning and transfer learning.

<https://fate.fedai.org>


## Federated Learning Algorithms In FATE
FATE already supports a number of federated learning algorithms, including vertical federated learning, horizontal federated learning, and federated transfer learning. More details are available in [federatedml](./python/federatedml).


## Install

FATE can be installed on Linux or Mac. Now, FATE can support：

* Native installation: standalone and cluster deployments;

* KubeFATE installation:

	- Multipal parties deployment by docker-compose, which for devolopment and test purpose;

	- Cluster (multi-node) deployment by Kubernetes

### Native installation:
Software environment :jdk1.8+、Python3.6、python virtualenv、mysql5.6+、redis-5.0.2

##### Standalone
FATE provides Standalone runtime architecture for developers. It can help developers quickly test FATE. Standalone support two types of deployment: Docker version and Manual version. Please refer to Standalone deployment guide: [standalone-deploy](./standalone-deploy/)

##### Cluster
FATE also provides a distributed runtime architecture for Big Data scenario. Migration from standalone to cluster requires configuration change only. No algorithm change is needed.

To deploy FATE on a cluster, please refer to cluster deployment guide: [cluster-deploy](./cluster-deploy).


### KubeFATE installation:
Using KubeFATE, FATE can be deployed by either docker-compose or Kubernetes:

* For development or testing purposes, docker-compose is recommended. It only requires Docker enviroment. For more detail, please refer to [Deployment by Docker Compose](https://github.com/FederatedAI/KubeFATE/tree/master/docker-deploy).

* For a production or a large scale deployment, Kubernetes is recommended as an underlying infrastructure to manage FATE system. For more detail, please refer to [Deployment on Kubernetes](https://github.com/FederatedAI/KubeFATE/blob/master/k8s-deploy).

More instructions can be found in [KubeFATE](https://github.com/FederatedAI/KubeFATE).

## Running Tests

A script to run all the unittests has been provided in ./federatedml/test folder.

Once FATE is installed, tests can be run using:

> sh ./federatedml/test/run_test.sh

All the unittests shall pass if FATE is installed properly.

## Example Programs

### Quick Start

<<<<<<< HEAD
We have provided a python script for quick starting modeling task. Please refer ["here"](./examples/pipeline/README.rst)
=======
We have provided a tutorial for quick starting modeling task. This tutorial is located at [python/fate_client/pipeline](./python/fate_client/pipeline)
>>>>>>> 25586583

###  Obtain Model and Check Out Results
We provided functions such as tracking component output models or logs etc. through a tool called fate-flow. The deployment and usage of fate-flow can be found [here](./python/fate_flow/README.rst)


## Doc
### API doc
FATE provides some API documents in [doc-api](https://fate.readthedocs.io/en/latest/?badge=latest)
### Develop Guide doc
How to develop your federated learning algorithm using FATE? you can see FATE develop guide document in [develop-guide](./doc/develop_guide.rst)
### Other doc
FATE also provides many other documents in [doc](./doc/). These documents can help you understand FATE better.

## Getting Involved

*  Join our maillist [Fate-FedAI Group IO](https://groups.io/g/Fate-FedAI). You can ask questions and participate in the development discussion.

*  For any frequently asked questions, you can check in [FAQ](https://github.com/FederatedAI/FATE/wiki).

*  Please report bugs by submitting [issues](https://github.com/FederatedAI/FATE/issues).

*  Submit contributions using [pull requests](https://github.com/FederatedAI/FATE/pulls)


### License
[Apache License 2.0](LICENSE)
<|MERGE_RESOLUTION|>--- conflicted
+++ resolved
@@ -64,11 +64,7 @@
 
 ### Quick Start
 
-<<<<<<< HEAD
-We have provided a python script for quick starting modeling task. Please refer ["here"](./examples/pipeline/README.rst)
-=======
-We have provided a tutorial for quick starting modeling task. This tutorial is located at [python/fate_client/pipeline](./python/fate_client/pipeline)
->>>>>>> 25586583
+We have provided a tutorial for quick starting modeling task. Please refer ["here"](./examples/pipeline/README.rst)
 
 ###  Obtain Model and Check Out Results
 We provided functions such as tracking component output models or logs etc. through a tool called fate-flow. The deployment and usage of fate-flow can be found [here](./python/fate_flow/README.rst)
