--- conflicted
+++ resolved
@@ -30,7 +30,7 @@
 #### Cluster
 FATE also provides a distributed runtime architecture for Big Data scenario. Migration from standalone to cluster requires configuration change only. No algorithm change is needed. 
 
-To deploy FATE on a cluster, please refer to cluster deployment guide: [cluster-deploy](./cluster-deploy). 
+To deploy FATE on a cluster, please refer to cluster deployment guide: [cluster-deploy](./cluster-deploy).
 
 ## Running Tests
 
@@ -44,7 +44,6 @@
 
 ## Example Programs
 
-<<<<<<< HEAD
 ### Quick Start
 
 We have provided a python script for quick starting modeling task. This scrip is located at ["./examples/federatedml-1.0-examples"](./examples/federatedml-1.0-examples)
@@ -81,50 +80,12 @@
 
 ###  Start Programs
 
-FATE also provides several sample programs in the [examples/](./examples) directory for each algorithm. Here, we take heterogeneous LR as an example.
-In **dsl_example** directory, FATE provides heterogeneous LR running dsl in test_hetero_lr_job_dsl.json. Users only have to do the following several steps to start and heterogeneous LR example. For more details, please refer to the README in example folder.
-
-#### Step1: Define upload data config file and upload data
-
-To make FATE be able to use your data, you need to upload them. Thus, a upload-data conf is needed. A sample file named "upload_data.json" has been provided in **dsl_example** folder. For more detail information please check out [upload doc](./doc/upload_data_guide.md)
-
-##### Field Specification
-1. file: file path
-2. head: Specify whether your data file include a header or not
-3. partition: Specify how many partitions used to store the data
-4. table_name & namespace: Indicators for stored data table.
-##### Upload data
-Before starting a task, you need to load data among all the data-providers. To do that, a load_file config is needed to be prepared.  Then run the following command:
-
-> python ${your_install_path}/fate_flow/fate_flow_client.py -f upload -c dsl_examples/upload_data.json
-
-After uploaded data, you can get "table_name" and "namespace" which have been edit in the configure file and
-please be attention to that the "table_name" should be different for each upload.
-
-##### Step2: Define configuration for each specific component and running the example.
-This test_hetero_lr_job_conf.json config file is used to config parameters for all components among every party.
-1. initiator: Specify the initiator's role and party id
-2. role: Indicate all the party ids for all roles.
-3. role_parameters: Those parameters are differ from roles and roles are defined here separately. Please note each parameter are list, each element of which corresponds to a party in this role.
-4. algorithm_parameters: Those parameters are same among all parties are here.
-
-To make things easily, FATE provides many default runtime parameters setting, users only need to modify the parties guest and host uploaded dataset' name & namespace.
-After configuration,  execute the following command and a heterogeneous LR running example is started!
-> python ${your_install_path}/fate_flow/fate_flow_client.py -f submitJob -d dsl_examples/test_hetero_lr_job_dsl.json -c dsl_example/test_hetero_lr_job_conf.json
-
-For more details about DSL config and submit runtime conf, please refer to [this doc](./doc/dsl_conf_setting_guide.md)
-
-### Check log files
-Now you can check out the log in the following path: ${your_install_path}/logs/{your jobid}, All the log files are listed in this directory. Feel free to check out each log file for more training details.
-=======
->>>>>>> a24d03f1
-
 ## Doc
 ## API doc
 FATE provides some API documents in [doc-api](./doc/api/), including federatedml, eggroll, federation.
 ## Develop Guide doc
 How to develop your federated learning algorithm using FATE? you can see FATE develop guide document in [develop-guide](./doc/develop_guide.md)
 ## Other doc
-FATE also provides many other documents in [doc](./doc/). These documents can help you understand FATE better. 
+FATE also provides many other documents in [doc](./doc/). These documents can help you understand FATE better.
 ## License
 [Apache License 2.0](LICENSE)
