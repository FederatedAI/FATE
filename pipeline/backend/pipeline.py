--- conflicted
+++ resolved
@@ -353,12 +353,8 @@
     @staticmethod
     def _feed_job_parameters(conf, backend, work_mode, job_type=None, model_info=None):
         submit_conf = copy.deepcopy(conf)
-<<<<<<< HEAD
-        print("submit conf' type {}".format(type(submit_conf)))
-=======
         # print("submit conf' type {}".format(type(submit_conf)))
         LOGGER.debug(f"submit conf type is {type(submit_conf)}")
->>>>>>> e9f1461b
 
         if not isinstance(work_mode, int):
             work_mode = work_mode.value
