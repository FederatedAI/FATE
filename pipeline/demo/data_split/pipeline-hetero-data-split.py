from pipeline.component.hetero_data_split import HeteroDataSplit
from pipeline.component.reader import Reader

from pipeline.backend.config import Backend
from pipeline.backend.config import WorkMode
from pipeline.backend.pipeline import PipeLine
from pipeline.component.dataio import DataIO
from pipeline.component.hetero_linr import HeteroLinR
from pipeline.component.intersection import Intersection
from pipeline.interface.data import Data

guest = 9999
host = 10000
arbiter = 10002
backend = Backend.EGGROLL
work_mode = WorkMode.STANDALONE

guest_train_data = {"name": "motor_hetero_guest", "namespace": "experiment"}
host_train_data = {"name": "motor_hetero_host", "namespace": "experiment"}

reader_0 = Reader(name="reader_0")
reader_0.get_party_instance(role='guest', party_id=guest).algorithm_param(table=guest_train_data)
reader_0.get_party_instance(role='host', party_id=host).algorithm_param(table=host_train_data)

pipeline = PipeLine().set_initiator(role='guest', party_id=guest).set_roles(guest=guest, host=host, arbiter=arbiter)
dataio_0 = DataIO(name="dataio_0")

dataio_0.get_party_instance(role='guest', party_id=guest).algorithm_param(with_label=True, label_name="motor_speed",
                                                                          label_type="float", output_format="dense")
dataio_0.get_party_instance(role='host', party_id=host).algorithm_param(with_label=False)

intersection_0 = Intersection(name="intersection_0")
hetero_data_split_0 = HeteroDataSplit(name="hetero_data_split_0", stratified=True,
                                      test_size=0.3, split_points=[0.0, 0.2])
hetero_linr_0 = HeteroLinR(name="hetero_linr_0", penalty="L2", optimizer="sgd", tol=0.001,
                           alpha=0.01, max_iter=10, early_stop="weight_diff", batch_size=-1,
                           learning_rate=0.15, decay=0.0, decay_sqrt=False,
                           init_param={"init_method": "zeros"},
                           encrypted_mode_calculator_param={"mode": "fast"})

pipeline.add_component(reader_0)
pipeline.add_component(dataio_0, data=Data(data=reader_0.output.data))
pipeline.add_component(intersection_0, data=Data(data=dataio_0.output.data))
pipeline.add_component(hetero_data_split_0, data=Data(data=intersection_0.output.data))
pipeline.add_component(hetero_linr_0, data=Data(train_data=hetero_data_split_0.output.data.train_data,
                                                validate_data=hetero_data_split_0.output.data.test_data))

pipeline.compile()

<<<<<<< HEAD
pipeline.fit(backend=backend, work_mode=work_mode,
             feed_dict={input_0:
                           {"guest": {
                               9999: guest_train_data
                           },
                            "host": {
                              10000: host_train_data
                             }
                            }

                       })


print ("linr output data table is: ")
print (pipeline.get_component("hetero_linr_0").get_output_data_table())
print ("\ndata_split output data table is: ")
print (pipeline.get_component("hetero_data_split_0").get_output_data_table())
print ("\ndata_split output data is: ")
print (pipeline.get_component("hetero_data_split_0").get_output_data(limits=10))
print ("\nlinr output data is: ")
print (pipeline.get_component("hetero_linr_0").get_output_data(limits=10))
print ("\n summary content is: ")
print (pipeline.get_component("hetero_data_split_0").get_summary())
=======
pipeline.fit(backend=Backend.EGGROLL, work_mode=WorkMode.STANDALONE)

print("linr output data table is: ")
print(pipeline.get_component("hetero_linr_0").get_output_data_table())
print("\ndata_split output data table is: ")
print(pipeline.get_component("hetero_data_split_0").get_output_data_table())
print("\ndata_split output data is: ")
print(pipeline.get_component("hetero_data_split_0").get_output_data(limits=10))
print("\nlinr output data is: ")
print(pipeline.get_component("hetero_linr_0").get_output_data(limits=10))
print("\n summary content is: ")
print(pipeline.get_component("hetero_data_split_0").get_summary())
>>>>>>> 53fec4f1
<|MERGE_RESOLUTION|>--- conflicted
+++ resolved
@@ -12,8 +12,6 @@
 guest = 9999
 host = 10000
 arbiter = 10002
-backend = Backend.EGGROLL
-work_mode = WorkMode.STANDALONE
 
 guest_train_data = {"name": "motor_hetero_guest", "namespace": "experiment"}
 host_train_data = {"name": "motor_hetero_host", "namespace": "experiment"}
@@ -47,31 +45,6 @@
 
 pipeline.compile()
 
-<<<<<<< HEAD
-pipeline.fit(backend=backend, work_mode=work_mode,
-             feed_dict={input_0:
-                           {"guest": {
-                               9999: guest_train_data
-                           },
-                            "host": {
-                              10000: host_train_data
-                             }
-                            }
-
-                       })
-
-
-print ("linr output data table is: ")
-print (pipeline.get_component("hetero_linr_0").get_output_data_table())
-print ("\ndata_split output data table is: ")
-print (pipeline.get_component("hetero_data_split_0").get_output_data_table())
-print ("\ndata_split output data is: ")
-print (pipeline.get_component("hetero_data_split_0").get_output_data(limits=10))
-print ("\nlinr output data is: ")
-print (pipeline.get_component("hetero_linr_0").get_output_data(limits=10))
-print ("\n summary content is: ")
-print (pipeline.get_component("hetero_data_split_0").get_summary())
-=======
 pipeline.fit(backend=Backend.EGGROLL, work_mode=WorkMode.STANDALONE)
 
 print("linr output data table is: ")
@@ -83,5 +56,4 @@
 print("\nlinr output data is: ")
 print(pipeline.get_component("hetero_linr_0").get_output_data(limits=10))
 print("\n summary content is: ")
-print(pipeline.get_component("hetero_data_split_0").get_summary())
->>>>>>> 53fec4f1
+print(pipeline.get_component("hetero_data_split_0").get_summary())