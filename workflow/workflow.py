<<<<<<< HEAD
#!/usr/bin/env python    
# -*- coding: utf-8 -*- 

#
#  Copyright 2019 The FATE Authors. All Rights Reserved.
#
#  Licensed under the Apache License, Version 2.0 (the "License");
#  you may not use this file except in compliance with the License.
#  You may obtain a copy of the License at
#
#      http://www.apache.org/licenses/LICENSE-2.0
#
#  Unless required by applicable law or agreed to in writing, software
#  distributed under the License is distributed on an "AS IS" BASIS,
#  WITHOUT WARRANTIES OR CONDITIONS OF ANY KIND, either express or implied.
#  See the License for the specific language governing permissions and
#  limitations under the License.
#
################################################################################
#
#
################################################################################

import argparse
import json

import numpy as np

from arch.api import eggroll
from arch.api import federation
from arch.api.model_manager import manager as model_manager
from arch.api.proto import pipeline_pb2
from arch.api.utils import log_utils
from federatedml.feature.hetero_feature_selection.feature_selection_guest import HeteroFeatureSelectionGuest
from federatedml.feature.hetero_feature_selection.feature_selection_host import HeteroFeatureSelectionHost
from federatedml.feature.sampler import Sampler
from federatedml.feature.scaler import Scaler
from federatedml.model_selection import KFold
from federatedml.param import IntersectParam
from federatedml.param import WorkFlowParam
from federatedml.param import param as param_generator
from federatedml.param.param import SampleParam
from federatedml.param.param import ScaleParam
from federatedml.statistic.intersect import RawIntersectionHost, RawIntersectionGuest
from federatedml.util import ParamExtract, DenseFeatureReader, SparseFeatureReader
from federatedml.util import WorkFlowParamChecker
from federatedml.util import consts
from federatedml.util import param_checker
from federatedml.util.data_io import SparseTagReader
from federatedml.util.param_checker import AllChecker
from federatedml.util.transfer_variable import HeteroWorkFlowTransferVariable
from workflow import status_tracer_decorator

LOGGER = log_utils.getLogger()


class WorkFlow(object):
    def __init__(self):
        # self._initialize(config_path)
        self.model = None
        self.role = None
        self.job_id = None
        self.mode = None
        self.workflow_param = None
        self.intersection = None
        self.pipeline = None

    def _initialize(self, config_path):
        self._initialize_role_and_mode()
        self._initialize_model(config_path)
        self._initialize_workflow_param(config_path)

    def _initialize_role_and_mode(self):
        self.role = consts.GUEST
        self.mode = consts.HETERO

    def _initialize_intersect(self, config):
        raise NotImplementedError("method init must be define")

    def _initialize_model(self, config):
        raise NotImplementedError("method init must be define")
        """
        use case

        secureboost_param = SecureboostTreeParam()
        self.secureboost_param = param_extract.ParamExtract.parse_param_from_config(secureboost_param, config_path)
        self.model = SecureBoostTreeModel(self.secureboost_param)
        """

    def _synchronous_data(self, data_instance, flowid, data_application=None):
        header = data_instance.schema.get('header')

        if data_application is None:
            LOGGER.warning("not data_application!")
            return

        transfer_variable = HeteroWorkFlowTransferVariable()
        if data_application == consts.TRAIN_DATA:
            transfer_id = transfer_variable.train_data
        elif data_application == consts.TEST_DATA:
            transfer_id = transfer_variable.test_data
        else:
            LOGGER.warning("data_application error!")
            return

        if self.role == consts.GUEST:
            data_sid = data_instance.mapValues(lambda v: 1)

            federation.remote(data_sid,
                              name=transfer_id.name,
                              tag=transfer_variable.generate_transferid(transfer_id, flowid),
                              role=consts.HOST,
                              idx=0)
            LOGGER.info("remote {} to host".format(data_application))
            return None
        elif self.role == consts.HOST:
            data_sid = federation.get(name=transfer_id.name,
                                      tag=transfer_variable.generate_transferid(transfer_id, flowid),
                                      idx=0)

            LOGGER.info("get {} from guest".format(data_application))
            join_data_insts = data_sid.join(data_instance, lambda s, d: d)
            join_data_insts.schema['header'] = header
            return join_data_insts

    def _initialize_workflow_param(self, config_path):
        workflow_param = WorkFlowParam()
        self.workflow_param = ParamExtract.parse_param_from_config(workflow_param, config_path)

        WorkFlowParamChecker.check_param(self.workflow_param)

    def _init_logger(self, LOGGER_path):
        pass

    def train(self, train_data, validation_data=None):
        if self.mode == consts.HETERO and self.role != consts.ARBITER:
            LOGGER.debug("Enter train function")
            LOGGER.debug("Star intersection before train")
            intersect_flowid = "train_0"
            train_data = self.intersect(train_data, intersect_flowid)
            LOGGER.debug("End intersection before train")

        sample_flowid = "train_sample_0"
        train_data = self.sample(train_data, sample_flowid)

        train_data = self.feature_selection_fit(train_data)
        validation_data = self.feature_selection_transform(validation_data)

        if self.mode == consts.HETERO and self.role != consts.ARBITER:
            train_data, cols_scale_value = self.scale(train_data)

        self.model.fit(train_data)
        self.save_model()
        LOGGER.debug("finish saving, self role: {}".format(self.role))
        if self.role == consts.GUEST or self.role == consts.HOST or \
                        self.mode == consts.HOMO:
            eval_result = {}
            LOGGER.debug("predicting...")
            predict_result = self.model.predict(train_data,
                                                self.workflow_param.predict_param)

            LOGGER.debug("evaluating...")
            train_eval = self.evaluate(predict_result)
            eval_result[consts.TRAIN_EVALUATE] = train_eval
            if validation_data is not None:
                self.model.set_flowid("1")
                if self.mode == consts.HETERO:
                    LOGGER.debug("Star intersection before predict")
                    intersect_flowid = "predict_0"
                    validation_data = self.intersect(validation_data, intersect_flowid)
                    LOGGER.debug("End intersection before predict")

                    validation_data, cols_scale_value = self.scale(validation_data, cols_scale_value)

                val_pred = self.model.predict(validation_data,
                                              self.workflow_param.predict_param)
                val_eval = self.evaluate(val_pred)
                eval_result[consts.VALIDATE_EVALUATE] = val_eval
            LOGGER.info("{} eval_result: {}".format(self.role, eval_result))
            self.save_eval_result(eval_result)

    def save_eval_result(self, eval_data):
        eggroll.parallelize([eval_data],
                            include_key=False,
                            name=self.workflow_param.evaluation_output_table,
                            namespace=self.workflow_param.evaluation_output_namespace,
                            error_if_exist=False,
                            persistent=True
                            )

    def predict(self, data_instance):
        if self.mode == consts.HETERO:
            LOGGER.debug("Star intersection before predict")
            intersect_flowid = "predict_module_0"
            data_instance = self.intersect(data_instance, intersect_flowid)
            LOGGER.debug("End intersection before predict")

        data_instance = self.feature_selection_transform(data_instance)

        data_instance, fit_config = self.scale(data_instance)

        predict_result = self.model.predict(data_instance,
                                            self.workflow_param.predict_param)

        if self.role == consts.GUEST:
            self.save_predict_result(predict_result)
            if self.workflow_param.dataio_param.with_label:
                eval_result = self.evaluate(predict_result)
                LOGGER.info("eval_result: {}".format(eval_result))
                self.save_eval_result(eval_result)
        if self.mode == consts.HOMO and self.role == consts.HOST:
            self.save_predict_result(predict_result)

        if not predict_result:
            return None
        LOGGER.debug("predict result: {}".format(predict_result))
        if predict_result.count() > 10:
            local_predict = predict_result.collect()
            n = 0
            while n < 10:
                result = local_predict.__next__()
                LOGGER.debug("predict result: {}".format(result))
                n += 1

        return predict_result

    def intersect(self, data_instance, intersect_flowid=''):
        if data_instance is None:
            return data_instance

        if self.workflow_param.need_intersect:
            header = data_instance.schema.get('header')
            LOGGER.info("need_intersect: true!")
            intersect_param = IntersectParam()
            self.intersect_params = ParamExtract.parse_param_from_config(intersect_param, self.config_path)

            LOGGER.info("Start intersection!")
            if self.role == consts.HOST:
                intersect_operator = RawIntersectionHost(self.intersect_params)
            elif self.role == consts.GUEST:
                intersect_operator = RawIntersectionGuest(self.intersect_params)
            elif self.role == consts.ARBITER:
                return data_instance
            else:
                raise ValueError("Unknown role of workflow")
            intersect_operator.set_flowid(intersect_flowid)
            intersect_ids = intersect_operator.run(data_instance)
            LOGGER.info("finish intersection!")

            intersect_data_instance = intersect_ids.join(data_instance, lambda i, d: d)
            LOGGER.info("get intersect data_instance!")
            # LOGGER.debug("intersect_data_instance count:{}".format(intersect_data_instance.count()))
            intersect_data_instance.schema['header'] = header
            return intersect_data_instance

        else:
            LOGGER.info("need_intersect: false!")
            return data_instance

    def feature_selection_fit(self, data_instance, flow_id='sample_flowid'):
        if self.mode == consts.HOMO:
            LOGGER.info("Homo feature selection is not supporting yet. Coming soon")
            return data_instance

        if data_instance is None:
            return data_instance

        if self.workflow_param.need_feature_selection:
            LOGGER.info("Start feature selection")
            feature_select_param = param_generator.FeatureSelectionParam()
            feature_select_param = ParamExtract.parse_param_from_config(feature_select_param, self.config_path)
            param_checker.FeatureSelectionParamChecker.check_param(feature_select_param)

            if self.role == consts.HOST:
                feature_selector = HeteroFeatureSelectionHost(feature_select_param)
            elif self.role == consts.GUEST:
                feature_selector = HeteroFeatureSelectionGuest(feature_select_param)
            elif self.role == consts.ARBITER:
                return data_instance
            else:
                raise ValueError("Unknown role of workflow")

            feature_selector.set_flowid(flow_id)

            local_only = feature_select_param.local_only  # Decide whether do fit_local or fit
            if local_only:
                data_instance = feature_selector.fit_local_transform(data_instance)
                save_result = feature_selector.save_model(self.workflow_param.model_table,
                                                          self.workflow_param.model_namespace)
                # Save model result in pipeline
                for meta_buffer_type, param_buffer_type in save_result:
                    self.pipeline.node_meta.append(meta_buffer_type)
                    self.pipeline.node_param.append(param_buffer_type)

            else:
                data_instance = feature_selector.fit_transform(data_instance)
                save_result = feature_selector.save_model(self.workflow_param.model_table,
                                                          self.workflow_param.model_namespace)
                # Save model result in pipeline
                for meta_buffer_type, param_buffer_type in save_result:
                    self.pipeline.node_meta.append(meta_buffer_type)
                    self.pipeline.node_param.append(param_buffer_type)

            LOGGER.info("Finish feature selection")
            return data_instance
        else:
            LOGGER.info("No need to do feature selection")
            return data_instance

    def feature_selection_transform(self, data_instance, flow_id='sample_flowid'):
        if self.mode == consts.HOMO:
            LOGGER.info("Homo feature selection is not supporting yet. Coming soon")
            return data_instance

        if data_instance is None:
            return data_instance

        if self.workflow_param.need_feature_selection:
            LOGGER.info("Start feature selection")
            feature_select_param = param_generator.FeatureSelectionParam()
            feature_select_param = ParamExtract.parse_param_from_config(feature_select_param, self.config_path)
            param_checker.FeatureSelectionParamChecker.check_param(feature_select_param)

            if self.role == consts.HOST:
                feature_selector = HeteroFeatureSelectionHost(feature_select_param)
            elif self.role == consts.GUEST:
                feature_selector = HeteroFeatureSelectionGuest(feature_select_param)
            elif self.role == consts.ARBITER:
                return data_instance
            else:
                raise ValueError("Unknown role of workflow")

            feature_selector.set_flowid(flow_id)

            feature_selector.load_model(self.workflow_param.model_table, self.workflow_param.model_namespace)
            data_instance = feature_selector.transform(data_instance)

            LOGGER.info("Finish feature selection")
            return data_instance
        else:
            LOGGER.info("No need to do feature selection")
            return data_instance

    def sample(self, data_instance, sample_flowid="sample_flowid"):
        if not self.workflow_param.need_sample:
            LOGGER.info("need_sample: false!")
            return data_instance

        if self.role == consts.ARBITER:
            LOGGER.info("arbiter not need sample")
            return data_instance

        LOGGER.info("need_sample: true!")

        sample_param = SampleParam()
        sample_param = ParamExtract.parse_param_from_config(sample_param, self.config_path)
        sampler = Sampler(sample_param)

        sampler.set_flowid(sample_flowid)
        data_instance = sampler.run(data_instance, self.mode, self.role)
        LOGGER.info("sample result size is {}".format(data_instance.count()))
        return data_instance

    def cross_validation(self, data_instance):
        if self.mode == consts.HETERO:
            cv_results = self.hetero_cross_validation(data_instance)
        elif self.mode == consts.HOMO:
            cv_results = self.homo_cross_validation(data_instance)
        else:
            cv_results = {}

        LOGGER.debug("cv_result: {}".format(cv_results))
        if self.role == consts.GUEST or (self.role == consts.HOST and self.mode == consts.HOMO):
            format_cv_result = {}
            for eval_result in cv_results:
                for eval_name, eval_r in eval_result.items():
                    if not isinstance(eval_r, list):
                        if eval_name not in format_cv_result:
                            format_cv_result[eval_name] = []
                        format_cv_result[eval_name].append(eval_r)
                    else:
                        for e_r in eval_r:
                            e_name = "{}_thres_{}".format(eval_name, e_r[0])
                            if e_name not in format_cv_result:
                                format_cv_result[e_name] = []
                            format_cv_result[e_name].append(e_r[1])

            for eval_name, eva_result_list in format_cv_result.items():
                mean_value = np.around(np.mean(eva_result_list), 4)
                std_value = np.around(np.std(eva_result_list), 4)
                LOGGER.info("{}，evaluate name: {}, mean: {}, std: {}".format(self.role,
                                                                             eval_name, mean_value, std_value))

    def hetero_cross_validation(self, data_instance):
        LOGGER.debug("Enter train function")
        LOGGER.debug("Start intersection before train")
        intersect_flowid = "cross_validation_0"
        data_instance = self.intersect(data_instance, intersect_flowid)
        LOGGER.debug("End intersection before train")

        n_splits = self.workflow_param.n_splits
        if self.role == consts.GUEST:
            LOGGER.info("In hetero cross_validation Guest")
            k_fold_obj = KFold(n_splits=n_splits)
            kfold_data_generator = k_fold_obj.split(data_instance)
            flowid = 0
            cv_results = []
            for train_data, test_data in kfold_data_generator:
                self._init_pipeline()
                LOGGER.info("flowid:{}".format(flowid))
                self._synchronous_data(train_data, flowid, consts.TRAIN_DATA)
                LOGGER.info("synchronous train data")
                self._synchronous_data(test_data, flowid, consts.TEST_DATA)
                LOGGER.info("synchronous test data")

                LOGGER.info("Start sample before train")
                sample_flowid = "sample_" + str(flowid)
                train_data = self.sample(train_data, sample_flowid)
                LOGGER.info("End sample before_train")

                feature_selection_flowid = "feature_selection_fit_" + str(flowid)
                train_data = self.feature_selection_fit(train_data, feature_selection_flowid)
                LOGGER.info("End feature selection fit_transform")

                train_data, cols_scale_value = self.scale(train_data)

                self.model.set_flowid(flowid)
                self.model.fit(train_data)

                feature_selection_flowid = "feature_selection_transform_" + str(flowid)
                test_data = self.feature_selection_transform(test_data, feature_selection_flowid)
                LOGGER.info("End feature selection transform")

                test_data, cols_scale_value = self.scale(test_data, cols_scale_value)
                pred_res = self.model.predict(test_data, self.workflow_param.predict_param)
                evaluation_results = self.evaluate(pred_res)
                cv_results.append(evaluation_results)
                flowid += 1
                LOGGER.info("cv" + str(flowid) + " evaluation:" + str(evaluation_results))
                self._initialize_model(self.config_path)

            LOGGER.info("total cv evaluation:{}".format(cv_results))
            return cv_results

        elif self.role == consts.HOST:
            LOGGER.info("In hetero cross_validation Host")
            for flowid in range(n_splits):
                self._init_pipeline()
                LOGGER.info("flowid:{}".format(flowid))
                train_data = self._synchronous_data(data_instance, flowid, consts.TRAIN_DATA)
                LOGGER.info("synchronous train data")
                test_data = self._synchronous_data(data_instance, flowid, consts.TEST_DATA)
                LOGGER.info("synchronous test data")

                LOGGER.info("Start sample before train")
                sample_flowid = "sample_" + str(flowid)
                train_data = self.sample(train_data, sample_flowid)
                LOGGER.info("End sample before_train")

                feature_selection_flowid = "feature_selection_fit_" + str(flowid)
                train_data = self.feature_selection_fit(train_data, feature_selection_flowid)
                LOGGER.info("End feature selection fit_transform")

                self.model.set_flowid(flowid)
                self.model.fit(train_data)

                feature_selection_flowid = "feature_selection_transform_" + str(flowid)
                test_data = self.feature_selection_transform(test_data, feature_selection_flowid)
                LOGGER.info("End feature selection transform")

                self.model.predict(test_data)
                flowid += 1
                self._initialize_model(self.config_path)

        elif self.role == consts.ARBITER:
            LOGGER.info("In hetero cross_validation Arbiter")
            for flowid in range(n_splits):
                LOGGER.info("flowid:{}".format(flowid))
                self.model.set_flowid(flowid)
                self.model.fit()
                flowid += 1
                self._initialize_model(self.config_path)

    def load_eval_result(self):
        eval_data = eggroll.table(
            name=self.workflow_param.evaluation_output_table,
            namespace=self.workflow_param.evaluation_output_namespace,
        )
        LOGGER.debug("Evaluate result loaded: {}".format(eval_data))
        return eval_data

    def homo_cross_validation(self, data_instance):
        n_splits = self.workflow_param.n_splits
        k_fold_obj = KFold(n_splits=n_splits)
        kfold_data_generator = k_fold_obj.split(data_instance)
        cv_result = []
        flowid = 0
        LOGGER.info("Doing Homo cross validation")
        for train_data, test_data in kfold_data_generator:
            LOGGER.info("This is the {}th fold".format(flowid))

            LOGGER.info("Start sample before train")
            sample_flowid = "sample_" + str(flowid)
            train_data = self.sample(train_data, sample_flowid)
            LOGGER.info("End sample before_train")

            self.model.set_flowid(flowid)
            self.model.fit(train_data)
            # self.save_model()
            predict_result = self.model.predict(test_data, self.workflow_param.predict_param)
            flowid += 1
            eval_result = self.evaluate(predict_result)
            cv_result.append(eval_result)
            self._initialize_model(self.config_path)

        return cv_result

    def save_model(self):
        LOGGER.debug("save model, model table: {}, model namespace: {}".format(
            self.workflow_param.model_table, self.workflow_param.model_namespace))
        save_result = self.model.save_model(self.workflow_param.model_table, self.workflow_param.model_namespace)
        if save_result is None:
            return
        for meta_buffer_type, param_buffer_type in save_result:
            self.pipeline.node_meta.append(meta_buffer_type)
            self.pipeline.node_param.append(param_buffer_type)

    def load_model(self):
        self.model.load_model(self.workflow_param.model_table, self.workflow_param.model_namespace)

    def save_predict_result(self, predict_result):
        predict_result.save_as(self.workflow_param.predict_output_table, self.workflow_param.predict_output_namespace)

    def save_intersect_result(self, intersect_result):
        if intersect_result:
            LOGGER.info("Save intersect results to name:{}, namespace:{}".format(
                self.workflow_param.intersect_data_output_table, self.workflow_param.intersect_data_output_namespace))
            intersect_result.save_as(self.workflow_param.intersect_data_output_table,
                                     self.workflow_param.intersect_data_output_namespace)
        else:
            LOGGER.info("Not intersect_result, do not save it!")

    def scale(self, data_instance, fit_config=None):
        if self.workflow_param.need_scale:
            scale_params = ScaleParam()
            self.scale_params = ParamExtract.parse_param_from_config(scale_params, self.config_path)
            param_checker.ScaleParamChecker.check_param(self.scale_params)

            scale_obj = Scaler(self.scale_params)
            if self.workflow_param.method == "predict":
                fit_config = scale_obj.load_model(name=self.workflow_param.model_table,
                                                  namespace=self.workflow_param.model_namespace,
                                                  header=data_instance.schema.get("header"))

            if not fit_config:
                data_instance, fit_config = scale_obj.fit(data_instance)
                save_results = scale_obj.save_model(name=self.workflow_param.model_table,
                                                    namespace=self.workflow_param.model_namespace)
                if save_results:
                    for meta_buffer_type, param_buffer_type in save_results:
                        self.pipeline.node_meta.append(meta_buffer_type)
                        self.pipeline.node_param.append(param_buffer_type)
            else:
                data_instance = scale_obj.transform(data_instance, fit_config)
        else:
            LOGGER.debug("workflow param need_scale is False")

        return data_instance, fit_config

    def evaluate(self, eval_data):
        if eval_data is None:
            LOGGER.info("not eval_data!")
            return None

        eval_data_local = eval_data.collect()
        labels = []
        pred_prob = []
        pred_labels = []
        data_num = 0
        for data in eval_data_local:
            data_num += 1
            labels.append(data[1][0])
            pred_prob.append(data[1][1])
            pred_labels.append(data[1][2])

        labels = np.array(labels)
        pred_prob = np.array(pred_prob)
        pred_labels = np.array(pred_labels)

        evaluation_result = self.model.evaluate(labels, pred_prob, pred_labels,
                                                evaluate_param=self.workflow_param.evaluate_param)
        return evaluation_result

    def gen_data_instance(self, table, namespace, mode="fit"):
        reader = None
        if self.workflow_param.dataio_param.input_format == "dense":
            reader = DenseFeatureReader(self.workflow_param.dataio_param)
        elif self.workflow_param.dataio_param.input_format == "sparse":
            reader = SparseFeatureReader(self.workflow_param.dataio_param)
        else:
            reader = SparseTagReader(self.workflow_param.dataio_param)

        LOGGER.debug("mode is {}".format(mode))

        if mode == "transform":
            reader.load_model(self.workflow_param.model_table,
                              self.workflow_param.model_namespace)

        data_instance = reader.read_data(table,
                                         namespace,
                                         mode=mode)

        if mode == "fit":
            save_result = reader.save_model(self.workflow_param.model_table,
                                            self.workflow_param.model_namespace)

            for meta_buffer_type, param_buffer_type in save_result:
                self.pipeline.node_meta.append(meta_buffer_type)
                self.pipeline.node_param.append(param_buffer_type)

        return data_instance

    def _init_pipeline(self):
        pipeline_obj = pipeline_pb2.Pipeline()
        # pipeline_obj.node_meta = []
        # pipeline_obj.node_param = []
        self.pipeline = pipeline_obj
        LOGGER.debug("finish init pipeline")

    def _save_pipeline(self):
        buffer_type = "Pipeline"

        model_manager.save_model(buffer_type=buffer_type,
                                 proto_buffer=self.pipeline,
                                 name=self.workflow_param.model_table,
                                 namespace=self.workflow_param.model_namespace)

    def _load_pipeline(self):
        buffer_type = "Pipeline"
        pipeline_obj = pipeline_pb2.Pipeline()
        pipeline_obj = model_manager.read_model(buffer_type=buffer_type,
                                                proto_buffer=pipeline_obj,
                                                name=self.workflow_param.model_table,
                                                namespace=self.workflow_param.model_namespace)
        pipeline_obj.node_meta = list(pipeline_obj.node_meta)
        pipeline_obj.node_param = list(pipeline_obj.node_param)
        self.pipeline = pipeline_obj

    def _init_argument(self):
        parser = argparse.ArgumentParser()
        parser.add_argument('-c', '--config', required=True, type=str, help="Specify a config json file path")
        parser.add_argument('-j', '--job_id', type=str, required=True, help="Specify the job id")
        # parser.add_argument('-p', '--party_id', type=str, required=True, help="Specify the party id")
        # parser.add_argument('-l', '--LOGGER_path', type=str, required=True, help="Specify the LOGGER path")
        args = parser.parse_args()
        config_path = args.config
        self.config_path = config_path
        if not args.config:
            LOGGER.error("Config File should be provided")
            exit(-100)
        self.job_id = args.job_id

        all_checker = AllChecker(config_path)
        all_checker.check_all()
        self._initialize(config_path)
        with open(config_path) as conf_f:
            runtime_json = json.load(conf_f)
        eggroll.init(self.job_id, self.workflow_param.work_mode)
        LOGGER.debug("The job id is {}".format(self.job_id))
        federation.init(self.job_id, runtime_json)
        LOGGER.debug("Finish eggroll and federation init")
        self._init_pipeline()

    @status_tracer_decorator.status_trace
    def run(self):
        self._init_argument()

        if self.workflow_param.method == "train":

            # create a new pipeline

            LOGGER.debug("In running function, enter train method")
            train_data_instance = None
            predict_data_instance = None
            if self.role != consts.ARBITER:
                LOGGER.debug("Input table:{}, input namesapce: {}".format(
                    self.workflow_param.train_input_table, self.workflow_param.train_input_namespace
                ))
                train_data_instance = self.gen_data_instance(self.workflow_param.train_input_table,
                                                             self.workflow_param.train_input_namespace)
                LOGGER.debug("gen_data_finish")
                if self.workflow_param.predict_input_table is not None and self.workflow_param.predict_input_namespace is not None:
                    LOGGER.debug("Input table:{}, input namesapce: {}".format(
                        self.workflow_param.predict_input_table, self.workflow_param.predict_input_namespace
                    ))
                    predict_data_instance = self.gen_data_instance(self.workflow_param.predict_input_table,
                                                                   self.workflow_param.predict_input_namespace)

            self.train(train_data_instance, validation_data=predict_data_instance)
            self._save_pipeline()

        elif self.workflow_param.method == "predict":
            data_instance = self.gen_data_instance(self.workflow_param.predict_input_table,
                                                   self.workflow_param.predict_input_namespace,
                                                   mode='transform')
            self.load_model()
            self.predict(data_instance)

        elif self.workflow_param.method == "intersect":
            LOGGER.debug("[Intersect]Input table:{}, input namesapce: {}".format(
                self.workflow_param.data_input_table,
                self.workflow_param.data_input_namespace
            ))
            data_instance = self.gen_data_instance(self.workflow_param.data_input_table,
                                                   self.workflow_param.data_input_namespace)
            # LOGGER.debug("[Intersect] data_instance count:{}".format(data_instance.count()))
            self.intersect(data_instance)

        elif self.workflow_param.method == "cross_validation":
            data_instance = None
            if self.role != consts.ARBITER:
                data_instance = self.gen_data_instance(self.workflow_param.data_input_table,
                                                       self.workflow_param.data_input_namespace)
            self.cross_validation(data_instance)
        # elif self.workflow_param.method == 'test_methods':
        #     print("This is a test method, Start workflow success!")
        #     LOGGER.debug("Testing LOGGER function")
        else:
            raise TypeError("method %s is not support yet" % (self.workflow_param.method))


if __name__ == "__main__":
    pass
    """
    method_list
    param_init
    method.run(params)
    """
=======
#!/usr/bin/env python    
# -*- coding: utf-8 -*- 

#
#  Copyright 2019 The FATE Authors. All Rights Reserved.
#
#  Licensed under the Apache License, Version 2.0 (the "License");
#  you may not use this file except in compliance with the License.
#  You may obtain a copy of the License at
#
#      http://www.apache.org/licenses/LICENSE-2.0
#
#  Unless required by applicable law or agreed to in writing, software
#  distributed under the License is distributed on an "AS IS" BASIS,
#  WITHOUT WARRANTIES OR CONDITIONS OF ANY KIND, either express or implied.
#  See the License for the specific language governing permissions and
#  limitations under the License.
#
################################################################################
#
#
################################################################################

import argparse
import json
from arch.api.utils import log_utils

import numpy as np

from arch.api import eggroll
from arch.api import federation
from federatedml.model_selection import KFold
from federatedml.param import WorkFlowParam
from federatedml.util import ParamExtract, DenseFeatureReader, SparseFeatureReader
from federatedml.util import consts
from federatedml.util.transfer_variable import HeteroWorkFlowTransferVariable

LOGGER = log_utils.getLogger()


class WorkFlow(object):
    def __init__(self):
        # self._initialize(config_path)
        self.model = None
        self.role = None
        self.mode = None
        self.workflow_param = None
        self.intersection = None

    def _initialize(self, config_path):
        self._initialize_role_and_mode()
        self._initialize_model(config_path)
        self._initialize_workflow_param(config_path)

    def _initialize_role_and_mode(self):
        self.role = consts.GUEST
        self.mode = consts.HETERO

    def _initialize_intersect(self, config):
        raise NotImplementedError("method init must be define")

    def _initialize_model(self, config):
        raise NotImplementedError("method init must be define")
        """
        use case

        secureboost_param = SecureboostTreeParam()
        self.secureboost_param = param_extract.ParamExtract.parse_param_from_config(secureboost_param, config_path)
        self.model = SecureBoostTreeModel(self.secureboost_param)
        """

    def _synchronous_data(self, data_instance, flowid, data_application=None):
        if data_application is None:
            LOGGER.warning("not data_application!")
            return

        transfer_variable = HeteroWorkFlowTransferVariable()
        if data_application == consts.TRAIN_DATA:
            transfer_id = transfer_variable.train_data
        elif data_application == consts.TEST_DATA:
            transfer_id = transfer_variable.test_data
        else:
            LOGGER.warning("data_application error!")
            return

        if self.role == consts.GUEST:
            data_sid = data_instance.mapValues(lambda v: 1)

            federation.remote(data_sid,
                              name=transfer_id.name,
                              tag=transfer_variable.generate_transferid(transfer_id, flowid),
                              role=consts.HOST,
                              idx=0)
            LOGGER.info("remote {} to host".format(data_application))
            return None
        elif self.role == consts.HOST:
            data_sid = federation.get(name=transfer_id.name,
                                      tag=transfer_variable.generate_transferid(transfer_id, flowid),
                                      idx=0)

            LOGGER.info("get {} from guest".format(data_application))
            join_data_insts = data_sid.join(data_instance, lambda s, d: d)
            return join_data_insts

    def _initialize_workflow_param(self, config_path):
        workflow_param = WorkFlowParam()
        self.workflow_param = ParamExtract.parse_param_from_config(workflow_param, config_path)

    def _init_logger(self, LOGGER_path):
        pass
        # LOGGER.basicConfig(level=LOGGER.DEBUG,
        #                    format='%(asctime)s %(levelname)s %(message)s',
        #                    datefmt='%a, %d %b %Y %H:%M:%S',
        #                    filename=LOGGER_path,
        #                    filemode='w')

    def train(self, train_data, validation_data=None):
        LOGGER.debug("Enter train function")
        self.model.fit(train_data)
        self.save_model()
        LOGGER.debug("finish saving, self role: {}".format(self.role))
        if self.role == consts.GUEST or self.role == consts.HOST or \
                self.mode == consts.HOMO:
            eval_result = {}
            LOGGER.debug("predicting...")
            # train_pred = self.model.predict(train_data)
            predict_result = self.model.predict(train_data,
                                                self.workflow_param.predict_param)
            LOGGER.debug("evaluating...")
            train_eval = self.evaluate(predict_result)
            eval_result[consts.TRAIN_EVALUATE] = train_eval
            if validation_data is not None:
                # val_pred = self.model.predict(validation_data)
                val_pred = self.model.predict(validation_data,
                                                    self.workflow_param.predict_param)
                val_eval = self.evaluate(val_pred)
                eval_result[consts.VALIDATE_EVALUATE] = val_eval
            LOGGER.info("{} eval_result: {}".format(self.role, eval_result))
            self.save_eval_result(eval_result)

    def save_eval_result(self, eval_data):
        eggroll.parallelize([eval_data],
                            include_key=False,
                            name=self.workflow_param.evaluation_output_table,
                            namespace=self.workflow_param.evaluation_output_namespace,
                            error_if_exist=False,
                            persistent=True
                            )

    def predict(self, data_instance):
        # self.load_model()
        # LOGGER.debug("predict data size: {}".format(data_instance.count()))
        predict_result = self.model.predict(data_instance,
                                            self.workflow_param.predict_param)

        if self.role == consts.GUEST:
            self.save_predict_result(predict_result)
            if self.workflow_param.dataio_param.with_label:
                eval_result = self.evaluate(predict_result)
                LOGGER.info("eval_result: {}".format(eval_result))
                self.save_eval_result(eval_result)
        if self.mode == consts.HOMO and self.role == consts.HOST:
            self.save_predict_result(predict_result)

        if not predict_result:
            return None
        LOGGER.debug("predict result: {}".format(predict_result))
        if predict_result.count() > 10:
            local_predict = predict_result.collect()
            n = 0
            while n < 10:
                result = local_predict.__next__()
                LOGGER.debug("predict result: {}".format(result))
                n += 1

        return predict_result

    def intersect(self, data_instance):
        raise NotImplementedError("method init must be define")

    def cross_validation(self, data_instance):
        if self.mode == consts.HETERO:
            cv_results = self.hetero_cross_validation(data_instance)
        elif self.mode == consts.HOMO:
            cv_results = self.homo_cross_validation(data_instance)
        else:
            cv_results = {}

        if self.role == consts.GUEST or (self.role == consts.HOST and self.mode == consts.HOMO):
            format_cv_result = {}
            for eval_result in cv_results:
                for eval_name, eval_r in eval_result.items():
                    if not isinstance(eval_r, list):
                        if eval_name not in format_cv_result:
                            format_cv_result[eval_name] = []
                        format_cv_result[eval_name].append(eval_r)
                    else:
                        for e_r in eval_r:
                            e_name = "{}_thres_{}".format(eval_name, e_r[0])
                            if e_name not in format_cv_result:
                                format_cv_result[e_name] = []
                            format_cv_result[e_name].append(e_r[1])

            for eval_name, eva_result_list in format_cv_result.items():
                mean_value = np.around(np.mean(eva_result_list), 4)
                std_value = np.around(np.std(eva_result_list), 4)
                LOGGER.info("evaluate name: {}, mean: {}, std: {}".format(eval_name, mean_value, std_value))

    def hetero_cross_validation(self, data_instance):
        n_splits = self.workflow_param.n_splits

        if self.role == consts.GUEST:
            LOGGER.info("In hetero cross_validation Guest")
            k_fold_obj = KFold(n_splits=n_splits)
            kfold_data_generator = k_fold_obj.split(data_instance)
            flowid = 0
            cv_results = []
            for train_data, test_data in kfold_data_generator:
                LOGGER.info("flowid:{}".format(flowid))
                self._synchronous_data(train_data, flowid, consts.TRAIN_DATA)
                LOGGER.info("synchronous train data")
                self._synchronous_data(test_data, flowid, consts.TEST_DATA)
                LOGGER.info("synchronous test data")

                self.model.set_flowid(flowid)
                self.model.fit(train_data)
                pred_res = self.model.predict(test_data, self.workflow_param.predict_param)
                evaluation_results = self.evaluate(pred_res)
                cv_results.append(evaluation_results)
                flowid += 1
                LOGGER.info("cv" + str(flowid) + " evaluation:" + str(evaluation_results))
                self._initialize_model(self.config_path)

            LOGGER.info("total cv evaluation:{}".format(cv_results))
            return cv_results

        elif self.role == consts.HOST:
            LOGGER.info("In hetero cross_validation Host")
            for flowid in range(n_splits):
                LOGGER.info("flowid:{}".format(flowid))
                train_data = self._synchronous_data(data_instance, flowid, consts.TRAIN_DATA)
                LOGGER.info("synchronous train data")
                test_data = self._synchronous_data(data_instance, flowid, consts.TEST_DATA)
                LOGGER.info("synchronous test data")

                self.model.set_flowid(flowid)
                self.model.fit(train_data)
                self.model.predict(test_data)
                flowid += 1
                self._initialize_model(self.config_path)

        elif self.role == consts.ARBITER:
            LOGGER.info("In hetero cross_validation Arbiter")
            for flowid in range(n_splits):
                LOGGER.info("flowid:{}".format(flowid))
                self.model.set_flowid(flowid)
                self.model.fit()
                flowid += 1
                self._initialize_model(self.config_path)

    def load_eval_result(self):
        eval_data = eggroll.table(
            name=self.workflow_param.evaluation_output_table,
            namespace=self.workflow_param.evaluation_output_namespace,
        )
        LOGGER.debug("Evaluate result loaded: {}".format(eval_data))
        return eval_data

    def homo_cross_validation(self, data_instance):
        n_splits = self.workflow_param.n_splits
        k_fold_obj = KFold(n_splits=n_splits)
        kfold_data_generator = k_fold_obj.split(data_instance)
        cv_result = []
        flowid = 0
        LOGGER.info("Doing Homo cross validation")
        for train_data, test_data in kfold_data_generator:
            LOGGER.info("This is the {}th fold".format(flowid))
            self.model.set_flowid(flowid)
            self.model.fit(train_data)
            # self.save_model()
            predict_result = self.model.predict(test_data, self.workflow_param.predict_param)
            flowid += 1

            eval_result = self.evaluate(predict_result)
            cv_result.append(eval_result)
            self._initialize_model(self.config_path)

        return cv_result

    def save_model(self):
        LOGGER.debug("save model, model table: {}, model namespace: {}".format(
            self.workflow_param.model_table, self.workflow_param.model_namespace))
        self.model.save_model(self.workflow_param.model_table, self.workflow_param.model_namespace)

    def load_model(self):
        self.model.load_model(self.workflow_param.model_table, self.workflow_param.model_namespace)

    def save_predict_result(self, predict_result):
        predict_result.save_as(self.workflow_param.predict_output_table, self.workflow_param.predict_output_namespace)

    def save_intersect_result(self, intersect_result):
        LOGGER.info("Save intersect results to name:{}, namespace:{}".format(
            self.workflow_param.intersect_data_output_table, self.workflow_param.intersect_data_output_namespace))
        intersect_result.save_as(self.workflow_param.intersect_data_output_table,
                                 self.workflow_param.intersect_data_output_namespace)

    def evaluate(self, eval_data):
        if eval_data is None:
            LOGGER.info("not eval_data!")
            return None

        eval_data_local = eval_data.collect()
        labels = []
        pred_prob = []
        pred_labels = []
        for data in eval_data_local:
            labels.append(data[1][0])
            pred_prob.append(data[1][1])
            pred_labels.append(data[1][2])

        labels = np.array(labels)
        pred_prob = np.array(pred_prob)
        pred_labels = np.array(pred_labels)

        evaluation_result = self.model.evaluate(labels, pred_prob, pred_labels,
                                                evaluate_param=self.workflow_param.evaluate_param)
        return evaluation_result

    def gen_data_instance(self, table, namespace):
        reader = None
        if self.workflow_param.dataio_param.input_format == "dense":
            reader = DenseFeatureReader(self.workflow_param.dataio_param)
        else:
            reader = SparseFeatureReader(self.workflow_param.dataio_param)
        data_instance = reader.read_data(table, namespace)
        return data_instance

    def _init_argument(self):
        parser = argparse.ArgumentParser()
        parser.add_argument('-c', '--config', required=True, type=str, help="Specify a config json file path")
        parser.add_argument('-j', '--job_id', type=str, required=True, help="Specify the job id")
        # parser.add_argument('-p', '--party_id', type=str, required=True, help="Specify the party id")
        # parser.add_argument('-l', '--LOGGER_path', type=str, required=True, help="Specify the LOGGER path")
        args = parser.parse_args()
        config_path = args.config
        self.config_path = config_path
        if not args.config:
            LOGGER.error("Config File should be provided")
            exit(-100)
        job_id = args.job_id
        # party_id = args.party_id
        # LOGGER_path = args.LOGGER_path
        # self._init_LOGGER(LOGGER_path)
        self._initialize(config_path)
        with open(config_path) as conf_f:
            runtime_json = json.load(conf_f)
        eggroll.init(job_id, self.workflow_param.work_mode)
        LOGGER.debug("The job id is {}".format(job_id))
        federation.init(job_id, runtime_json)
        LOGGER.debug("Finish eggroll and federation init")

    def run(self):
        self._init_argument()

        if self.workflow_param.method == "train":
            LOGGER.debug("In running function, enter train method")
            train_data_instance = None
            predict_data_instance = None
            if self.role != consts.ARBITER:
                LOGGER.debug("Input table:{}, input namesapce: {}".format(
                    self.workflow_param.train_input_table, self.workflow_param.train_input_namespace
                ))
                train_data_instance = self.gen_data_instance(self.workflow_param.train_input_table,
                                                             self.workflow_param.train_input_namespace)
                # LOGGER.debug("train_data_instance count:{}".format(train_data_instance.count()))
                LOGGER.debug("gen_data_finish")
                if self.workflow_param.predict_input_table is not None and self.workflow_param.predict_input_namespace is not None:
                    LOGGER.debug("Input table:{}, input namesapce: {}".format(
                        self.workflow_param.predict_input_table, self.workflow_param.predict_input_namespace
                    ))
                    predict_data_instance = self.gen_data_instance(self.workflow_param.predict_input_table,
                                                                   self.workflow_param.predict_input_namespace)

            self.train(train_data_instance, validation_data=predict_data_instance)

        elif self.workflow_param.method == "predict":
            data_instance = self.gen_data_instance(self.workflow_param.predict_input_table,
                                                   self.workflow_param.predict_input_namespace)
            self.load_model()
            self.predict(data_instance)

        elif self.workflow_param.method == "intersect":
            LOGGER.debug("[Intersect]Input table:{}, input namesapce: {}".format(
                self.workflow_param.data_input_table,
                self.workflow_param.data_input_namespace
            ))
            data_instance = self.gen_data_instance(self.workflow_param.data_input_table,
                                                   self.workflow_param.data_input_namespace)
            # LOGGER.debug("[Intersect] data_instance count:{}".format(data_instance.count()))
            self.intersect(data_instance)

        elif self.workflow_param.method == "cross_validation":
            data_instance = self.gen_data_instance(self.workflow_param.data_input_table,
                                                   self.workflow_param.data_input_namespace)
            self.cross_validation(data_instance)
        # elif self.workflow_param.method == 'test_methods':
        #     print("This is a test method, Start workflow success!")
        #     LOGGER.debug("Testing LOGGER function")
        else:
            raise TypeError("method %s is not support yet" % (self.workflow_param.method))


if __name__ == "__main__":
    pass
    """
    method_list
    param_init
    method.run(params)
    """
>>>>>>> 4867dea4
<|MERGE_RESOLUTION|>--- conflicted
+++ resolved
@@ -1,4 +1,3 @@
-<<<<<<< HEAD
 #!/usr/bin/env python    
 # -*- coding: utf-8 -*- 
 
@@ -736,425 +735,4 @@
     method_list
     param_init
     method.run(params)
-    """
-=======
-#!/usr/bin/env python    
-# -*- coding: utf-8 -*- 
-
-#
-#  Copyright 2019 The FATE Authors. All Rights Reserved.
-#
-#  Licensed under the Apache License, Version 2.0 (the "License");
-#  you may not use this file except in compliance with the License.
-#  You may obtain a copy of the License at
-#
-#      http://www.apache.org/licenses/LICENSE-2.0
-#
-#  Unless required by applicable law or agreed to in writing, software
-#  distributed under the License is distributed on an "AS IS" BASIS,
-#  WITHOUT WARRANTIES OR CONDITIONS OF ANY KIND, either express or implied.
-#  See the License for the specific language governing permissions and
-#  limitations under the License.
-#
-################################################################################
-#
-#
-################################################################################
-
-import argparse
-import json
-from arch.api.utils import log_utils
-
-import numpy as np
-
-from arch.api import eggroll
-from arch.api import federation
-from federatedml.model_selection import KFold
-from federatedml.param import WorkFlowParam
-from federatedml.util import ParamExtract, DenseFeatureReader, SparseFeatureReader
-from federatedml.util import consts
-from federatedml.util.transfer_variable import HeteroWorkFlowTransferVariable
-
-LOGGER = log_utils.getLogger()
-
-
-class WorkFlow(object):
-    def __init__(self):
-        # self._initialize(config_path)
-        self.model = None
-        self.role = None
-        self.mode = None
-        self.workflow_param = None
-        self.intersection = None
-
-    def _initialize(self, config_path):
-        self._initialize_role_and_mode()
-        self._initialize_model(config_path)
-        self._initialize_workflow_param(config_path)
-
-    def _initialize_role_and_mode(self):
-        self.role = consts.GUEST
-        self.mode = consts.HETERO
-
-    def _initialize_intersect(self, config):
-        raise NotImplementedError("method init must be define")
-
-    def _initialize_model(self, config):
-        raise NotImplementedError("method init must be define")
-        """
-        use case
-
-        secureboost_param = SecureboostTreeParam()
-        self.secureboost_param = param_extract.ParamExtract.parse_param_from_config(secureboost_param, config_path)
-        self.model = SecureBoostTreeModel(self.secureboost_param)
-        """
-
-    def _synchronous_data(self, data_instance, flowid, data_application=None):
-        if data_application is None:
-            LOGGER.warning("not data_application!")
-            return
-
-        transfer_variable = HeteroWorkFlowTransferVariable()
-        if data_application == consts.TRAIN_DATA:
-            transfer_id = transfer_variable.train_data
-        elif data_application == consts.TEST_DATA:
-            transfer_id = transfer_variable.test_data
-        else:
-            LOGGER.warning("data_application error!")
-            return
-
-        if self.role == consts.GUEST:
-            data_sid = data_instance.mapValues(lambda v: 1)
-
-            federation.remote(data_sid,
-                              name=transfer_id.name,
-                              tag=transfer_variable.generate_transferid(transfer_id, flowid),
-                              role=consts.HOST,
-                              idx=0)
-            LOGGER.info("remote {} to host".format(data_application))
-            return None
-        elif self.role == consts.HOST:
-            data_sid = federation.get(name=transfer_id.name,
-                                      tag=transfer_variable.generate_transferid(transfer_id, flowid),
-                                      idx=0)
-
-            LOGGER.info("get {} from guest".format(data_application))
-            join_data_insts = data_sid.join(data_instance, lambda s, d: d)
-            return join_data_insts
-
-    def _initialize_workflow_param(self, config_path):
-        workflow_param = WorkFlowParam()
-        self.workflow_param = ParamExtract.parse_param_from_config(workflow_param, config_path)
-
-    def _init_logger(self, LOGGER_path):
-        pass
-        # LOGGER.basicConfig(level=LOGGER.DEBUG,
-        #                    format='%(asctime)s %(levelname)s %(message)s',
-        #                    datefmt='%a, %d %b %Y %H:%M:%S',
-        #                    filename=LOGGER_path,
-        #                    filemode='w')
-
-    def train(self, train_data, validation_data=None):
-        LOGGER.debug("Enter train function")
-        self.model.fit(train_data)
-        self.save_model()
-        LOGGER.debug("finish saving, self role: {}".format(self.role))
-        if self.role == consts.GUEST or self.role == consts.HOST or \
-                self.mode == consts.HOMO:
-            eval_result = {}
-            LOGGER.debug("predicting...")
-            # train_pred = self.model.predict(train_data)
-            predict_result = self.model.predict(train_data,
-                                                self.workflow_param.predict_param)
-            LOGGER.debug("evaluating...")
-            train_eval = self.evaluate(predict_result)
-            eval_result[consts.TRAIN_EVALUATE] = train_eval
-            if validation_data is not None:
-                # val_pred = self.model.predict(validation_data)
-                val_pred = self.model.predict(validation_data,
-                                                    self.workflow_param.predict_param)
-                val_eval = self.evaluate(val_pred)
-                eval_result[consts.VALIDATE_EVALUATE] = val_eval
-            LOGGER.info("{} eval_result: {}".format(self.role, eval_result))
-            self.save_eval_result(eval_result)
-
-    def save_eval_result(self, eval_data):
-        eggroll.parallelize([eval_data],
-                            include_key=False,
-                            name=self.workflow_param.evaluation_output_table,
-                            namespace=self.workflow_param.evaluation_output_namespace,
-                            error_if_exist=False,
-                            persistent=True
-                            )
-
-    def predict(self, data_instance):
-        # self.load_model()
-        # LOGGER.debug("predict data size: {}".format(data_instance.count()))
-        predict_result = self.model.predict(data_instance,
-                                            self.workflow_param.predict_param)
-
-        if self.role == consts.GUEST:
-            self.save_predict_result(predict_result)
-            if self.workflow_param.dataio_param.with_label:
-                eval_result = self.evaluate(predict_result)
-                LOGGER.info("eval_result: {}".format(eval_result))
-                self.save_eval_result(eval_result)
-        if self.mode == consts.HOMO and self.role == consts.HOST:
-            self.save_predict_result(predict_result)
-
-        if not predict_result:
-            return None
-        LOGGER.debug("predict result: {}".format(predict_result))
-        if predict_result.count() > 10:
-            local_predict = predict_result.collect()
-            n = 0
-            while n < 10:
-                result = local_predict.__next__()
-                LOGGER.debug("predict result: {}".format(result))
-                n += 1
-
-        return predict_result
-
-    def intersect(self, data_instance):
-        raise NotImplementedError("method init must be define")
-
-    def cross_validation(self, data_instance):
-        if self.mode == consts.HETERO:
-            cv_results = self.hetero_cross_validation(data_instance)
-        elif self.mode == consts.HOMO:
-            cv_results = self.homo_cross_validation(data_instance)
-        else:
-            cv_results = {}
-
-        if self.role == consts.GUEST or (self.role == consts.HOST and self.mode == consts.HOMO):
-            format_cv_result = {}
-            for eval_result in cv_results:
-                for eval_name, eval_r in eval_result.items():
-                    if not isinstance(eval_r, list):
-                        if eval_name not in format_cv_result:
-                            format_cv_result[eval_name] = []
-                        format_cv_result[eval_name].append(eval_r)
-                    else:
-                        for e_r in eval_r:
-                            e_name = "{}_thres_{}".format(eval_name, e_r[0])
-                            if e_name not in format_cv_result:
-                                format_cv_result[e_name] = []
-                            format_cv_result[e_name].append(e_r[1])
-
-            for eval_name, eva_result_list in format_cv_result.items():
-                mean_value = np.around(np.mean(eva_result_list), 4)
-                std_value = np.around(np.std(eva_result_list), 4)
-                LOGGER.info("evaluate name: {}, mean: {}, std: {}".format(eval_name, mean_value, std_value))
-
-    def hetero_cross_validation(self, data_instance):
-        n_splits = self.workflow_param.n_splits
-
-        if self.role == consts.GUEST:
-            LOGGER.info("In hetero cross_validation Guest")
-            k_fold_obj = KFold(n_splits=n_splits)
-            kfold_data_generator = k_fold_obj.split(data_instance)
-            flowid = 0
-            cv_results = []
-            for train_data, test_data in kfold_data_generator:
-                LOGGER.info("flowid:{}".format(flowid))
-                self._synchronous_data(train_data, flowid, consts.TRAIN_DATA)
-                LOGGER.info("synchronous train data")
-                self._synchronous_data(test_data, flowid, consts.TEST_DATA)
-                LOGGER.info("synchronous test data")
-
-                self.model.set_flowid(flowid)
-                self.model.fit(train_data)
-                pred_res = self.model.predict(test_data, self.workflow_param.predict_param)
-                evaluation_results = self.evaluate(pred_res)
-                cv_results.append(evaluation_results)
-                flowid += 1
-                LOGGER.info("cv" + str(flowid) + " evaluation:" + str(evaluation_results))
-                self._initialize_model(self.config_path)
-
-            LOGGER.info("total cv evaluation:{}".format(cv_results))
-            return cv_results
-
-        elif self.role == consts.HOST:
-            LOGGER.info("In hetero cross_validation Host")
-            for flowid in range(n_splits):
-                LOGGER.info("flowid:{}".format(flowid))
-                train_data = self._synchronous_data(data_instance, flowid, consts.TRAIN_DATA)
-                LOGGER.info("synchronous train data")
-                test_data = self._synchronous_data(data_instance, flowid, consts.TEST_DATA)
-                LOGGER.info("synchronous test data")
-
-                self.model.set_flowid(flowid)
-                self.model.fit(train_data)
-                self.model.predict(test_data)
-                flowid += 1
-                self._initialize_model(self.config_path)
-
-        elif self.role == consts.ARBITER:
-            LOGGER.info("In hetero cross_validation Arbiter")
-            for flowid in range(n_splits):
-                LOGGER.info("flowid:{}".format(flowid))
-                self.model.set_flowid(flowid)
-                self.model.fit()
-                flowid += 1
-                self._initialize_model(self.config_path)
-
-    def load_eval_result(self):
-        eval_data = eggroll.table(
-            name=self.workflow_param.evaluation_output_table,
-            namespace=self.workflow_param.evaluation_output_namespace,
-        )
-        LOGGER.debug("Evaluate result loaded: {}".format(eval_data))
-        return eval_data
-
-    def homo_cross_validation(self, data_instance):
-        n_splits = self.workflow_param.n_splits
-        k_fold_obj = KFold(n_splits=n_splits)
-        kfold_data_generator = k_fold_obj.split(data_instance)
-        cv_result = []
-        flowid = 0
-        LOGGER.info("Doing Homo cross validation")
-        for train_data, test_data in kfold_data_generator:
-            LOGGER.info("This is the {}th fold".format(flowid))
-            self.model.set_flowid(flowid)
-            self.model.fit(train_data)
-            # self.save_model()
-            predict_result = self.model.predict(test_data, self.workflow_param.predict_param)
-            flowid += 1
-
-            eval_result = self.evaluate(predict_result)
-            cv_result.append(eval_result)
-            self._initialize_model(self.config_path)
-
-        return cv_result
-
-    def save_model(self):
-        LOGGER.debug("save model, model table: {}, model namespace: {}".format(
-            self.workflow_param.model_table, self.workflow_param.model_namespace))
-        self.model.save_model(self.workflow_param.model_table, self.workflow_param.model_namespace)
-
-    def load_model(self):
-        self.model.load_model(self.workflow_param.model_table, self.workflow_param.model_namespace)
-
-    def save_predict_result(self, predict_result):
-        predict_result.save_as(self.workflow_param.predict_output_table, self.workflow_param.predict_output_namespace)
-
-    def save_intersect_result(self, intersect_result):
-        LOGGER.info("Save intersect results to name:{}, namespace:{}".format(
-            self.workflow_param.intersect_data_output_table, self.workflow_param.intersect_data_output_namespace))
-        intersect_result.save_as(self.workflow_param.intersect_data_output_table,
-                                 self.workflow_param.intersect_data_output_namespace)
-
-    def evaluate(self, eval_data):
-        if eval_data is None:
-            LOGGER.info("not eval_data!")
-            return None
-
-        eval_data_local = eval_data.collect()
-        labels = []
-        pred_prob = []
-        pred_labels = []
-        for data in eval_data_local:
-            labels.append(data[1][0])
-            pred_prob.append(data[1][1])
-            pred_labels.append(data[1][2])
-
-        labels = np.array(labels)
-        pred_prob = np.array(pred_prob)
-        pred_labels = np.array(pred_labels)
-
-        evaluation_result = self.model.evaluate(labels, pred_prob, pred_labels,
-                                                evaluate_param=self.workflow_param.evaluate_param)
-        return evaluation_result
-
-    def gen_data_instance(self, table, namespace):
-        reader = None
-        if self.workflow_param.dataio_param.input_format == "dense":
-            reader = DenseFeatureReader(self.workflow_param.dataio_param)
-        else:
-            reader = SparseFeatureReader(self.workflow_param.dataio_param)
-        data_instance = reader.read_data(table, namespace)
-        return data_instance
-
-    def _init_argument(self):
-        parser = argparse.ArgumentParser()
-        parser.add_argument('-c', '--config', required=True, type=str, help="Specify a config json file path")
-        parser.add_argument('-j', '--job_id', type=str, required=True, help="Specify the job id")
-        # parser.add_argument('-p', '--party_id', type=str, required=True, help="Specify the party id")
-        # parser.add_argument('-l', '--LOGGER_path', type=str, required=True, help="Specify the LOGGER path")
-        args = parser.parse_args()
-        config_path = args.config
-        self.config_path = config_path
-        if not args.config:
-            LOGGER.error("Config File should be provided")
-            exit(-100)
-        job_id = args.job_id
-        # party_id = args.party_id
-        # LOGGER_path = args.LOGGER_path
-        # self._init_LOGGER(LOGGER_path)
-        self._initialize(config_path)
-        with open(config_path) as conf_f:
-            runtime_json = json.load(conf_f)
-        eggroll.init(job_id, self.workflow_param.work_mode)
-        LOGGER.debug("The job id is {}".format(job_id))
-        federation.init(job_id, runtime_json)
-        LOGGER.debug("Finish eggroll and federation init")
-
-    def run(self):
-        self._init_argument()
-
-        if self.workflow_param.method == "train":
-            LOGGER.debug("In running function, enter train method")
-            train_data_instance = None
-            predict_data_instance = None
-            if self.role != consts.ARBITER:
-                LOGGER.debug("Input table:{}, input namesapce: {}".format(
-                    self.workflow_param.train_input_table, self.workflow_param.train_input_namespace
-                ))
-                train_data_instance = self.gen_data_instance(self.workflow_param.train_input_table,
-                                                             self.workflow_param.train_input_namespace)
-                # LOGGER.debug("train_data_instance count:{}".format(train_data_instance.count()))
-                LOGGER.debug("gen_data_finish")
-                if self.workflow_param.predict_input_table is not None and self.workflow_param.predict_input_namespace is not None:
-                    LOGGER.debug("Input table:{}, input namesapce: {}".format(
-                        self.workflow_param.predict_input_table, self.workflow_param.predict_input_namespace
-                    ))
-                    predict_data_instance = self.gen_data_instance(self.workflow_param.predict_input_table,
-                                                                   self.workflow_param.predict_input_namespace)
-
-            self.train(train_data_instance, validation_data=predict_data_instance)
-
-        elif self.workflow_param.method == "predict":
-            data_instance = self.gen_data_instance(self.workflow_param.predict_input_table,
-                                                   self.workflow_param.predict_input_namespace)
-            self.load_model()
-            self.predict(data_instance)
-
-        elif self.workflow_param.method == "intersect":
-            LOGGER.debug("[Intersect]Input table:{}, input namesapce: {}".format(
-                self.workflow_param.data_input_table,
-                self.workflow_param.data_input_namespace
-            ))
-            data_instance = self.gen_data_instance(self.workflow_param.data_input_table,
-                                                   self.workflow_param.data_input_namespace)
-            # LOGGER.debug("[Intersect] data_instance count:{}".format(data_instance.count()))
-            self.intersect(data_instance)
-
-        elif self.workflow_param.method == "cross_validation":
-            data_instance = self.gen_data_instance(self.workflow_param.data_input_table,
-                                                   self.workflow_param.data_input_namespace)
-            self.cross_validation(data_instance)
-        # elif self.workflow_param.method == 'test_methods':
-        #     print("This is a test method, Start workflow success!")
-        #     LOGGER.debug("Testing LOGGER function")
-        else:
-            raise TypeError("method %s is not support yet" % (self.workflow_param.method))
-
-
-if __name__ == "__main__":
-    pass
-    """
-    method_list
-    param_init
-    method.run(params)
-    """
->>>>>>> 4867dea4
+    """