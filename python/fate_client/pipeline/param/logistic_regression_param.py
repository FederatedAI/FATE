--- conflicted
+++ resolved
@@ -123,38 +123,34 @@
                  use_first_metric_only=False,
                  callback_param=CallbackParam()
                  ):
-<<<<<<< HEAD
-        super(LogisticParam, self).__init__(penalty=penalty, tol=tol, alpha=alpha, optimizer=optimizer,
-                                            batch_size=batch_size, learning_rate=learning_rate,
-                                            init_param=init_param, max_iter=max_iter, early_stop=early_stop,
-                                            encrypt_param=encrypt_param, cv_param=cv_param, decay=decay,
-                                            decay_sqrt=decay_sqrt, validation_freqs=validation_freqs,
-                                            early_stopping_rounds=early_stopping_rounds,
-                                            stepwise_param=stepwise_param, metrics=metrics,
-                                            use_first_metric_only=use_first_metric_only,
-                                            floating_point_precision=floating_point_precision,
-                                            callback_param=callback_param)
-=======
         super(LogisticParam, self).__init__()
         self.penalty = penalty
         self.tol = tol
         self.alpha = alpha
         self.optimizer = optimizer
         self.batch_size = batch_size
-        self.shuffle = shuffle
-        self.batch_strategy = batch_strategy
-        self.masked_rate = masked_rate
         self.learning_rate = learning_rate
         self.init_param = copy.deepcopy(init_param)
         self.max_iter = max_iter
         self.early_stop = early_stop
         self.encrypt_param = encrypt_param
->>>>>>> 0b99f303
+        self.shuffle = shuffle
+        self.batch_strategy = batch_strategy
+        self.masked_rate = masked_rate
         self.predict_param = copy.deepcopy(predict_param)
+        self.cv_param = copy.deepcopy(cv_param)
+        self.decay = decay
+        self.decay_sqrt = decay_sqrt
         self.multi_class = multi_class
+        self.validation_freqs = validation_freqs
+        self.stepwise_param = copy.deepcopy(stepwise_param)
+        self.early_stopping_rounds = early_stopping_rounds
+        self.metrics = metrics or []
+        self.use_first_metric_only = use_first_metric_only
+        self.floating_point_precision = floating_point_precision
+        self.callback_param = copy.deepcopy(callback_param)
 
     def check(self):
-<<<<<<< HEAD
         descr = "logistic_param's"
         super(LogisticParam, self).check()
         self.predict_param.check()
@@ -162,8 +158,6 @@
             raise ValueError(
                 "logistic_param's encrypted method support 'Paillier' or None only")
         self.multi_class = self.check_and_change_lower(self.multi_class, ["ovr"], f"{descr}")
-=======
->>>>>>> 0b99f303
         return True
 
 
@@ -195,7 +189,7 @@
                  encrypt_param=EncryptParam(method=None), re_encrypt_batches=2,
                  predict_param=PredictParam(), cv_param=CrossValidationParam(),
                  decay=1, decay_sqrt=True,
-                 aggregate_iters=1, validation_freqs=None,
+                 aggregate_iters=1, multi_class='ovr', validation_freqs=None,
                  early_stopping_rounds=None,
                  metrics=['auc', 'ks'],
                  use_first_metric_only=False,
@@ -207,7 +201,7 @@
                                                 learning_rate=learning_rate,
                                                 init_param=init_param, max_iter=max_iter, early_stop=early_stop,
                                                 encrypt_param=encrypt_param, predict_param=predict_param,
-                                                cv_param=cv_param,
+                                                cv_param=cv_param, multi_class=multi_class,
                                                 validation_freqs=validation_freqs,
                                                 decay=decay, decay_sqrt=decay_sqrt,
                                                 early_stopping_rounds=early_stopping_rounds,
