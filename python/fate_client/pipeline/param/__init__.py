#
#  Copyright 2019 The FATE Authors. All Rights Reserved.
#
#  Licensed under the Apache License, Version 2.0 (the "License");
#  you may not use this file except in compliance with the License.
#  You may obtain a copy of the License at
#
#      http://www.apache.org/licenses/LICENSE-2.0
#
#  Unless required by applicable law or agreed to in writing, software
#  distributed under the License is distributed on an "AS IS" BASIS,
#  WITHOUT WARRANTIES OR CONDITIONS OF ANY KIND, either express or implied.
#  See the License for the specific language governing permissions and
#  limitations under the License.
#

from pipeline.param.boosting_param import HeteroSecureBoostParam, HomoSecureBoostParam
from pipeline.param.column_expand_param import ColumnExpandParam
from pipeline.param.data_split_param import DataSplitParam
from pipeline.param.dataio_param import DataIOParam
from pipeline.param.data_transform_param import DataTransformParam
from pipeline.param.encrypt_param import EncryptParam
from pipeline.param.evaluation_param import EvaluateParam
from pipeline.param.feature_binning_param import FeatureBinningParam
from pipeline.param.feldman_verifiable_sum_param import FeldmanVerifiableSumParam
from pipeline.param.ftl_param import FTLParam
from pipeline.param.hetero_kmeans_param import KmeansParam
from pipeline.param.hetero_nn_param import HeteroNNParam
from pipeline.param.homo_nn_param import HomoNNParam
from pipeline.param.homo_onehot_encoder_param import HomoOneHotParam
from pipeline.param.init_model_param import InitParam
from pipeline.param.intersect_param import IntersectParam
from pipeline.param.linear_regression_param import LinearParam
from pipeline.param.local_baseline_param import LocalBaselineParam
from pipeline.param.logistic_regression_param import HeteroLogisticParam, HomoLogisticParam
from pipeline.param.pearson_param import PearsonParam
from pipeline.param.poisson_regression_param import PoissonParam
from pipeline.param.psi_param import PSIParam
from pipeline.param.sample_param import SampleParam
from pipeline.param.sample_weight_param import SampleWeightParam
from pipeline.param.scale_param import ScaleParam
from pipeline.param.scorecard_param import ScorecardParam
from pipeline.param.statistics_param import StatisticsParam
from pipeline.param.union_param import UnionParam
from pipeline.param.boosting_param import ObjectiveParam
from pipeline.param.boosting_param import DecisionTreeParam
from pipeline.param.predict_param import PredictParam
from pipeline.param.feature_imputation_param import FeatureImputationParam
from pipeline.param.label_transform_param import LabelTransformParam
from pipeline.param.sir_param import SecureInformationRetrievalParam
from pipeline.param.cache_loader_param import CacheLoaderParam
from pipeline.param.hetero_sshe_lr_param import HeteroSSHELRParam
from pipeline.param.hetero_sshe_linr_param import HeteroSSHELinRParam

__all__ = ["HeteroSecureBoostParam", "HomoSecureBoostParam",
           "ColumnExpandParam", "DataSplitParam", "DataIOParam", "EncryptParam",
           "EvaluateParam", "FeatureBinningParam", "FeldmanVerifiableSumParam", "FTLParam",
           "KmeansParam", "HeteroNNParam", "HomoNNParam", "HomoOneHotParam", "InitParam",
           "IntersectParam", "LinearParam", "LocalBaselineParam", "HeteroLogisticParam",
           "HomoLogisticParam", "PearsonParam", "PoissonParam", "PSIParam", "SampleParam",
           "SampleWeightParam", "ScaleParam", "ScorecardParam",
<<<<<<< HEAD
           "UnionParam", "ObjectiveParam", "DecisionTreeParam", "PredictParam", "SBTTransformerParam",
=======
           "UnionParam", "ObjectiveParam", "DecisionTreeParam", "PredictParam",
>>>>>>> 0b99f303
           "FeatureImputationParam", "LabelTransformParam",
           "SecureInformationRetrievalParam", "CacheLoaderParam", "HeteroSSHELRParam",
           "HeteroSSHELinRParam"]<|MERGE_RESOLUTION|>--- conflicted
+++ resolved
@@ -45,6 +45,7 @@
 from pipeline.param.boosting_param import ObjectiveParam
 from pipeline.param.boosting_param import DecisionTreeParam
 from pipeline.param.predict_param import PredictParam
+from pipeline.param.sbt_feature_transformer_param import SBTTransformerParam
 from pipeline.param.feature_imputation_param import FeatureImputationParam
 from pipeline.param.label_transform_param import LabelTransformParam
 from pipeline.param.sir_param import SecureInformationRetrievalParam
@@ -59,11 +60,7 @@
            "IntersectParam", "LinearParam", "LocalBaselineParam", "HeteroLogisticParam",
            "HomoLogisticParam", "PearsonParam", "PoissonParam", "PSIParam", "SampleParam",
            "SampleWeightParam", "ScaleParam", "ScorecardParam",
-<<<<<<< HEAD
-           "UnionParam", "ObjectiveParam", "DecisionTreeParam", "PredictParam", "SBTTransformerParam",
-=======
            "UnionParam", "ObjectiveParam", "DecisionTreeParam", "PredictParam",
->>>>>>> 0b99f303
            "FeatureImputationParam", "LabelTransformParam",
            "SecureInformationRetrievalParam", "CacheLoaderParam", "HeteroSSHELRParam",
            "HeteroSSHELinRParam"]