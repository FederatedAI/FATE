#
#  Copyright 2019 The FATE Authors. All Rights Reserved.
#
#  Licensed under the Apache License, Version 2.0 (the "License");
#  you may not use this file except in compliance with the License.
#  You may obtain a copy of the License at
#
#      http://www.apache.org/licenses/LICENSE-2.0
#
#  Unless required by applicable law or agreed to in writing, software
#  distributed under the License is distributed on an "AS IS" BASIS,
#  WITHOUT WARRANTIES OR CONDITIONS OF ANY KIND, either express or implied.
#  See the License for the specific language governing permissions and
#  limitations under the License.
#

from pipeline.param.boosting_param import HeteroSecureBoostParam, HomoSecureBoostParam, HeteroFastSecureBoostParam
from pipeline.param.column_expand_param import ColumnExpandParam
from pipeline.param.data_split_param import DataSplitParam
from pipeline.param.dataio_param import DataIOParam
from pipeline.param.data_transform_param import DataTransformParam
from pipeline.param.encrypt_param import EncryptParam
from pipeline.param.evaluation_param import EvaluateParam
from pipeline.param.feature_binning_param import FeatureBinningParam
from pipeline.param.feldman_verifiable_sum_param import FeldmanVerifiableSumParam
from pipeline.param.ftl_param import FTLParam
from pipeline.param.hetero_kmeans_param import KmeansParam
from pipeline.param.hetero_nn_param import HeteroNNParam
from pipeline.param.homo_nn_param import HomoNNParam
from pipeline.param.homo_onehot_encoder_param import HomoOneHotParam
from pipeline.param.init_model_param import InitParam
from pipeline.param.intersect_param import IntersectParam
from pipeline.param.linear_regression_param import LinearParam
from pipeline.param.local_baseline_param import LocalBaselineParam
from pipeline.param.logistic_regression_param import HeteroLogisticParam, HomoLogisticParam
from pipeline.param.pearson_param import PearsonParam
from pipeline.param.poisson_regression_param import PoissonParam
from pipeline.param.psi_param import PSIParam
from pipeline.param.sample_param import SampleParam
from pipeline.param.sample_weight_param import SampleWeightParam
from pipeline.param.scale_param import ScaleParam
from pipeline.param.scorecard_param import ScorecardParam
from pipeline.param.statistics_param import StatisticsParam
from pipeline.param.union_param import UnionParam
from pipeline.param.boosting_param import ObjectiveParam
from pipeline.param.boosting_param import DecisionTreeParam
from pipeline.param.predict_param import PredictParam
from pipeline.param.sbt_feature_transformer_param import SBTTransformerParam
from pipeline.param.feature_imputation_param import FeatureImputationParam
<<<<<<< HEAD
from pipeline.param.sir_param import SecureInformationRetrievalParam
from pipeline.param.cache_loader_param import CacheLoaderParam
=======
from pipeline.param.label_transform_param import LabelTransformParam
>>>>>>> b1a2e363

__all__ = ["HeteroSecureBoostParam", "HomoSecureBoostParam", "HeteroFastSecureBoostParam",
           "ColumnExpandParam", "DataSplitParam", "DataIOParam", "EncryptParam",
           "EvaluateParam", "FeatureBinningParam", "FeldmanVerifiableSumParam", "FTLParam",
           "KmeansParam", "HeteroNNParam", "HomoNNParam", "HomoOneHotParam", "InitParam",
           "IntersectParam", "LinearParam", "LocalBaselineParam", "HeteroLogisticParam",
           "HomoLogisticParam", "PearsonParam", "PoissonParam", "PSIParam", "SampleParam",
           "SampleWeightParam", "ScaleParam", "ScorecardParam",
           "UnionParam", "ObjectiveParam", "DecisionTreeParam", "PredictParam",  "SBTTransformerParam",
<<<<<<< HEAD
           "FeatureImputationParam", "SecureInformationRetrievalParam","CacheLoaderParam"]
=======
           "FeatureImputationParam", "LabelTransformParam"]
>>>>>>> b1a2e363
<|MERGE_RESOLUTION|>--- conflicted
+++ resolved
@@ -47,12 +47,9 @@
 from pipeline.param.predict_param import PredictParam
 from pipeline.param.sbt_feature_transformer_param import SBTTransformerParam
 from pipeline.param.feature_imputation_param import FeatureImputationParam
-<<<<<<< HEAD
+from pipeline.param.label_transform_param import LabelTransformParam
 from pipeline.param.sir_param import SecureInformationRetrievalParam
 from pipeline.param.cache_loader_param import CacheLoaderParam
-=======
-from pipeline.param.label_transform_param import LabelTransformParam
->>>>>>> b1a2e363
 
 __all__ = ["HeteroSecureBoostParam", "HomoSecureBoostParam", "HeteroFastSecureBoostParam",
            "ColumnExpandParam", "DataSplitParam", "DataIOParam", "EncryptParam",
@@ -62,8 +59,5 @@
            "HomoLogisticParam", "PearsonParam", "PoissonParam", "PSIParam", "SampleParam",
            "SampleWeightParam", "ScaleParam", "ScorecardParam",
            "UnionParam", "ObjectiveParam", "DecisionTreeParam", "PredictParam",  "SBTTransformerParam",
-<<<<<<< HEAD
-           "FeatureImputationParam", "SecureInformationRetrievalParam","CacheLoaderParam"]
-=======
-           "FeatureImputationParam", "LabelTransformParam"]
->>>>>>> b1a2e363
+           "FeatureImputationParam", "LabelTransformParam",
+           "SecureInformationRetrievalParam","CacheLoaderParam"]
