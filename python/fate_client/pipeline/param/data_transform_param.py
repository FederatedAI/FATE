#!/usr/bin/env python
# -*- coding: utf-8 -*-

#
#  Copyright 2019 The FATE Authors. All Rights Reserved.
#
#  Licensed under the Apache License, Version 2.0 (the "License");
#  you may not use this file except in compliance with the License.
#  You may obtain a copy of the License at
#
#      http://www.apache.org/licenses/LICENSE-2.0
#
#  Unless required by applicable law or agreed to in writing, software
#  distributed under the License is distributed on an "AS IS" BASIS,
#  WITHOUT WARRANTIES OR CONDITIONS OF ANY KIND, either express or implied.
#  See the License for the specific language governing permissions and
#  limitations under the License.
#
from pipeline.param.base_param import BaseParam


class DataTransformParam(BaseParam):
    """
    Define data_transform parameters that used in federated ml.

    Parameters
    ----------
    input_format : str, accepted 'dense','sparse' 'tag' only in this version. default: 'dense'.
                   please have a look at this tutorial at "DataTransform" section of federatedml/util/README.md.
                   Formally,
                       dense input format data should be set to "dense",
                       svm-light input format data should be set to "sparse",
                       tag or tag:value input format data should be set to "tag".

    delimitor : str, the delimitor of data input, default: ','

    data_type : str, the data type of data input, accepted 'float','float64','int','int64','str','long'
               "default: "float64"

    exclusive_data_type : dict, the key of dict is col_name, the value is data_type, use to specified special data type
                          of some features.

    tag_with_value: bool, use if input_format is 'tag', if tag_with_value is True,
                    input column data format should be tag[delimitor]value, otherwise is tag only

    tag_value_delimitor: str, use if input_format is 'tag' and 'tag_with_value' is True,
                         delimitor of tag[delimitor]value column value.

    missing_fill : bool, need to fill missing value or not, accepted only True/False, default: False

    default_value : None or single object type or list, the value to replace missing value.
                    if None, it will use default value define in federatedml/feature/imputer.py,
                    if single object, will fill missing value with this object,
                    if list, it's length should be the sample of input data' feature dimension,
                        means that if some column happens to have missing values, it will replace it
                        the value by element in the identical position of this list.
                    default: None

    missing_fill_method: None or str, the method to replace missing value, should be one of [None, 'min', 'max', 'mean', 'designated'], default: None

    missing_impute: None or list, element of list can be any type, or auto generated if value is None, define which values to be consider as missing, default: None

    outlier_replace: bool, need to replace outlier value or not, accepted only True/False, default: True

    outlier_replace_method: None or str, the method to replace missing value, should be one of [None, 'min', 'max', 'mean', 'designated'], default: None

    outlier_impute: None or list,  element of list can be any type, which values should be regard as missing value, default: None

    outlier_replace_value: None or single object type or list, the value to replace outlier.
                    if None, it will use default value define in federatedml/feature/imputer.py,
                    if single object, will replace outlier with this object,
                    if list, it's length should be the sample of input data' feature dimension,
                        means that if some column happens to have outliers, it will replace it
                        the value by element in the identical position of this list.
                    default: None

    with_label : bool, True if input data consist of label, False otherwise. default: 'false'

    label_name : str, column_name of the column where label locates, only use in dense-inputformat. default: 'y'

    label_type : object, accepted 'int','int64','float','float64','long','str' only,
                use when with_label is True. default: 'false'

    output_format : str, accepted 'dense','sparse' only in this version. default: 'dense'

    with_match_id: bool, True if dataset has match_id, default: False

    """

    def __init__(self, input_format="dense", delimitor=',', data_type='float64',
                 exclusive_data_type=None,
                 tag_with_value=False, tag_value_delimitor=":",
                 missing_fill=False, default_value=0, missing_fill_method=None,
                 missing_impute=None, outlier_replace=False, outlier_replace_method=None,
                 outlier_impute=None, outlier_replace_value=0,
                 with_label=False, label_name='y',
                 label_type='int', output_format='dense', need_run=True,
<<<<<<< HEAD
                 with_match_id=True, match_id_name=None, match_id_index=-1):
=======
                 with_match_id=False):
>>>>>>> d534a4d4
        self.input_format = input_format
        self.delimitor = delimitor
        self.data_type = data_type
        self.exclusive_data_type = exclusive_data_type
        self.tag_with_value = tag_with_value
        self.tag_value_delimitor = tag_value_delimitor
        self.missing_fill = missing_fill
        self.default_value = default_value
        self.missing_fill_method = missing_fill_method
        self.missing_impute = missing_impute
        self.outlier_replace = outlier_replace
        self.outlier_replace_method = outlier_replace_method
        self.outlier_impute = outlier_impute
        self.outlier_replace_value = outlier_replace_value
        self.with_label = with_label
        self.label_name = label_name
        self.label_type = label_type
        self.output_format = output_format
        self.need_run = need_run
        self.with_match_id = with_match_id
<<<<<<< HEAD
        self.match_id_name = match_id_name
        self.match_id_index = match_id_index
=======
>>>>>>> d534a4d4

    def check(self):

        descr = "data_transform param's"

        self.input_format = self.check_and_change_lower(self.input_format,
                                                        ["dense", "sparse", "tag"],
                                                        descr)

        self.output_format = self.check_and_change_lower(self.output_format,
                                                         ["dense", "sparse"],
                                                         descr)

        self.data_type = self.check_and_change_lower(self.data_type,
                                                     ["int", "int64", "float", "float64", "str", "long"],
                                                     descr)

        if type(self.missing_fill).__name__ != 'bool':
            raise ValueError("data_transform param's missing_fill {} not supported".format(self.missing_fill))

        if self.missing_fill_method is not None:
            self.missing_fill_method = self.check_and_change_lower(self.missing_fill_method,
                                                                   ['min', 'max', 'mean', 'designated'],
                                                                   descr)

        if self.outlier_replace_method is not None:
            self.outlier_replace_method = self.check_and_change_lower(self.outlier_replace_method,
                                                                      ['min', 'max', 'mean', 'designated'],
                                                                      descr)

        if type(self.with_label).__name__ != 'bool':
            raise ValueError("data_transform param's with_label {} not supported".format(self.with_label))

        if self.with_label:
            if not isinstance(self.label_name, str):
                raise ValueError("data transform param's label_name {} should be str".format(self.label_name))

            self.label_type = self.check_and_change_lower(self.label_type,
                                                          ["int", "int64", "float", "float64", "str", "long"],
                                                          descr)

        if self.exclusive_data_type is not None and not isinstance(self.exclusive_data_type, dict):
            raise ValueError("exclusive_data_type is should be None or a dict")

        if self.with_match_id and self.match_id_name is None and self.match_id_index == -1:
            raise ValueError("If with id is True, id name should not be None")

        return True<|MERGE_RESOLUTION|>--- conflicted
+++ resolved
@@ -46,7 +46,7 @@
     tag_value_delimitor: str, use if input_format is 'tag' and 'tag_with_value' is True,
                          delimitor of tag[delimitor]value column value.
 
-    missing_fill : bool, need to fill missing value or not, accepted only True/False, default: False
+    missing_fill : bool, need to fill missing value or not, accepted only True/False, default: True
 
     default_value : None or single object type or list, the value to replace missing value.
                     if None, it will use default value define in federatedml/feature/imputer.py,
@@ -95,11 +95,7 @@
                  outlier_impute=None, outlier_replace_value=0,
                  with_label=False, label_name='y',
                  label_type='int', output_format='dense', need_run=True,
-<<<<<<< HEAD
-                 with_match_id=True, match_id_name=None, match_id_index=-1):
-=======
                  with_match_id=False):
->>>>>>> d534a4d4
         self.input_format = input_format
         self.delimitor = delimitor
         self.data_type = data_type
@@ -120,11 +116,6 @@
         self.output_format = output_format
         self.need_run = need_run
         self.with_match_id = with_match_id
-<<<<<<< HEAD
-        self.match_id_name = match_id_name
-        self.match_id_index = match_id_index
-=======
->>>>>>> d534a4d4
 
     def check(self):
 
@@ -160,7 +151,7 @@
 
         if self.with_label:
             if not isinstance(self.label_name, str):
-                raise ValueError("data transform param's label_name {} should be str".format(self.label_name))
+                raise ValueError("data_transform param's label_name {} should be str".format(self.label_name))
 
             self.label_type = self.check_and_change_lower(self.label_type,
                                                           ["int", "int64", "float", "float64", "str", "long"],
@@ -169,7 +160,4 @@
         if self.exclusive_data_type is not None and not isinstance(self.exclusive_data_type, dict):
             raise ValueError("exclusive_data_type is should be None or a dict")
 
-        if self.with_match_id and self.match_id_name is None and self.match_id_index == -1:
-            raise ValueError("If with id is True, id name should not be None")
-
         return True