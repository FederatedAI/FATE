--- conflicted
+++ resolved
@@ -186,11 +186,7 @@
                  with_encode=False, only_output_key=False, encode_params=EncodeParam(),
                  rsa_params=RSAParam(),
                  intersect_cache_param=IntersectCache(), repeated_id_process=False, repeated_id_owner=consts.GUEST,
-<<<<<<< HEAD
-                 with_match_id=False, left_join=False,
-=======
-                 with_sample_id=False,
->>>>>>> d01b8368
+                 with_sample_id=False, left_join=False,
                  allow_info_share: bool = False, info_owner=consts.GUEST):
         super().__init__()
         self.intersect_method = intersect_method
@@ -206,12 +202,7 @@
         self.repeated_id_owner = repeated_id_owner
         self.allow_info_share = allow_info_share
         self.info_owner = info_owner
-<<<<<<< HEAD
-        self.with_match_id = with_match_id
-        self.left_join = left_join
-=======
         self.with_sample_id = with_sample_id
->>>>>>> d01b8368
 
     def check(self):
         descr = "intersect param's "
@@ -260,15 +251,10 @@
         self.info_owner = self.check_and_change_lower(self.info_owner,
                                                       [consts.GUEST, consts.HOST],
                                                       descr+"info_owner")
-<<<<<<< HEAD
-
-        self.check_boolean(self.with_match_id, descr+"with_match_id")
         self.check_boolean(self.left_join, descr+"left_join")
         if not self.with_match_id and self.left_join:
             raise ValueError(f"Cannot perform left join without match ids.")
-=======
         self.check_boolean(self.with_sample_id, descr+"with_sample_id")
->>>>>>> d01b8368
 
         self.encode_params.check()
         self.rsa_params.check()
