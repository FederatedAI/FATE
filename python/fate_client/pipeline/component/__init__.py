--- conflicted
+++ resolved
@@ -38,11 +38,9 @@
 from pipeline.component.model_loader import ModelLoader
 from pipeline.component.hetero_kmeans import HeteroKmeans
 from pipeline.component.homo_onehot import HomoOneHotEncoder
-<<<<<<< HEAD
+from pipeline.component.hetero_sshe_linr import HeteroSSHELinR
 from pipeline.component.graphNN import GraphNN
-=======
-from pipeline.component.hetero_sshe_linr import HeteroSSHELinR
->>>>>>> 3ee02ea8
+
 
 __all__ = ["DataStatistics", "DataIO", "Evaluation", "HeteroDataSplit",
            "HeteroFastSecureBoost", "HeteroFeatureBinning", "HeteroFeatureSelection",
@@ -53,8 +51,4 @@
            "FederatedSample", "FeatureScale", "Union", "ColumnExpand", "FeldmanVerifiableSum",
            "SampleWeight", "DataTransform", "FeatureImputation",
            "LabelTransform", "SecureInformationRetrieval", "CacheLoader", "ModelLoader",
-<<<<<<< HEAD
-           "HeteroSSHELR", "HeteroKmeans", "HomoOneHotEncoder", "GraphNN"]
-=======
-           "HeteroSSHELR", "HeteroKmeans", "HomoOneHotEncoder", "HeteroSSHELinR"]
->>>>>>> 3ee02ea8
+           "HeteroSSHELR", "HeteroKmeans", "HomoOneHotEncoder", "HeteroSSHELinR", "GraphNN"]