--- conflicted
+++ resolved
@@ -51,8 +51,4 @@
            "FederatedSample", "FeatureScale", "Union", "ColumnExpand", "FeldmanVerifiableSum",
            "SampleWeight", "DataTransform", "SBTTransformer", "FeatureImputation",
            "LabelTransform", "SecureInformationRetrieval", "CacheLoader", "ModelLoader",
-<<<<<<< HEAD
-           "HeteroSSHELR", "HeteroKmeans", "HomoOneHotEncoder", "HeteroSSHELinR", "HeteroSSHEPoisson"]
-=======
-           "HeteroSSHELR", "HeteroKmeans", "HomoOneHotEncoder"]
->>>>>>> c32d44e1
+           "HeteroSSHELR", "HeteroKmeans", "HomoOneHotEncoder", "HeteroSSHELinR", "HeteroSSHEPoisson"]