[tool.poetry]
name = "fate_test"
version = "0.1"
description = "test tools for FATE"
authors = ["FederatedAI <contact@FedAI.org>"]
license = "Apache-2.0"
readme = "README.rst"

homepage = "https://fate.fedai.org/"
repository = "https://github.com/FederatedAI/FATE"
documentation = "https://fate.readthedocs.io/en/latest/?badge=latest"
keywords = ["FATE", "Federated Learning", "Testsuite"]

classifiers = [
    "Development Status :: 5 - Production/Stable",
    "Environment :: Console",
    "Topic :: Software Development :: Testing",
    "Intended Audience :: Developers",
    "Intended Audience :: Education"
]

packages = [
    { include = "fate_test" }
]

[tool.poetry.dependencies]
python = "^3.6"
requests_toolbelt = "^0.9.1"
requests = "^2.24.0"
click = "^7.1.2"
"ruamel.yaml" = "^0.16.10"
loguru = "^0.5.1"
prettytable = "^1.0.0"
sshtunnel = "^0.1.5"
fate_client = "^0.1"
<<<<<<< HEAD
pandas = "^0.23.4"
colorama = "^0.4.4"
=======
pandas = "1.1.5"
>>>>>>> 0350c879

[tool.poetry.dev-dependencies]

[tool.poetry.scripts]
fate_test = "fate_test.scripts.cli:cli"

[build-system]
requires = ["poetry>=0.12", "setuptools>=49.6,<50"]
build-backend = "poetry.masonry.api"<|MERGE_RESOLUTION|>--- conflicted
+++ resolved
@@ -33,12 +33,8 @@
 prettytable = "^1.0.0"
 sshtunnel = "^0.1.5"
 fate_client = "^0.1"
-<<<<<<< HEAD
-pandas = "^0.23.4"
+pandas = "1.1.5"
 colorama = "^0.4.4"
-=======
-pandas = "1.1.5"
->>>>>>> 0350c879
 
 [tool.poetry.dev-dependencies]
 
