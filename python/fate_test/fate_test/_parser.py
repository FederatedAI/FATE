--- conflicted
+++ resolved
@@ -24,7 +24,6 @@
 from fate_test import _config
 from fate_test._io import echo
 from fate_test._config import Parties, Config
-from fate_test.utils import TxtStyle
 
 
 # noinspection PyPep8Naming
@@ -308,7 +307,6 @@
         self.jobs = jobs
         self.pipeline_jobs = pipeline_jobs
         self.path = path
-        self.suite_name = Path(self.path).stem
 
         self._dependency: typing.MutableMapping[str, typing.List[Job]] = {}
         self._final_status: typing.MutableMapping[str, FinalStatus] = {}
@@ -354,28 +352,6 @@
         while self._ready_jobs:
             yield self._ready_jobs.pop()
 
-<<<<<<< HEAD
-    @staticmethod
-    def style_table(txt):
-        colored_txt = txt.replace("success", f"{TxtStyle.TRUE_VAL}success{TxtStyle.END}")
-        colored_txt = colored_txt.replace("failed", f"{TxtStyle.FALSE_VAL}failed{TxtStyle.END}")
-        colored_txt = colored_txt.replace("not submitted", f"{TxtStyle.FALSE_VAL}not submitted{TxtStyle.END}")
-        return colored_txt
-
-    def pretty_final_summary(self, time_consuming):
-        table = prettytable.PrettyTable()
-        table.set_style(prettytable.ORGMODE)
-        # table = prettytable.PrettyTable(
-        #    ["job_name", "job_id", "status", "time_consuming", "exception_id", "rest_dependency"]
-        # )
-        field_names = ["job_name", "job_id", "status", "time_consuming", "exception_id", "rest_dependency"]
-        table.field_names = field_names
-        for status in self.get_final_status().values():
-            if status.exception_id != "-":
-                exception_id_txt = f"{TxtStyle.FALSE_VAL}{status.exception_id}{TxtStyle.END}"
-            else:
-                exception_id_txt = f"{TxtStyle.FIELD_VAL}{status.exception_id}{TxtStyle.END}"
-=======
     def pretty_final_summary(self, time_consuming, suite_file=None):
         table = prettytable.PrettyTable(
             ["job_name", "job_id", "status", "time_consuming", "exception_id", "rest_dependency"]
@@ -384,18 +360,17 @@
             if status.status != "success":
                 status.suite_file = suite_file
                 _config.non_success_jobs.append(status)
->>>>>>> 7119f378
             table.add_row(
                 [
-                    f"{TxtStyle.FIELD_VAL}{status.name}{TxtStyle.END}",
-                    f"{TxtStyle.FIELD_VAL}{status.job_id}{TxtStyle.END}",
-                    self.style_table(status.status),
-                    f"{TxtStyle.FIELD_VAL}{time_consuming.pop(0) if status.job_id != '-' else '-'}{TxtStyle.END}",
-                    f"{exception_id_txt}",
-                    f"{TxtStyle.FIELD_VAL}{','.join(status.rest_dependency)}{TxtStyle.END}",
+                    status.name,
+                    status.job_id,
+                    status.status,
+                    time_consuming.pop(0) if status.job_id != "-" else "-",
+                    status.exception_id,
+                    ",".join(status.rest_dependency),
                 ]
             )
-        return table.get_string(title=f"{TxtStyle.TITLE}Testsuite Summary: {self.suite_name}{TxtStyle.END}")
+        return table.get_string()
 
     def model_in_dep(self, name):
         return name in self._dependency
