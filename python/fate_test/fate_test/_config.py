#
#  Copyright 2019 The FATE Authors. All Rights Reserved.
#
#  Licensed under the Apache License, Version 2.0 (the "License");
#  you may not use this file except in compliance with the License.
#  You may obtain a copy of the License at
#
#      http://www.apache.org/licenses/LICENSE-2.0
#
#  Unless required by applicable law or agreed to in writing, software
#  distributed under the License is distributed on an "AS IS" BASIS,
#  WITHOUT WARRANTIES OR CONDITIONS OF ANY KIND, either express or implied.
#  See the License for the specific language governing permissions and
#  limitations under the License.
#

import json
import typing
from collections import namedtuple
from pathlib import Path

from ruamel import yaml

data_switch = False
use_local_data = 1
upload_dir = 'performance/hetero_task_upload_testsuite.json'
intersect_dir = 'performance/hetero_task_intersect_single_testsuite.json'
intersect_multi_dir = 'performance/hetero_task_intersect_multi_testsuite.json'
hetero_lr_dir = 'performance/hetero_task_lr_testsuite.json'
hetero_sbt_dir = 'performance/hetero_task_sbt_testsuite.json'
temperate = """\
# 0 for standalone, 1 for cluster
work_mode: 0
# 0 for eggroll, 1 for spark
backend: 0
# base dir for data upload conf eg, data_base_dir={FATE}
# examples/data/breast_hetero_guest.csv -> $data_base_dir/examples/data/breast_hetero_guest.csv
<<<<<<< HEAD
data_base_dir: ../../../../
# fate_test job Dedicated directory, File storage location,cache_directory={FATE}/examples/cache/
cache_directory: /data/projects/fate/examples/cache/
=======
data_base_dir: ../../../
>>>>>>> 2a357ae3
clean_data: true
parties:
  guest: [10000]
  host: [9999, 10000]
  arbiter: [9999]
services:
  - flow_services:
      - {address: 127.0.0.1:9380, parties: [9999, 10000]}
    ssh_tunnel: # optional
      enable: false
      ssh_address: <remote ip>:<remote port>
      ssh_username:
      ssh_password: # optional
      ssh_priv_key: "~/.ssh/id_rsa"

# what is ssh_tunnel?
# to open the ssh tunnel(s) if the remote service
# cannot be accessed directly from the location where the test suite is run!
#
#                       +---------------------+
#                       |    ssh address      |
#                       |    ssh username     |
#                       |    ssh password/    |
#         +--------+    |    ssh priv_key     |        +----------------+
#         |local ip+----------ssh tuunel-------------->+remote local ip |
#         +--------+    |                     |        +----------------+
#                       |                     |
# request local ip:port +----- as if --------->request remote's local ip:port from remote side
#                       |                     |
#                       |                     |
#                       +---------------------+
#

"""

_default_config = Path(__file__).parent.joinpath("fate_test_config.yaml").resolve()


def create_config(path: Path, override=False):
    if path.exists() and not override:
        raise FileExistsError(f"{path} exists")
    with path.open("w") as f:
        f.write(temperate)
        

def default_config():
    if not _default_config.exists():
        create_config(_default_config)
    return _default_config


class Parties(object):
    def __init__(self,
                 guest: typing.List[int],
                 host: typing.List[int],
                 arbiter: typing.List[int] = None):
        self.guest = guest
        self.host = host
        self.arbiter = arbiter or []

        self._party_to_role_string = {}
        for role in ["guest", "host", "arbiter"]:
            parties = getattr(self, role)
            for i, party in enumerate(parties):
                if party not in self._party_to_role_string:
                    self._party_to_role_string[party] = set()
                self._party_to_role_string[party].add(f"{role.lower()}_{i}")

    @staticmethod
    def from_dict(d: dict):
        return Parties(**d)

    def party_to_role_string(self, party):
        return self._party_to_role_string[party]

    def extract_role(self, counts: typing.MutableMapping[str, int]):
        roles = {}
        for role, num in counts.items():
            if not hasattr(self, role):
                raise ValueError(f"{role} should be one of [guest, host, arbiter]")
            else:
                if len(getattr(self, role)) < num:
                    raise ValueError(f"require {num} {role} parties, only {len(getattr(self, role))} in config")
            roles[role] = getattr(self, role)[:num]
        return roles

    def extract_initiator_role(self, role):
        initiator_role = role.strip()
        if len(getattr(self, initiator_role)) < 1:
            raise ValueError(f"role {initiator_role} has empty party list")
        party_id = getattr(self, initiator_role)[0]
        return dict(role=initiator_role, party_id=party_id)


class Config(object):
    service = namedtuple("service", ["address"])
    tunnel_service = namedtuple("tunnel_service", ["tunnel_id", "index"])
    tunnel = namedtuple("tunnel", ["ssh_address", "ssh_username", "ssh_password", "ssh_priv_key", "services_address"])

    def __init__(self, config):
        self.cache_directory = config["cache_directory"]
        self.work_mode = config["work_mode"]
        self.backend = config["backend"]
        self.data_base_dir = config["data_base_dir"]
        self.clean_data = config.get("clean_data", True)
        self.parties = Parties.from_dict(config["parties"])
        self.party_to_service_id = {}
        self.service_id_to_service = {}
        self.tunnel_id_to_tunnel = {}

        tunnel_id = 0
        service_id = 0
        for service_config in config["services"]:
            flow_services = service_config["flow_services"]
            if service_config.get("ssh_tunnel", {}).get("enable", False):
                tunnel_id += 1
                services_address = []
                for index, flow_service in enumerate(flow_services):
                    service_id += 1
                    address_host, address_port = flow_service["address"].split(":")
                    address_port = int(address_port)
                    services_address.append((address_host, address_port))
                    self.service_id_to_service[service_id] = self.tunnel_service(tunnel_id, index)
                    for party in flow_service["parties"]:
                        self.party_to_service_id[party] = service_id
                tunnel_config = service_config["ssh_tunnel"]
                ssh_address_host, ssh_address_port = tunnel_config["ssh_address"].split(":")
                self.tunnel_id_to_tunnel[tunnel_id] = self.tunnel((ssh_address_host, int(ssh_address_port)),
                                                                  tunnel_config["ssh_username"],
                                                                  tunnel_config["ssh_password"],
                                                                  tunnel_config["ssh_priv_key"],
                                                                  services_address)
            else:
                for flow_service in flow_services:
                    service_id += 1
                    address = flow_service["address"]
                    self.service_id_to_service[service_id] = self.service(address)
                    for party in flow_service["parties"]:
                        self.party_to_service_id[party] = service_id

    @staticmethod
    def load(path: typing.Union[str, Path], **kwargs):
        if isinstance(path, str):
            path = Path(path)
        config = {}
        if path is not None:
            with path.open("r") as f:
                config.update(yaml.safe_load(f))
        config["data_base_dir"] = path.resolve().joinpath(config["data_base_dir"]).resolve()
        config["cache_directory"] = path.resolve().joinpath(config["cache_directory"]).resolve()
        config.update(kwargs)
        return Config(config)

    @staticmethod
    def load_from_file(path: typing.Union[str, Path]):
        """
        Loads conf content from json or yaml file. Used to read in parameter configuration
        Parameters
        ----------
        path: str, path to conf file, should be absolute path

        Returns
        -------
        dict, parameter configuration in dictionary format

        """
        if isinstance(path, str):
            path = Path(path)
        config = {}
        if path is not None:
            file_type = path.suffix
            with path.open("r") as f:
                if file_type == ".yaml":
                    config.update(yaml.safe_load(f))
                elif file_type == ".json":
                    config.update(json.load(f))
                else:
                    raise ValueError(f"Cannot load conf from file type {file_type}")
        return config


def parse_config(config):
    try:
        config_inst = Config.load(config)
    except Exception as e:
        raise RuntimeError(f"error parse config from {config}") from e
    return config_inst<|MERGE_RESOLUTION|>--- conflicted
+++ resolved
@@ -21,27 +21,14 @@
 
 from ruamel import yaml
 
-data_switch = False
-use_local_data = 1
-upload_dir = 'performance/hetero_task_upload_testsuite.json'
-intersect_dir = 'performance/hetero_task_intersect_single_testsuite.json'
-intersect_multi_dir = 'performance/hetero_task_intersect_multi_testsuite.json'
-hetero_lr_dir = 'performance/hetero_task_lr_testsuite.json'
-hetero_sbt_dir = 'performance/hetero_task_sbt_testsuite.json'
 temperate = """\
 # 0 for standalone, 1 for cluster
 work_mode: 0
 # 0 for eggroll, 1 for spark
 backend: 0
-# base dir for data upload conf eg, data_base_dir={FATE}
+# base dir for data upload conf eg
 # examples/data/breast_hetero_guest.csv -> $data_base_dir/examples/data/breast_hetero_guest.csv
-<<<<<<< HEAD
-data_base_dir: ../../../../
-# fate_test job Dedicated directory, File storage location,cache_directory={FATE}/examples/cache/
-cache_directory: /data/projects/fate/examples/cache/
-=======
 data_base_dir: ../../../
->>>>>>> 2a357ae3
 clean_data: true
 parties:
   guest: [10000]
@@ -85,7 +72,7 @@
         raise FileExistsError(f"{path} exists")
     with path.open("w") as f:
         f.write(temperate)
-        
+
 
 def default_config():
     if not _default_config.exists():
@@ -142,7 +129,6 @@
     tunnel = namedtuple("tunnel", ["ssh_address", "ssh_username", "ssh_password", "ssh_priv_key", "services_address"])
 
     def __init__(self, config):
-        self.cache_directory = config["cache_directory"]
         self.work_mode = config["work_mode"]
         self.backend = config["backend"]
         self.data_base_dir = config["data_base_dir"]
@@ -191,7 +177,6 @@
             with path.open("r") as f:
                 config.update(yaml.safe_load(f))
         config["data_base_dir"] = path.resolve().joinpath(config["data_base_dir"]).resolve()
-        config["cache_directory"] = path.resolve().joinpath(config["cache_directory"]).resolve()
         config.update(kwargs)
         return Config(config)
 
