--- conflicted
+++ resolved
@@ -18,7 +18,6 @@
 from datetime import timedelta
 
 import click
-from fate_test import _config
 from fate_test._client import Clients
 from fate_test._config import Config
 from fate_test._flow_client import JobProgress, SubmitJobResponse, QueryJobResponse
@@ -38,22 +37,6 @@
               help="a json string represents mapping for replacing fields in data/conf/dsl")
 @click.option("-g", '--glob', type=str,
               help="glob string to filter sub-directory of path specified by <include>")
-@click.option('-u', '--use_local_data', type=int, default=1,
-              help="When guest, host and flow are deployed on the same machine, the parameter 0 is more appropriate")
-@click.option('-time', '--timeout', type=int, default=3600,
-              help="Task timeout duration")
-@click.option('-iter', '--max_iter', type=int, default=100,
-              help="When the algorithm model is LR, the number of iterations is set")
-@click.option('-depth', '--max_depth', type=int, default=4,
-              help="When the algorithm model is SecureBoost, set the number of model layers")
-@click.option('-trees', '--num_trees', type=int, default=100,
-              help="When the algorithm model is SecureBoost, set the number of trees")
-@click.option('-node', '--processors_per_node', type=int, default=4,
-              help="processors per node")
-@click.option('--update_job_parameters', default="{}", type=JSON_STRING,
-              help="a json string represents mapping for replacing fields in conf.job_parameters")
-@click.option('--update_component_parameters', default="{}", type=JSON_STRING,
-              help="a json string represents mapping for replacing fields in conf.component_parameters")
 @click.option("--skip-dsl-jobs", is_flag=True, default=False,
               help="skip dsl jobs defined in testsuite")
 @click.option("--skip-pipeline-jobs", is_flag=True, default=False,
@@ -66,14 +49,8 @@
 @click.option("--enable-clean-data", "clean_data", flag_value=True, default=None)
 @SharedOptions.get_shared_options(hidden=True)
 @click.pass_context
-<<<<<<< HEAD
-def run_suite(ctx, replace, include, exclude, glob, timeout, update_job_parameters, update_component_parameters,
-              skip_dsl_jobs, skip_pipeline_jobs, skip_data, data_only, clean_data, use_local_data, max_iter, max_depth,
-              num_trees, processors_per_node, **kwargs):
-=======
 def run_suite(ctx, replace, include, exclude, glob,
               skip_dsl_jobs, skip_pipeline_jobs, skip_data, data_only, clean_data, **kwargs):
->>>>>>> 2a357ae3
     """
     process testsuite
     """
@@ -87,9 +64,7 @@
     data_namespace_mangling = ctx.obj["namespace_mangling"]
     # prepare output dir and json hooks
     _add_replace_hook(replace)
-    if use_local_data not in [0, 1]:
-        raise Exception("'use_local_data 'can only be 0 or 1")
-    _config.use_local_data = use_local_data
+
     echo.welcome()
     echo.echo(f"testsuite namespace: {namespace}", fg='red')
     echo.echo("loading testsuites:")
@@ -118,9 +93,7 @@
                 if not skip_dsl_jobs:
                     echo.stdout_newline()
                     try:
-                        _submit_job(client, suite, namespace, config_inst, timeout, update_job_parameters,
-                                    update_component_parameters, max_iter, max_depth, num_trees,
-                                    processors_per_node)
+                        _submit_job(client, suite, namespace, config_inst)
                     except Exception as e:
                         raise RuntimeError(f"exception occur while submit job for {suite.path}") from e
 
@@ -147,8 +120,7 @@
     echo.echo(f"testsuite namespace: {namespace}", fg='red')
 
 
-def _submit_job(clients: Clients, suite: Testsuite, namespace: str, config: Config, timeout, update_job_parameters,
-                update_component_parameters, max_iter, max_depth, num_trees, processors_per_node):
+def _submit_job(clients: Clients, suite: Testsuite, namespace: str, config: Config):
     # submit jobs
     with click.progressbar(length=len(suite.jobs),
                            label="jobs   ",
@@ -167,13 +139,7 @@
 
             # noinspection PyBroadException
             try:
-                job.job_conf.update_component_parameters('max_iter', max_iter)
-                job.job_conf.update_component_parameters('max_depth', max_depth)
-                job.job_conf.update_component_parameters('num_trees', num_trees)
-                job.job_conf.update_job_common_parameters(
-                    eggroll_run={"eggroll.session.processors.per.node": processors_per_node})
-                job.job_conf.update(config.parties, config.work_mode, config.backend, timeout, update_job_parameters,
-                                    update_component_parameters)
+                job.job_conf.update(config.parties, config.work_mode, config.backend)
             except Exception:
                 _raise()
                 continue
@@ -216,22 +182,7 @@
                 job_progress.final(response.status)
                 suite.update_status(job_name=job.job_name, status=response.status.status)
                 if response.status.is_success():
-                    if suite.model_in_dep(job.job_name):
-                        dependent_jobs = suite.get_dependent_jobs(job.job_name)
-                        for predict_job in dependent_jobs:
-                            if predict_job.job_conf.dsl_version == 2:
-                                # noinspection PyBroadException
-                                try:
-                                    model_info = clients["guest_0"].deploy_model(
-                                        model_id=response.model_info["model_id"],
-                                        model_version=response.model_info["model_version"],
-                                        dsl=predict_job.job_dsl.as_dict())
-                                except Exception:
-                                    _raise()
-                            else:
-                                model_info = response.model_info
-                            suite.feed_dep_model_info(predict_job, job.job_name, model_info)
-                        suite.remove_dependency(job.job_name)
+                    suite.feed_success_model_info(job.job_name, response.model_info)
             update_bar(0)
             echo.stdout_newline()
 
