--- conflicted
+++ resolved
@@ -120,12 +120,8 @@
                     _delete_data(client, suite)
                 echo.echo(f"[{i + 1}/{len(suites)}]elapse {timedelta(seconds=int(time.time() - start))}", fg='red')
                 if not skip_dsl_jobs or not skip_pipeline_jobs:
-<<<<<<< HEAD
-                    echo.echo(suite.pretty_final_summary(time_consuming))
-=======
                     suite_file = str(suite.path).split("/")[-1]
                     echo.echo(suite.pretty_final_summary(time_consuming, suite_file), fg='red')
->>>>>>> 7119f378
 
             except Exception:
                 exception_id = uuid.uuid1()
