#
#  Copyright 2019 The FATE Authors. All Rights Reserved.
#
#  Licensed under the Apache License, Version 2.0 (the "License");
#  you may not use this file except in compliance with the License.
#  You may obtain a copy of the License at
#
#      http://www.apache.org/licenses/LICENSE-2.0
#
#  Unless required by applicable law or agreed to in writing, software
#  distributed under the License is distributed on an "AS IS" BASIS,
#  WITHOUT WARRANTIES OR CONDITIONS OF ANY KIND, either express or implied.
#  See the License for the specific language governing permissions and
#  limitations under the License.
#
import inspect
import os
import sys

from peewee import CharField, IntegerField, BigIntegerField, TextField, CompositeKey, BooleanField
from playhouse.apsw_ext import APSWDatabase
from playhouse.pool import PooledMySQLDatabase

from fate_arch.storage.metastore.base_model import JSONField, SerializedField, BaseModel
from fate_arch.common.conf_utils import get_base_config
from fate_arch.common import WorkMode, file_utils
from fate_arch.common import log

DATABASE = get_base_config("database", {})
WORK_MODE = get_base_config('work_mode', 0)

LOGGER = log.getLogger()


def singleton(cls, *args, **kw):
    instances = {}

    def _singleton():
        key = str(cls) + str(os.getpid())
        if key not in instances:
            instances[key] = cls(*args, **kw)
        return instances[key]

    return _singleton


@singleton
class BaseDataBase(object):
    def __init__(self):
        database_config = DATABASE.copy()
        db_name = database_config.pop("name")
        if WORK_MODE == WorkMode.STANDALONE:
<<<<<<< HEAD

            self.database_connection = APSWDatabase(os.path.join(file_utils.get_project_base_directory(), 'fate_flow_sqlite.db'))
=======
            db_file_path = os.path.join(file_utils.get_python_base_directory(), 'fate_flow', 'fate_flow_sqlite.db')
            self.database_connection = APSWDatabase(db_file_path)
>>>>>>> 0fa18379
        elif WORK_MODE == WorkMode.CLUSTER:
            self.database_connection = PooledMySQLDatabase(db_name, **database_config)
        else:
            raise Exception('can not init database')


DB = BaseDataBase().database_connection


def close_connection():
    try:
        if DB:
            DB.close()
    except Exception as e:
        LOGGER.exception(e)


class DataBaseModel(BaseModel):
    class Meta:
        database = DB


@DB.connection_context()
def init_database_tables():
    members = inspect.getmembers(sys.modules[__name__], inspect.isclass)
    table_objs = []
    for name, obj in members:
        if obj != DataBaseModel and issubclass(obj, DataBaseModel):
            table_objs.append(obj)
    DB.create_tables(table_objs)


class StorageTableMetaModel(DataBaseModel):
    f_name = CharField(max_length=100, index=True)
    f_namespace = CharField(max_length=100, index=True)
    f_address = JSONField()
    f_engine = CharField(max_length=100, index=True)  # 'EGGROLL', 'MYSQL'
    f_type = CharField(max_length=50, index=True)  # storage type
    f_options = JSONField()
    f_partitions = IntegerField(null=True)

    f_id_delimiter = CharField(null=True)
    f_in_serialized = BooleanField(default=True)
    f_have_head = BooleanField(default=True)

    f_schema = SerializedField()
    f_count = IntegerField(null=True)
    f_part_of_data = SerializedField()
    f_description = TextField(default='')

    f_create_time = BigIntegerField()
    f_update_time = BigIntegerField(null=True)

    class Meta:
        db_table = "t_storage_table_meta"
        primary_key = CompositeKey('f_name', 'f_namespace')


class SessionRecord(DataBaseModel):
    f_session_id = CharField(max_length=150, null=False, primary_key=True)
    f_engine_name = CharField(max_length=50, index=True)
    f_engine_type = CharField(max_length=10, index=True)
    f_engine_address = JSONField()
    f_create_time = BigIntegerField(index=True)

    class Meta:
        db_table = "t_session_record"<|MERGE_RESOLUTION|>--- conflicted
+++ resolved
@@ -50,13 +50,8 @@
         database_config = DATABASE.copy()
         db_name = database_config.pop("name")
         if WORK_MODE == WorkMode.STANDALONE:
-<<<<<<< HEAD
+            self.database_connection = APSWDatabase(os.path.join(file_utils.get_project_base_directory(), 'fate_flow_sqlite.db'))
 
-            self.database_connection = APSWDatabase(os.path.join(file_utils.get_project_base_directory(), 'fate_flow_sqlite.db'))
-=======
-            db_file_path = os.path.join(file_utils.get_python_base_directory(), 'fate_flow', 'fate_flow_sqlite.db')
-            self.database_connection = APSWDatabase(db_file_path)
->>>>>>> 0fa18379
         elif WORK_MODE == WorkMode.CLUSTER:
             self.database_connection = PooledMySQLDatabase(db_name, **database_config)
         else:
