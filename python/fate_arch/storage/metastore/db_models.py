--- conflicted
+++ resolved
@@ -18,12 +18,9 @@
 import sys
 
 from peewee import CharField, IntegerField, BigIntegerField, TextField, CompositeKey, BooleanField
-<<<<<<< HEAD
 from fate_arch.storage.metastore.base_model import DateTimeField
 from playhouse.apsw_ext import APSWDatabase
 from playhouse.pool import PooledMySQLDatabase
-=======
->>>>>>> a786db82
 
 from fate_arch.common import WorkMode, file_utils, log
 from fate_arch.common.conf_utils import get_base_config
@@ -54,13 +51,8 @@
         database_config = DATABASE.copy()
         db_name = database_config.pop("name")
         if WORK_MODE == WorkMode.STANDALONE:
-<<<<<<< HEAD
-            self.database_connection = APSWDatabase(os.path.join(file_utils.get_python_base_directory(), 'fate_arch_sqlite.db'))
-
-=======
             from playhouse.apsw_ext import APSWDatabase
             self.database_connection = APSWDatabase(os.path.join(file_utils.get_project_base_directory(), 'fate_flow_sqlite.db'))
->>>>>>> a786db82
         elif WORK_MODE == WorkMode.CLUSTER:
             from playhouse.pool import PooledMySQLDatabase
             self.database_connection = PooledMySQLDatabase(db_name, **database_config)
