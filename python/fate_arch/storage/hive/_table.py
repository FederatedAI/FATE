--- conflicted
+++ resolved
@@ -36,10 +36,8 @@
         self._namespace = namespace
         self._partitions = partitions
         self._options = options if options else {}
-<<<<<<< HEAD
-        self._storage_engine = StorageEngine.HIVE
+        self._engine = StorageEngine.HIVE
         self._store_type = storage_type if storage_type else HiveStoreType.DEFAULT
-=======
         self._engine = StorageEngine.HIVE
         self._store_type = storage_type if storage_type else HiveStoreType.DEFAULT
 
@@ -70,7 +68,6 @@
     @property
     def options(self):
         return self._options
->>>>>>> 94a46cdb
 
     def execute(self, sql, select=True):
         self.cur.execute(sql)
@@ -85,30 +82,6 @@
             result = self.cur.fetchall()
             return result
 
-<<<<<<< HEAD
-    def get_partitions(self):
-        return self._partitions
-
-    def get_name(self):
-        return self._name
-
-    def get_namespace(self):
-        return self._namespace
-
-    def get_engine(self):
-        return self._storage_engine
-
-    def get_address(self):
-        return self._address
-
-    def get_store_type(self):
-        return self._store_type
-
-    def get_options(self):
-        return self._options
-
-=======
->>>>>>> 94a46cdb
     def count(self, **kwargs):
         sql = 'select count(*) from {}'.format(self._address.name)
         try:
