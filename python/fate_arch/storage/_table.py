--- conflicted
+++ resolved
@@ -215,15 +215,11 @@
             operate = table_meta.update(update_fields).where(*update_filters)
         else:
             operate = table_meta.update(update_fields)
-<<<<<<< HEAD
+        if count:
+            self.count = count
         _return = operate.execute()
         _meta = StorageTableMeta(name=self.name, namespace=self.namespace)
         return _return > 0, _meta
-=======
-        if count:
-            self.count = count
-        return operate.execute() > 0
->>>>>>> c526c280
 
     @DB.connection_context()
     def destroy_metas(self):
