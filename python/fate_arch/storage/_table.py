--- conflicted
+++ resolved
@@ -54,7 +54,7 @@
     @property
     def address(self):
         return self._address
-
+    
     @property
     def partitions(self):
         return self._partitions
@@ -113,24 +113,24 @@
         self._meta = table_meta
 
         return table_meta
-
+    
     def check_address(self):
         return True
 
     def put_all(self, kv_list: Iterable, **kwargs):
         self._update_write_access_time()
         self._put_all(kv_list, **kwargs)
-
+    
     def collect(self, **kwargs) -> list:
         self._update_read_access_time()
         return self._collect(**kwargs)
-
+    
     def count(self):
         self._update_read_access_time()
         count = self._count()
         self.meta.update_metas(count=count)
         return count
-
+    
     def read(self):
         self._update_read_access_time()
         return self._read()
@@ -167,13 +167,8 @@
 
     def _destroy(self):
         raise NotImplementedError()
-<<<<<<< HEAD
 
     def _save_as(self, address, name, namespace, partitions=None, schema=None, **kwargs):
-=======
-    
-    def _save_as(self, address, name, namespace, partitions, **kwargs):
->>>>>>> 9976698c
         raise NotImplementedError()
 
 
