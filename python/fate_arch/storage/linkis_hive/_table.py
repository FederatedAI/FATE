--- conflicted
+++ resolved
@@ -25,8 +25,7 @@
     STATUS_URI,
     EXECUTE_URI,
 )
-from fate_client.flow_client.flow_cli.commands.table import add
-from fate_client.pipeline.constant import StoreEngine
+
 
 
 class StorageTable(StorageTableBase):
@@ -147,76 +146,10 @@
             else:
                 return False
         else:
-<<<<<<< HEAD
             raise SystemError(
                 f"request linkis hive status entrance failed, status: {execute_response.json().get('status')},"
                 f" message: {execute_response.json().get('message')}"
             )
-=======
-            raise SystemError(f"request linkis hive status entrance failed, status: {execute_response.json().get('status')},"
-                              f" message: {execute_response.json().get('message')}")
-
-    def result_entrance(self):
-        pass
-
-    def execute(self, sql):
-        exec_id = self.execute_entrance(sql)
-        while True:
-            status = self.status_entrance(exec_id)
-            if status:
-                break
-            time.sleep(1)
-        return self.result_entrance()
-
-    def get_partitions(self):
-        return self._partitions
-
-    def get_name(self):
-        return self._name
-
-    def get_namespace(self):
-        return self._namespace
-
-    def get_engine(self):
-        return self._storage_engine
-
-    def get_address(self):
-        return self._address
-
-    def get_type(self):
-        return self._type
-
-    def get_options(self):
-        return self._options
-
-    def count(self, **kwargs):
-        sql = 'select count(*) from {}'.format(self._address.name)
-        try:
-            count = self.execute(sql)
-        except:
-            count = 0
-        self.meta.update_metas(count=count)
-        return count
-
-    def collect(self, **kwargs):
-        if kwargs.get("is_spark"):
-            from pyspark.sql import SparkSession
-            session = SparkSession.builder.enableHiveSupport().getOrCreate()
-            data = session.sql(f"select * from {self._address.database}.{self._address.name}")
-            return data
-        else:
-            sql = 'select * from {}.{}'.format(self._address.database, self._address.name)
-            data = self.execute(sql)
-            for i in data:
-                yield i[0], self.meta.get_id_delimiter().join(list(i[1:]))
-
-    def put_all(self, kv_pd, **kwargs):
-        from pyspark.sql import SparkSession
-        session = SparkSession.builder.enableHiveSupport().getOrCreate()
-        session.sql("use {}".format(self._address.database))
-        spark_df = session.createDataFrame(kv_pd)
-        spark_df.write.saveAsTable(self._address.name, format="orc")
->>>>>>> 57880b50
 
     def _result_entrance(self):
         pass