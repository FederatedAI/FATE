#
#  Copyright 2019 The FATE Authors. All Rights Reserved.
#
#  Licensed under the Apache License, Version 2.0 (the "License");
#  you may not use this file except in compliance with the License.
#  You may obtain a copy of the License at
#
#      http://www.apache.org/licenses/LICENSE-2.0
#
#  Unless required by applicable law or agreed to in writing, software
#  distributed under the License is distributed on an "AS IS" BASIS,
#  WITHOUT WARRANTIES OR CONDITIONS OF ANY KIND, either express or implied.
#  See the License for the specific language governing permissions and
#  limitations under the License.
#
from pyspark import RDD

from fate_arch.abc import AddressABC, CTableABC

# noinspection PyAbstractClass
class Table(CTableABC):
    def __init__(self, rdd: RDD):
        self._rdd: RDD = ...
        ...
    def save(self, address: AddressABC, partitions: int, schema: dict, **kwargs): ...

<<<<<<< HEAD

def from_hdfs(paths: str, partitions, in_serialized, id_delimiter) -> Table: ...


=======
def from_hdfs(paths: str, partitions) -> Table: ...
def from_hive(tb_name: str, db_name: str, partitions: int) -> Table: ...
>>>>>>> 9b1d04af
def from_rdd(rdd) -> Table: ...<|MERGE_RESOLUTION|>--- conflicted
+++ resolved
@@ -17,20 +17,17 @@
 
 from fate_arch.abc import AddressABC, CTableABC
 
+
 # noinspection PyAbstractClass
 class Table(CTableABC):
+
     def __init__(self, rdd: RDD):
         self._rdd: RDD = ...
         ...
+
     def save(self, address: AddressABC, partitions: int, schema: dict, **kwargs): ...
 
-<<<<<<< HEAD
 
 def from_hdfs(paths: str, partitions, in_serialized, id_delimiter) -> Table: ...
-
-
-=======
-def from_hdfs(paths: str, partitions) -> Table: ...
 def from_hive(tb_name: str, db_name: str, partitions: int) -> Table: ...
->>>>>>> 9b1d04af
 def from_rdd(rdd) -> Table: ...