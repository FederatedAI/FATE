#
#  Copyright 2019 The FATE Authors. All Rights Reserved.
#
#  Licensed under the Apache License, Version 2.0 (the "License");
#  you may not use this file except in compliance with the License.
#  You may obtain a copy of the License at
#
#      http://www.apache.org/licenses/LICENSE-2.0
#
#  Unless required by applicable law or agreed to in writing, software
#  distributed under the License is distributed on an "AS IS" BASIS,
#  WITHOUT WARRANTIES OR CONDITIONS OF ANY KIND, either express or implied.
#  See the License for the specific language governing permissions and
#  limitations under the License.
#


import typing

from fate_arch.abc import CTableABC
from fate_arch.common import log
from fate_arch.common.profile import computing_profile
from fate_arch.computing._type import ComputingEngine

LOGGER = log.getLogger()


class Table(CTableABC):

    def __init__(self, rp):
        self._rp = rp
        self._engine = ComputingEngine.EGGROLL

        self._count = None

    @property
    def engine(self):
        return self._engine

    @property
    def partitions(self):
        return self._rp.get_partitions()

    def copy(self):
        return Table(self._rp.map_values(lambda x: x))

    @computing_profile
    def save(self, address, partitions, schema: dict, **kwargs):
        options = kwargs.get("options", {})
        from fate_arch.common.address import EggRollAddress
        from fate_arch.storage import EggRollStoreType
        if isinstance(address, EggRollAddress):
            options["store_type"] = kwargs.get("store_type", EggRollStoreType.ROLLPAIR_LMDB)
            self._rp.save_as(name=address.name, namespace=address.namespace, partition=partitions, options=options)
            schema.update(self.schema)
            return

        from fate_arch.common.address import PathAddress
        if isinstance(address, PathAddress):
            from fate_arch.computing.non_distributed import LocalData
            return LocalData(address.path)

        raise NotImplementedError(f"address type {type(address)} not supported with eggroll backend")

    @computing_profile
    def collect(self, **kwargs) -> list:
        return self._rp.get_all()

    @computing_profile
    def count(self, **kwargs) -> int:
        if self._count is None:
            self._count = self._rp.count()
<<<<<<< HEAD
        return self._count()
=======
        return self._count
>>>>>>> 9976698c

    @computing_profile
    def take(self, n=1, **kwargs):
        options = dict(keys_only=False)
        return self._rp.take(n=n, options=options)

    @computing_profile
    def first(self):
        options = dict(keys_only=False)
        return self._rp.first(options=options)

    @computing_profile
    def map(self, func, **kwargs):
        return Table(self._rp.map(func))

    @computing_profile
    def mapValues(self, func: typing.Callable[[typing.Any], typing.Any], **kwargs):
        return Table(self._rp.map_values(func))

    @computing_profile
    def applyPartitions(self, func):
        return Table(self._rp.collapse_partitions(func))

    @computing_profile
    def mapPartitions(self, func, use_previous_behavior=True, preserves_partitioning=False, **kwargs):
        if use_previous_behavior is True:
            LOGGER.warning(f"please use `applyPartitions` instead of `mapPartitions` "
                           f"if the previous behavior was expected. "
                           f"The previous behavior will not work in future")
            return self.applyPartitions(func)

        return Table(self._rp.map_partitions(func, options={"shuffle": not preserves_partitioning}))

    @computing_profile
    def mapReducePartitions(self, mapper, reducer, **kwargs):
        return Table(self._rp.map_partitions(func=mapper, reduce_op=reducer))

    @computing_profile
    def reduce(self, func, **kwargs):
        return self._rp.reduce(func)

    @computing_profile
    def join(self, other: 'Table', func, **kwargs):
        return Table(self._rp.join(other._rp, func=func))

    @computing_profile
    def glom(self, **kwargs):
        return Table(self._rp.glom())

    @computing_profile
    def sample(self, *, fraction: typing.Optional[float] = None, num: typing.Optional[int] = None, seed=None):
        if fraction is not None:
            return Table(self._rp.sample(fraction=fraction, seed=seed))

        if num is not None:
            total = self._rp.count()
            if num > total:
                raise ValueError(f"not enough data to sample, own {total} but required {num}")

            frac = num / float(total)
            while True:
                sampled_table = self._rp.sample(fraction=frac, seed=seed)
                sampled_count = sampled_table.count()
                if sampled_count < num:
                    frac *= 1.1
                else:
                    break

            if sampled_count > num:
                drops = sampled_table.take(sampled_count - num)
                for k, v in drops:
                    sampled_table.delete(k)

            return Table(sampled_table)

        raise ValueError(f"exactly one of `fraction` or `num` required, fraction={fraction}, num={num}")

    @computing_profile
    def subtractByKey(self, other: 'Table', **kwargs):
        return Table(self._rp.subtract_by_key(other._rp))

    @computing_profile
    def filter(self, func, **kwargs):
        return Table(self._rp.filter(func))

    @computing_profile
    def union(self, other: 'Table', func=lambda v1, v2: v1, **kwargs):
        return Table(self._rp.union(other._rp, func=func))

    @computing_profile
    def flatMap(self, func, **kwargs):
        flat_map = self._rp.flat_map(func)
        shuffled = flat_map.map(lambda k, v: (k, v))  # trigger shuffle
        return Table(shuffled)<|MERGE_RESOLUTION|>--- conflicted
+++ resolved
@@ -70,11 +70,7 @@
     def count(self, **kwargs) -> int:
         if self._count is None:
             self._count = self._rp.count()
-<<<<<<< HEAD
-        return self._count()
-=======
         return self._count
->>>>>>> 9976698c
 
     @computing_profile
     def take(self, n=1, **kwargs):
