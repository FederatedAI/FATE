--- conflicted
+++ resolved
@@ -39,18 +39,10 @@
 
 
 def update_config(key, value, conf_name=SERVICE_CONF):
-<<<<<<< HEAD
-    config = file_utils.load_yaml_conf(conf_realpath(conf_name))
-    if not isinstance(config, dict):
-        config = {}
-    config[key] = value
-    file_utils.rewrite_yaml_conf(conf_realpath(conf_name), config)
-=======
     conf_path = conf_realpath(conf_name=conf_name)
     if not os.path.isabs(conf_path):
         conf_path = os.path.join(file_utils.get_project_base_directory(), conf_path)
     with filelock.FileLock(os.path.join(os.path.dirname(conf_path), ".lock")):
         config = file_utils.load_yaml_conf(conf_path=conf_path) or dict()
         config[key] = value
-        file_utils.rewrite_yaml_conf(conf_path=conf_path, config=config)
->>>>>>> 59b91e2e
+        file_utils.rewrite_yaml_conf(conf_path=conf_path, config=config)