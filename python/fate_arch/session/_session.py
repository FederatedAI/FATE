--- conflicted
+++ resolved
@@ -38,42 +38,15 @@
     def global(cls):
         return cls.__GLOBAL_SESSION
 
-<<<<<<< HEAD
     @classmethod
-    def _get_session(cls):
-        return cls.__SESSION
-
-    @classmethod
-    def _is_initialized(cls):
-        return cls.__IS_INITIALIZED
-
-    @classmethod
-    def _as_initialized(cls):
-        cls.__IS_INITIALIZED = True
-=======
-    @classmethod 
-    def _as_global(cls, sess)
+    def _as_global(cls, sess):
         cls.__GLOBAL_SESSION = sess
->>>>>>> 499124f1
-    
+
     def as_global(self):
         self._as_global(self)
         return self
 
     def __init__(self, session_id: str = None, work_mode: typing.Union[WorkMode, int] = None, options=None):
-<<<<<<< HEAD
-        if self._is_initialized():
-            sess = self._get_session()
-            if session_id is not None and sess._session_id != session_id:
-                raise RuntimeError(
-                    f"session already init with session id = {sess._session_id}, it's ambiguity to provide session id = {session_id} again")
-            if work_mode is not None and sess._work_mode != work_mode:
-                raise RuntimeError(
-                    f"session already init with work_mode = {sess._work_mode}, it's ambiguity to provide work_mode = {work_mode} again")
-            return
-        
-=======
->>>>>>> 499124f1
         if options is None:
             options = {}
         engines = engine_utils.get_engines(work_mode, options)
