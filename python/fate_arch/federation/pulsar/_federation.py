#
#  Copyright 2019 The FATE Authors. All Rights Reserved.
#
#  Licensed under the Apache License, Version 2.0 (the "License");
#  you may not use this file except in compliance with the License.
#  You may obtain a copy of the License at
#
#      http://www.apache.org/licenses/LICENSE-2.0
#
#  Unless required by applicable law or agreed to in writing, software
#  distributed under the License is distributed on an "AS IS" BASIS,
#  WITHOUT WARRANTIES OR CONDITIONS OF ANY KIND, either express or implied.
#  See the License for the specific language governing permissions and
#  limitations under the License.
#

from fate_arch.common import Party
from fate_arch.common import file_utils
from fate_arch.common.log import getLogger
from fate_arch.federation._federation import FederationBase
from fate_arch.federation.pulsar._mq_channel import (
    MQChannel,
    DEFAULT_TENANT,
    DEFAULT_CLUSTER,
    DEFAULT_SUBSCRIPTION_NAME,
)
from fate_arch.federation.pulsar._pulsar_manager import PulsarManager

LOGGER = getLogger()
# default message max size in bytes = 50MB
DEFAULT_MESSAGE_MAX_SIZE = 104857 * 50


class MQ(object):
    def __init__(self, host, port, route_table):
        self.host = host
        self.port = port
        self.route_table = route_table

    def __str__(self):
        return (
            f"MQ(host={self.host}, port={self.port} "
            f"route_table={self.route_table}), "
            f"type=pulsar"
        )

    def __repr__(self):
        return self.__str__()


# to locate pulsar topic


class _TopicPair(object):
    def __init__(self, tenant, namespace, send, receive):
        self.tenant = tenant
        self.namespace = namespace
        self.send = send
        self.receive = receive


class Federation(FederationBase):
    @staticmethod
    def from_conf(
            federation_session_id: str,
            party: Party,
            runtime_conf: dict,
            **kwargs
    ):
        pulsar_config = kwargs["pulsar_config"]
        LOGGER.debug(f"pulsar_config: {pulsar_config}")
        host = pulsar_config.get("host", "localhost")
        port = pulsar_config.get("port", "6650")
        mng_port = pulsar_config.get("mng_port", "8080")
        topic_ttl = int(pulsar_config.get("topic_ttl", 0))
        cluster = pulsar_config.get("cluster", DEFAULT_CLUSTER)
        # tenant name should be unified between parties
        tenant = pulsar_config.get("tenant", DEFAULT_TENANT)

        # pulsar runtime config
        pulsar_run = runtime_conf.get(
            "job_parameters", {}).get("pulsar_run", {})
        LOGGER.debug(f"pulsar_run: {pulsar_run}")

        max_message_size = pulsar_run.get(
            "max_message_size", DEFAULT_MESSAGE_MAX_SIZE)
        LOGGER.debug(f"set max message size to {max_message_size} Bytes")

        # topic ttl could be overwritten by run time config
        topic_ttl = int(pulsar_run.get("topic_ttl", topic_ttl))

        # pulsar not use user and password so far
        # TODO add credential to connections
        base_user = pulsar_config.get("user")
        base_password = pulsar_config.get("password")

        pulsar_manager = PulsarManager(
            host=host, port=mng_port, runtime_config=pulsar_run
        )

        # init tenant
        tenant_info = pulsar_manager.get_tenant(tenant=tenant).json()
        if tenant_info.get("allowedClusters") is None:
            pulsar_manager.create_tenant(
                tenant=tenant, admins=[], clusters=[cluster])

        route_table_path = pulsar_config.get("route_table")
        if route_table_path is None:
            route_table_path = "conf/pulsar_route_table.yaml"
        route_table = file_utils.load_yaml_conf(conf_path=route_table_path)
        mq = MQ(host, port, route_table)

        conf = pulsar_manager.runtime_config.get(
            "connection", {}
        )

        return Federation(
            federation_session_id,
            party,
            mq,
            pulsar_manager,
            max_message_size,
            topic_ttl,
            cluster,
            tenant,
            conf
        )

    def __init__(self, session_id, party: Party, mq: MQ, pulsar_manager: PulsarManager, max_message_size, topic_ttl,
                 cluster, tenant, conf):
        super().__init__(session_id=session_id, party=party, mq=mq, max_message_size=max_message_size, conf=conf)

        self._pulsar_manager = pulsar_manager
        self._topic_ttl = topic_ttl
        self._cluster = cluster
        self._tenant = tenant

    def __getstate__(self):
        pass

<<<<<<< HEAD
    def get(
        self, name: str, tag: str, parties: typing.List[Party], gc: GarbageCollectionABC
    ) -> typing.List:
        log_str = f"[pulsar.get](name={name}, tag={tag}, parties={parties})"
        LOGGER.debug(f"[{log_str}]start to get")

        _name_dtype_keys = [
            _SPLIT_.join([party.role, party.party_id, name, tag, "get"])
            for party in parties
        ]

        if _name_dtype_keys[0] not in self._name_dtype_map:
            party_topic_infos = self._get_party_topic_infos(
                parties, dtype=NAME_DTYPE_TAG
            )
            channel_infos = self._get_channels(
                party_topic_infos=party_topic_infos)
            rtn_dtype = []
            for i, info in enumerate(channel_infos):
                obj = self._receive_obj(
                    info, name, tag=_SPLIT_.join([tag, NAME_DTYPE_TAG])
                )
                rtn_dtype.append(obj)
                LOGGER.debug(
                    f"[pulsar.get] _name_dtype_keys: {_name_dtype_keys}, dtype: {obj}"
                )

            for k in _name_dtype_keys:
                if k not in self._name_dtype_map:
                    self._name_dtype_map[k] = rtn_dtype[0]

        rtn_dtype = self._name_dtype_map[_name_dtype_keys[0]]

        rtn = []
        dtype = rtn_dtype.get("dtype", None)
        partitions = rtn_dtype.get("partitions", None)

        if dtype == FederationDataType.TABLE:
            party_topic_infos = self._get_party_topic_infos(
                parties, name, partitions=partitions
            )
            for i in range(len(party_topic_infos)):
                party = parties[i]
                role = party.role
                party_id = party.party_id
                topic_infos = party_topic_infos[i]
                receive_func = self._get_partition_receive_func(
                    name,
                    tag,
                    party_id,
                    role,
                    topic_infos,
                    mq=self._mq,
                    conf=self._pulsar_manager.runtime_config,
                )

                sc = SparkContext.getOrCreate()
                rdd = sc.parallelize(range(partitions), partitions)
                rdd = rdd.mapPartitionsWithIndex(receive_func)
                rdd = materialize(rdd)
                table = Table(rdd)
                rtn.append(table)

                # add gc
                # 1. spark
                gc.add_gc_action(tag, table, "__del__", {})
                LOGGER.debug(
                    f"[{log_str}]received rdd({i + 1}/{len(parties)}), party: {parties[i]}"
                )
        else:
            party_topic_infos = self._get_party_topic_infos(parties, name)
            channel_infos = self._get_channels(
                party_topic_infos=party_topic_infos)
            for i, info in enumerate(channel_infos):
                obj = self._receive_obj(info, name, tag)
                LOGGER.debug(
                    f"[{log_str}]received obj({i + 1}/{len(parties)}), party: {parties[i]} "
                )
                rtn.append(obj)

        LOGGER.debug(f"[{log_str}]finish to get")
        return rtn

    @property
    def session_id(self) -> str:
        return self._session_id

    def remote(
        self,
        v,
        name: str,
        tag: str,
        parties: typing.List[Party],
        gc: GarbageCollectionABC,
    ) -> typing.NoReturn:
        log_str = f"[pulsar.remote](name={name}, tag={tag}, parties={parties})"

        _name_dtype_keys = [
            _SPLIT_.join([party.role, party.party_id, name, tag, "remote"])
            for party in parties
        ]

        # tell the receiver what sender is going to send.

        if _name_dtype_keys[0] not in self._name_dtype_map:
            party_topic_infos = self._get_party_topic_infos(
                parties, dtype=NAME_DTYPE_TAG
            )
            channel_infos = self._get_channels(
                party_topic_infos=party_topic_infos)
            if isinstance(v, Table):
                body = {"dtype": FederationDataType.TABLE,
                        "partitions": v.partitions}
            else:
                body = {"dtype": FederationDataType.OBJECT}

            LOGGER.debug(
                f"[pulsar.remote] _name_dtype_keys: {_name_dtype_keys}, dtype: {body}"
            )
            self._send_obj(
                name=name,
                tag=_SPLIT_.join([tag, NAME_DTYPE_TAG]),
                data=p_dumps(body),
                channel_infos=channel_infos,
            )

            for k in _name_dtype_keys:
                if k not in self._name_dtype_map:
                    self._name_dtype_map[k] = body

        if isinstance(v, Table):
            total_size = v.count()
            partitions = v.partitions
            LOGGER.debug(
                f"[{log_str}]start to remote RDD, total_size={total_size}, partitions={partitions}"
            )

            party_topic_infos = self._get_party_topic_infos(
                parties, name, partitions=partitions
            )
            # add gc
            gc.add_gc_action(tag, v, "__del__", {})

            send_func = self._get_partition_send_func(
                name,
                tag,
                partitions,
                party_topic_infos,
                mq=self._mq,
                maximun_message_size=self._max_message_size,
                conf=self._pulsar_manager.runtime_config,
            )
            # noinspection PyProtectedMember
            v._rdd.mapPartitionsWithIndex(send_func).count()
        else:
            LOGGER.debug(f"[{log_str}]start to remote obj")
            party_topic_infos = self._get_party_topic_infos(parties, name)
            channel_infos = self._get_channels(
                party_topic_infos=party_topic_infos)
            self._send_obj(
                name=name, tag=tag, data=p_dumps(v), channel_infos=channel_infos
            )

        LOGGER.debug(f"[{log_str}]finish to remote")

    def destroy(self, parties):
        return self.cleanup(parties)

=======
>>>>>>> 6f2011c9
    def cleanup(self, parties):
        # The idea cleanup strategy is to consume all message in topics,
        # and let pulsar cluster to collect the used topics.

        LOGGER.debug("[pulsar.cleanup]start to cleanup...")

        # 1. remove subscription
        response = self._pulsar_manager.unsubscribe_namespace_all_topics(
            tenant=self._tenant,
            namespace=self._session_id,
            subscription_name=DEFAULT_SUBSCRIPTION_NAME,
        )
        if response.ok:
            LOGGER.debug("successfully unsubscribe all topics")
        else:
            LOGGER.error(response.text)

        # 2. reset retention policy
        response = self._pulsar_manager.set_retention(
            self._tenant,
            self._session_id,
            retention_time_in_minutes=0,
            retention_size_in_MB=0,
        )
        if response.ok:
            LOGGER.debug("successfully reset all retention policy")
        else:
            LOGGER.error(response.text)

        # 3. remove cluster from namespace
        response = self._pulsar_manager.set_clusters_to_namespace(
            self._tenant, self._session_id, [self._cluster]
        )
        if response.ok:
            LOGGER.debug("successfully reset all replicated cluster")
        else:
            LOGGER.error(response.text)

    def _maybe_create_topic_and_replication(self, party, topic_suffix):
        send_topic_name = f"{self._party.role}-{self._party.party_id}-{party.role}-{party.party_id}-{topic_suffix}"
        receive_topic_name = f"{party.role}-{party.party_id}-{self._party.role}-{self._party.party_id}-{topic_suffix}"

        # topic_pair is a pair of topic for sending and receiving message respectively
        topic_pair = _TopicPair(
            tenant=self._tenant,
            namespace=self._session_id,
            send=send_topic_name,
            receive=receive_topic_name,
        )

        if party.party_id == self._party.party_id:
            LOGGER.debug(
                "connecting to local broker, skipping cluster creation"
            )
        else:
            # init pulsar cluster
            cluster = self._pulsar_manager.get_cluster(
                party.party_id).json()
            if (
                    cluster.get("brokerServiceUrl", "") == ""
                    and cluster.get("brokerServiceUrlTls", "") == ""
            ):
                LOGGER.debug(
                    "pulsar cluster with name %s does not exist or broker url is empty, creating...",
                    party.party_id,
                )

                remote_party = self._mq.route_table.get(
                    int(party.party_id), None
                )

                # handle party does not exist in route table first
                if remote_party is None:
                    domain = self._mq.route_table.get(
                        "default").get("domain")
                    host = f"{party.party_id}.{domain}"
                    port = self._mq.route_table.get("default").get(
                        "brokerPort", "6650"
                    )
                    sslPort = self._mq.route_table.get("default").get(
                        "brokerSslPort", "6651"
                    )
                    proxy = self._mq.route_table.get(
                        "default").get("proxy", "")
                # fetch party info from the route table
                else:
                    host = self._mq.route_table.get(int(party.party_id)).get(
                        "host"
                    )
                    port = self._mq.route_table.get(int(party.party_id)).get(
                        "port", "6650"
                    )
                    sslPort = self._mq.route_table.get(int(party.party_id)).get(
                        "sslPort", "6651"
                    )
                    proxy = self._mq.route_table.get(int(party.party_id)).get(
                        "proxy", ""
                    )

                broker_url = f"pulsar://{host}:{port}"
                broker_url_tls = f"pulsar+ssl://{host}:{sslPort}"
                if proxy != "":
                    proxy = f"pulsar+ssl://{proxy}"

                if self._pulsar_manager.create_cluster(
                        cluster_name=party.party_id,
                        broker_url=broker_url,
                        broker_url_tls=broker_url_tls,
                        proxy_url=proxy,
                ).ok:
                    LOGGER.debug(
                        "pulsar cluster with name: %s, broker_url: %s created",
                        party.party_id,
                        broker_url,
                    )
                elif self._pulsar_manager.update_cluster(
                        cluster_name=party.party_id,
                        broker_url=broker_url,
                        broker_url_tls=broker_url_tls,
                        proxy_url=proxy,
                ).ok:
                    LOGGER.debug(
                        "pulsar cluster with name: %s, broker_url: %s updated",
                        party.party_id,
                        broker_url,
                    )
                else:
                    error_message = (
                        "unable to create pulsar cluster: %s".format(
                            party.party_id
                        )
                    )
                    LOGGER.error(error_message)
                    # just leave this alone.
                    raise Exception(error_message)

            # update tenant
            tenant_info = self._pulsar_manager.get_tenant(
                self._tenant).json()
            if party.party_id not in tenant_info["allowedClusters"]:
                tenant_info["allowedClusters"].append(party.party_id)
                if self._pulsar_manager.update_tenant(
                        self._tenant,
                        tenant_info.get("admins", []),
                        tenant_info.get(
                            "allowedClusters",
                        ),
                ).ok:
                    LOGGER.debug(
                        "successfully update tenant with cluster: %s",
                        party.party_id,
                    )
                else:
                    raise Exception("unable to update tenant")

        # TODO: remove this for the loop
        # init pulsar namespace
        namespaces = self._pulsar_manager.get_namespace(
            self._tenant).json()
        # create namespace
        if f"{self._tenant}/{self._session_id}" not in namespaces:
            # append target cluster to the pulsar namespace
            clusters = [self._cluster]
            if (
                    party.party_id != self._party.party_id
                    and party.party_id not in clusters
            ):
                clusters.append(party.party_id)

            policy = {"replication_clusters": clusters}

            code = self._pulsar_manager.create_namespace(
                self._tenant, self._session_id, policies=policy
            ).status_code
            # according to https://pulsar.apache.org/admin-rest-api/?version=2.7.0&apiversion=v2#operation/getPolicies
            # return 409 if existed
            # return 204 if ok
            if code == 204 or code == 409:
                LOGGER.debug(
                    "successfully create pulsar namespace: %s", self._session_id
                )
            else:
                raise Exception(
                    "unable to create pulsar namespace with status code: {}".format(
                        code
                    )
                )

            # set message ttl for the namespace
            response = self._pulsar_manager.set_retention(
                self._tenant,
                self._session_id,
                retention_time_in_minutes=int(self._topic_ttl),
                retention_size_in_MB=-1,
            )

            LOGGER.debug(response.text)
            if response.ok:
                LOGGER.debug(
                    "successfully set message ttl to namespace: {} about {} mintues".format(
                        self._session_id, self._topic_ttl
                    )
                )
            else:
                LOGGER.debug("failed to set message ttl to namespace")
        # update party to namespace
        else:
            if party.party_id != self._party.party_id:
                clusters = self._pulsar_manager.get_cluster_from_namespace(
                    self._tenant, self._session_id
                ).json()
                if party.party_id not in clusters:
                    clusters.append(party.party_id)
                    if self._pulsar_manager.set_clusters_to_namespace(
                            self._tenant, self._session_id, clusters
                    ).ok:
                        LOGGER.debug(
                            "successfully set clusters: {}  to pulsar namespace: {}".format(
                                clusters, self._session_id
                            )
                        )
                    else:
                        raise Exception(
                            "unable to update clusters: {} to pulsar namespaces: {}".format(
                                clusters, self._session_id
                            )
                        )

        return topic_pair

    def _get_channel(self, topic_pair: _TopicPair, src_party_id, src_role, dst_party_id, dst_role, mq=None,
                     conf: dict = None):
        return MQChannel(
            host=mq.host,
            port=mq.port,
            tenant=topic_pair.tenant,
            namespace=topic_pair.namespace,
            send_topic=topic_pair.send,
            receive_topic=topic_pair.receive,
            src_party_id=src_party_id,
            src_role=src_role,
            dst_party_id=dst_party_id,
            dst_role=dst_role,
            credential=None,
            extra_args=conf,
        )

    def _get_consume_message(self, channel_info):
        while True:
            message = channel_info.consume()
            body = message.data()
            properties = message.properties()
            message_id = message.message_id()
            yield message_id, properties, body

    def _consume_ack(self, channel_info, id):
        channel_info.ack(message=id)<|MERGE_RESOLUTION|>--- conflicted
+++ resolved
@@ -138,177 +138,9 @@
     def __getstate__(self):
         pass
 
-<<<<<<< HEAD
-    def get(
-        self, name: str, tag: str, parties: typing.List[Party], gc: GarbageCollectionABC
-    ) -> typing.List:
-        log_str = f"[pulsar.get](name={name}, tag={tag}, parties={parties})"
-        LOGGER.debug(f"[{log_str}]start to get")
-
-        _name_dtype_keys = [
-            _SPLIT_.join([party.role, party.party_id, name, tag, "get"])
-            for party in parties
-        ]
-
-        if _name_dtype_keys[0] not in self._name_dtype_map:
-            party_topic_infos = self._get_party_topic_infos(
-                parties, dtype=NAME_DTYPE_TAG
-            )
-            channel_infos = self._get_channels(
-                party_topic_infos=party_topic_infos)
-            rtn_dtype = []
-            for i, info in enumerate(channel_infos):
-                obj = self._receive_obj(
-                    info, name, tag=_SPLIT_.join([tag, NAME_DTYPE_TAG])
-                )
-                rtn_dtype.append(obj)
-                LOGGER.debug(
-                    f"[pulsar.get] _name_dtype_keys: {_name_dtype_keys}, dtype: {obj}"
-                )
-
-            for k in _name_dtype_keys:
-                if k not in self._name_dtype_map:
-                    self._name_dtype_map[k] = rtn_dtype[0]
-
-        rtn_dtype = self._name_dtype_map[_name_dtype_keys[0]]
-
-        rtn = []
-        dtype = rtn_dtype.get("dtype", None)
-        partitions = rtn_dtype.get("partitions", None)
-
-        if dtype == FederationDataType.TABLE:
-            party_topic_infos = self._get_party_topic_infos(
-                parties, name, partitions=partitions
-            )
-            for i in range(len(party_topic_infos)):
-                party = parties[i]
-                role = party.role
-                party_id = party.party_id
-                topic_infos = party_topic_infos[i]
-                receive_func = self._get_partition_receive_func(
-                    name,
-                    tag,
-                    party_id,
-                    role,
-                    topic_infos,
-                    mq=self._mq,
-                    conf=self._pulsar_manager.runtime_config,
-                )
-
-                sc = SparkContext.getOrCreate()
-                rdd = sc.parallelize(range(partitions), partitions)
-                rdd = rdd.mapPartitionsWithIndex(receive_func)
-                rdd = materialize(rdd)
-                table = Table(rdd)
-                rtn.append(table)
-
-                # add gc
-                # 1. spark
-                gc.add_gc_action(tag, table, "__del__", {})
-                LOGGER.debug(
-                    f"[{log_str}]received rdd({i + 1}/{len(parties)}), party: {parties[i]}"
-                )
-        else:
-            party_topic_infos = self._get_party_topic_infos(parties, name)
-            channel_infos = self._get_channels(
-                party_topic_infos=party_topic_infos)
-            for i, info in enumerate(channel_infos):
-                obj = self._receive_obj(info, name, tag)
-                LOGGER.debug(
-                    f"[{log_str}]received obj({i + 1}/{len(parties)}), party: {parties[i]} "
-                )
-                rtn.append(obj)
-
-        LOGGER.debug(f"[{log_str}]finish to get")
-        return rtn
-
-    @property
-    def session_id(self) -> str:
-        return self._session_id
-
-    def remote(
-        self,
-        v,
-        name: str,
-        tag: str,
-        parties: typing.List[Party],
-        gc: GarbageCollectionABC,
-    ) -> typing.NoReturn:
-        log_str = f"[pulsar.remote](name={name}, tag={tag}, parties={parties})"
-
-        _name_dtype_keys = [
-            _SPLIT_.join([party.role, party.party_id, name, tag, "remote"])
-            for party in parties
-        ]
-
-        # tell the receiver what sender is going to send.
-
-        if _name_dtype_keys[0] not in self._name_dtype_map:
-            party_topic_infos = self._get_party_topic_infos(
-                parties, dtype=NAME_DTYPE_TAG
-            )
-            channel_infos = self._get_channels(
-                party_topic_infos=party_topic_infos)
-            if isinstance(v, Table):
-                body = {"dtype": FederationDataType.TABLE,
-                        "partitions": v.partitions}
-            else:
-                body = {"dtype": FederationDataType.OBJECT}
-
-            LOGGER.debug(
-                f"[pulsar.remote] _name_dtype_keys: {_name_dtype_keys}, dtype: {body}"
-            )
-            self._send_obj(
-                name=name,
-                tag=_SPLIT_.join([tag, NAME_DTYPE_TAG]),
-                data=p_dumps(body),
-                channel_infos=channel_infos,
-            )
-
-            for k in _name_dtype_keys:
-                if k not in self._name_dtype_map:
-                    self._name_dtype_map[k] = body
-
-        if isinstance(v, Table):
-            total_size = v.count()
-            partitions = v.partitions
-            LOGGER.debug(
-                f"[{log_str}]start to remote RDD, total_size={total_size}, partitions={partitions}"
-            )
-
-            party_topic_infos = self._get_party_topic_infos(
-                parties, name, partitions=partitions
-            )
-            # add gc
-            gc.add_gc_action(tag, v, "__del__", {})
-
-            send_func = self._get_partition_send_func(
-                name,
-                tag,
-                partitions,
-                party_topic_infos,
-                mq=self._mq,
-                maximun_message_size=self._max_message_size,
-                conf=self._pulsar_manager.runtime_config,
-            )
-            # noinspection PyProtectedMember
-            v._rdd.mapPartitionsWithIndex(send_func).count()
-        else:
-            LOGGER.debug(f"[{log_str}]start to remote obj")
-            party_topic_infos = self._get_party_topic_infos(parties, name)
-            channel_infos = self._get_channels(
-                party_topic_infos=party_topic_infos)
-            self._send_obj(
-                name=name, tag=tag, data=p_dumps(v), channel_infos=channel_infos
-            )
-
-        LOGGER.debug(f"[{log_str}]finish to remote")
-
     def destroy(self, parties):
         return self.cleanup(parties)
 
-=======
->>>>>>> 6f2011c9
     def cleanup(self, parties):
         # The idea cleanup strategy is to consume all message in topics,
         # and let pulsar cluster to collect the used topics.
