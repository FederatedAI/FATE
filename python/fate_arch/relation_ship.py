--- conflicted
+++ resolved
@@ -16,14 +16,8 @@
 from fate_arch.computing import ComputingEngine
 from fate_arch.federation import FederationEngine
 from fate_arch.storage import StorageEngine
-<<<<<<< HEAD
 from fate_arch.common.address import StandaloneAddress, EggRollAddress, HDFSAddress, MysqlAddress, FileAddress, \
-    PathAddress, HiveAddress
-=======
-from fate_arch.common.address import StandaloneAddress, EggRollAddress, HDFSAddress, \
-    MysqlAddress, FileAddress, \
-    PathAddress, LocalFSAddress
->>>>>>> 94a46cdb
+    PathAddress, HiveAddress, LocalFSAddress
 from fate_arch.common import EngineType
 
 
