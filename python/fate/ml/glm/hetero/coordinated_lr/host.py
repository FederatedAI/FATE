--- conflicted
+++ resolved
@@ -18,16 +18,12 @@
 from fate.arch import Context
 from fate.arch.dataframe import DataLoader
 from fate.ml.abc.module import HeteroModule
-<<<<<<< HEAD
 from fate.ml.utils._model_param import (
     check_overflow,
     deserialize_param,
     initialize_param,
     serialize_param,
 )
-=======
-from fate.ml.utils._model_param import initialize_param, serialize_param, deserialize_param, check_overflow
->>>>>>> 09210640
 from fate.ml.utils._optimizer import LRScheduler, Optimizer
 
 logger = logging.getLogger(__name__)
@@ -209,16 +205,16 @@
     def asynchronous_compute_gradient(self, batch_ctx, encryptor, w, X):
         h = X.shape[0]
         Xw_h = 0.25 * torch.matmul(X, w.detach())
-        batch_ctx.guest.put("Xw_h", encryptor.encrypt_tensor(Xw_h))
+        batch_ctx.guest.put("Xw_h", encryptor.encrypt(Xw_h))
         half_g = torch.matmul(X.T, Xw_h)
 
         guest_half_d = batch_ctx.guest.get("half_d")
         guest_half_g = torch.matmul(X.T, guest_half_d)
 
-        batch_ctx.guest.put("Xw2_h", encryptor.encrypt_tensor(torch.matmul(Xw_h.T, Xw_h)))
+        batch_ctx.guest.put("Xw2_h", encryptor.encrypt(torch.matmul(Xw_h.T, Xw_h)))
         loss_norm = self.optimizer.loss_norm(w)
         if loss_norm is not None:
-            batch_ctx.guest.put("h_loss", encryptor.encrypt_tensor(loss_norm))
+            batch_ctx.guest.put("h_loss", encryptor.encrypt(loss_norm))
         else:
             batch_ctx.guest.put(h_loss=loss_norm)
 
@@ -228,12 +224,12 @@
     def centralized_compute_gradient(self, batch_ctx, encryptor, w, X):
         h = X.shape[0]
         Xw_h = 0.25 * torch.matmul(X, w.detach())
-        batch_ctx.guest.put("Xw_h", encryptor.encrypt_tensor(Xw_h))
-        batch_ctx.guest.put("Xw2_h", encryptor.encrypt_tensor(torch.matmul(Xw_h.T, Xw_h)))
+        batch_ctx.guest.put("Xw_h", encryptor.encrypt(Xw_h))
+        batch_ctx.guest.put("Xw2_h", encryptor.encrypt(torch.matmul(Xw_h.T, Xw_h)))
 
         loss_norm = self.optimizer.loss_norm(w)
         if loss_norm is not None:
-            batch_ctx.guest.put("h_loss", encryptor.encrypt_tensor(loss_norm))
+            batch_ctx.guest.put("h_loss", encryptor.encrypt(loss_norm))
         else:
             batch_ctx.guest.put(h_loss=loss_norm)
 
