--- conflicted
+++ resolved
@@ -19,16 +19,12 @@
 from fate.arch import Context, dataframe
 from fate.ml.abc.module import HeteroModule
 from fate.ml.utils import predict_tools
-<<<<<<< HEAD
 from fate.ml.utils._model_param import (
     check_overflow,
     deserialize_param,
     initialize_param,
     serialize_param,
 )
-=======
-from fate.ml.utils._model_param import initialize_param, serialize_param, deserialize_param, check_overflow
->>>>>>> 09210640
 from fate.ml.utils._optimizer import LRScheduler, Optimizer
 
 logger = logging.getLogger(__name__)
@@ -251,7 +247,7 @@
         half_d = 0.25 * Xw - 0.5 * Y
         if weight:
             half_d = half_d * weight
-        batch_ctx.hosts.put("half_d", encryptor.encrypt_tensor(half_d))
+        batch_ctx.hosts.put("half_d", encryptor.encrypt(half_d))
         half_g = torch.matmul(X.T, half_d)
 
         Xw_h = batch_ctx.hosts.get("Xw_h")[0]
