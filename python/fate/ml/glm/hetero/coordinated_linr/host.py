--- conflicted
+++ resolved
@@ -121,15 +121,15 @@
     def asynchronous_compute_gradient(self, batch_ctx, encryptor, w, X):
         h = X.shape[0]
         Xw_h = torch.matmul(X, w.detach())
-        batch_ctx.guest.put("Xw_h", encryptor.encrypt_tensor(Xw_h))
+        batch_ctx.guest.put("Xw_h", encryptor.encrypt(Xw_h))
         half_g = torch.matmul(X.T, Xw_h)
         guest_half_d = batch_ctx.guest.get("half_d")
         guest_half_g = torch.matmul(X.T, guest_half_d)
 
-        batch_ctx.guest.put("Xw2_h", encryptor.encrypt_tensor(torch.matmul(Xw_h.T, Xw_h)))
+        batch_ctx.guest.put("Xw2_h", encryptor.encrypt(torch.matmul(Xw_h.T, Xw_h)))
         loss_norm = self.optimizer.loss_norm(w)
         if loss_norm is not None:
-            batch_ctx.guest.put("h_loss", encryptor.encrypt_tensor(loss_norm))
+            batch_ctx.guest.put("h_loss", encryptor.encrypt(loss_norm))
         else:
             batch_ctx.guest.put(h_loss=loss_norm)
 
@@ -139,12 +139,12 @@
     def centralized_compute_gradient(self, batch_ctx, encryptor, w, X):
         h = X.shape[0]
         Xw_h = torch.matmul(X, w.detach())
-        batch_ctx.guest.put("Xw_h", encryptor.encrypt_tensor(Xw_h))
-        batch_ctx.guest.put("Xw2_h", encryptor.encrypt_tensor(torch.matmul(Xw_h.T, Xw_h)))
+        batch_ctx.guest.put("Xw_h", encryptor.encrypt(Xw_h))
+        batch_ctx.guest.put("Xw2_h", encryptor.encrypt(torch.matmul(Xw_h.T, Xw_h)))
 
         loss_norm = self.optimizer.loss_norm(w)
         if loss_norm is not None:
-            batch_ctx.guest.put("h_loss", encryptor.encrypt_tensor(loss_norm))
+            batch_ctx.guest.put("h_loss", encryptor.encrypt(loss_norm))
         else:
             batch_ctx.guest.put(h_loss=loss_norm)
 
@@ -169,22 +169,6 @@
             logger.info(f"self.optimizer set epoch {i}")
             for batch_ctx, batch_data in iter_ctx.on_batches.ctxs_zip(batch_loader):
                 X = batch_data.x
-<<<<<<< HEAD
-                """h = X.shape[0]
-                Xw_h = torch.matmul(X, w.detach())
-                batch_ctx.guest.put("Xw_h", encryptor.encrypt_tensor(Xw_h))
-                batch_ctx.guest.put("Xw2_h", encryptor.encrypt_tensor(torch.matmul(Xw_h.T, Xw_h)))
-
-                loss_norm = self.optimizer.loss_norm(w)
-                if loss_norm is not None:
-                    batch_ctx.guest.put("h_loss", encryptor.encrypt_tensor(loss_norm))
-                else:
-                    batch_ctx.guest.put(h_loss=loss_norm)
-
-                d = batch_ctx.guest.get("d")
-                g = 1 / h * torch.matmul(X.T, d)"""
-=======
->>>>>>> 09210640
                 if is_centralized:
                     g = self.centralized_compute_gradient(batch_ctx, encryptor, w, X)
                 else:
