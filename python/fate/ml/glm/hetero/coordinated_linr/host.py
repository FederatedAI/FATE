#
#  Copyright 2019 The FATE Authors. All Rights Reserved.
#
#  Licensed under the Apache License, Version 2.0 (the "License");
#  you may not use this file except in compliance with the License.
#  You may obtain a copy of the License at
#
#      http://www.apache.org/licenses/LICENSE-2.0
#
#  Unless required by applicable law or agreed to in writing, software
#  distributed under the License is distributed on an "AS IS" BASIS,
#  WITHOUT WARRANTIES OR CONDITIONS OF ANY KIND, either express or implied.
#  See the License for the specific language governing permissions and
#  limitations under the License.
import logging

import torch
from fate.arch import Context
from fate.arch.dataframe import DataLoader
from fate.ml.abc.module import HeteroModule
from fate.ml.utils._model_param import (
    deserialize_param,
    initialize_param,
    serialize_param,
)
from fate.ml.utils._optimizer import LRScheduler, Optimizer

logger = logging.getLogger(__name__)


class CoordinatedLinRModuleHost(HeteroModule):
    def __init__(self, epochs, batch_size, optimizer_param, learning_rate_param, init_param):
        self.epochs = epochs
        self.optimizer_param = optimizer_param
        self.learning_rate_param = learning_rate_param
        self.batch_size = batch_size
        self.init_param = init_param or {}
        self.init_param["fit_intercept"] = False

        self.estimator = None

    def set_batch_size(self, batch_size):
        self.batch_size = batch_size
        self.estimator.batch_size = batch_size

    def set_epochs(self, epochs):
        self.epochs = epochs
        self.estimator.epochs = epochs

    def fit(self, ctx: Context, train_data, validate_data=None) -> None:
        encryptor = ctx.arbiter("encryptor").get()
        if self.estimator is None:
            optimizer = Optimizer(
                self.optimizer_param["method"],
                self.optimizer_param["penalty"],
                self.optimizer_param["alpha"],
                self.optimizer_param["optimizer_params"],
            )
            lr_scheduler = LRScheduler(
                self.learning_rate_param["method"], self.learning_rate_param["scheduler_params"]
            )
            estimator = CoordiantedLinREstimatorHost(
                epochs=self.epochs,
                batch_size=self.batch_size,
                optimizer=optimizer,
                learning_rate_scheduler=lr_scheduler,
                init_param=self.init_param,
            )
            self.estimator = estimator

        self.estimator.fit_model(ctx, encryptor, train_data, validate_data)

    def predict(self, ctx, test_data):
        self.estimator.predict(ctx, test_data)

    def get_model(self):
        return {
            "data": {"estimator": self.estimator.get_model()},
            "meta": {
                "epochs": self.epochs,
                "batch_size": self.batch_size,
                "learning_rate_param": self.learning_rate_param,
                "init_param": self.init_param,
                "optimizer_param": self.optimizer_param,
            },
        }

    @classmethod
    def from_model(cls, model) -> "CoordinatedLinRModuleHost":
        linr = CoordinatedLinRModuleHost(
            optimizer_param=model["meta"]["optimizer_param"],
            learning_rate_param=model["meta"]["learning_rate_param"],
            epochs=model["meta"]["epochs"],
            batch_size=model["meta"]["batch_size"],
            init_param=model["meta"]["init_param"],
        )
        estimator = CoordiantedLinREstimatorHost(
            epochs=model["meta"]["epochs"],
            batch_size=model["meta"]["batch_size"],
            init_param=model["meta"]["init_param"],
        )
        estimator.restore(model["data"]["estimator"])
        linr.estimator = estimator

        return linr


class CoordiantedLinREstimatorHost(HeteroModule):
    def __init__(self, epochs=None, batch_size=None, optimizer=None, learning_rate_scheduler=None, init_param=None):
        self.epochs = epochs
        self.optimizer = optimizer
        self.lr_scheduler = learning_rate_scheduler
        self.batch_size = batch_size
        self.init_param = init_param

        self.w = None
        self.start_epoch = 0
        self.end_epoch = -1
        self.is_converged = False

    def asynchronous_compute_gradient(self, batch_ctx, encryptor, w, X):
        h = X.shape[0]
        Xw_h = torch.matmul(X, w.detach())
        batch_ctx.guest.put("Xw_h", encryptor.encrypt_tensor(Xw_h))
        half_g = torch.matmul(X.T, Xw_h)
        guest_half_d = batch_ctx.guest.get("half_d")
        guest_half_g = torch.matmul(X.T, guest_half_d)

        batch_ctx.guest.put("Xw2_h", encryptor.encrypt_tensor(torch.matmul(Xw_h.T, Xw_h)))
        loss_norm = self.optimizer.loss_norm(w)
        if loss_norm is not None:
            batch_ctx.guest.put("h_loss", encryptor.encrypt_tensor(loss_norm))
        else:
            batch_ctx.guest.put(h_loss=loss_norm)

        g = 1 / h * (half_g + guest_half_g)
        return g

    def centralized_compute_gradient(self, batch_ctx, encryptor, w, X):
        h = X.shape[0]
        Xw_h = torch.matmul(X, w.detach())
        batch_ctx.guest.put("Xw_h", encryptor.encrypt_tensor(Xw_h))
        batch_ctx.guest.put("Xw2_h", encryptor.encrypt_tensor(torch.matmul(Xw_h.T, Xw_h)))

        loss_norm = self.optimizer.loss_norm(w)
        if loss_norm is not None:
            batch_ctx.guest.put("h_loss", encryptor.encrypt_tensor(loss_norm))
        else:
            batch_ctx.guest.put(h_loss=loss_norm)

        d = batch_ctx.guest.get("d")
        g = 1 / h * torch.matmul(X.T, d)
        return g

    def fit_model(self, ctx: Context, encryptor, train_data, validate_data=None) -> None:
        batch_loader = DataLoader(train_data, ctx=ctx, batch_size=self.batch_size, mode="hetero", role="host")

        coef_count = train_data.shape[1]
        w = self.w
        if self.w is None:
            w = initialize_param(coef_count, **self.init_param)
            self.optimizer.init_optimizer(model_parameter_length=w.size()[0])
            self.lr_scheduler.init_scheduler(optimizer=self.optimizer.optimizer)
        # if self.end_epoch >= 0:
        #    self.start_epoch = self.end_epoch + 1
        is_centralized = len(ctx.hosts) > 1
        for i, iter_ctx in ctx.on_iterations.ctxs_range(self.epochs):
            self.optimizer.set_iters(i)
            logger.info(f"self.optimizer set epoch {i}")
            for batch_ctx, batch_data in iter_ctx.on_batches.ctxs_zip(batch_loader):
                X = batch_data.x
<<<<<<< HEAD
=======
                """h = X.shape[0]
                Xw_h = torch.matmul(X, w.detach())
                batch_ctx.guest.put("Xw_h", encryptor.encrypt_tensor(Xw_h))
                batch_ctx.guest.put("Xw2_h", encryptor.encrypt_tensor(torch.matmul(Xw_h.T, Xw_h)))

                loss_norm = self.optimizer.loss_norm(w)
                if loss_norm is not None:
                    batch_ctx.guest.put("h_loss", encryptor.encrypt_tensor(loss_norm))
                else:
                    batch_ctx.guest.put(h_loss=loss_norm)

                d = batch_ctx.guest.get("d")
                g = 1 / h * torch.matmul(X.T, d)"""
>>>>>>> 6688eda8
                if is_centralized:
                    g = self.centralized_compute_gradient(batch_ctx, encryptor, w, X)
                else:
                    g = self.asynchronous_compute_gradient(batch_ctx, encryptor, w, X)
                g = self.optimizer.add_regular_to_grad(g, w, False)
                batch_ctx.arbiter.put("g_enc", g)
                g = batch_ctx.arbiter.get("g")

                w = self.optimizer.update_weights(w, g, False, self.lr_scheduler.lr)
                logger.info(f"w={w}")
            self.is_converged = iter_ctx.arbiter("converge_flag").get()
            if self.is_converged:
                self.end_epoch = i
                break
            if i < self.epochs - 1:
                self.lr_scheduler.step()
        if not self.is_converged:
            self.end_epoch = self.epochs
        self.w = w
        logger.debug(f"Finish training at {self.end_epoch}th epoch.")

    def predict(self, ctx, test_data):
        X = test_data.values.as_tensor()
        output = torch.matmul(X, self.w)
        ctx.guest.put("h_pred", output)

    def get_model(self):
        """return {
                    "w": self.w.tolist(),
                    "optimizer": self.optimizer.state_dict(),
                    "lr_scheduler": self.lr_scheduler.state_dict(),
                    "end_epoch": self.end_epoch,
                    "is_converged": self.is_converged
        }"""
        param = serialize_param(self.w, False)
        return {
            "param": param,
            "optimizer": self.optimizer.state_dict(),
            "lr_scheduler": self.lr_scheduler.state_dict(),
            "end_epoch": self.end_epoch,
            "is_converged": self.is_converged,
        }

    def restore(self, model):
        # self.w = torch.tensor(model["w"])
        self.w = deserialize_param(model["param"], False)
        self.optimizer = Optimizer()
        self.lr_scheduler = LRScheduler()
        self.optimizer.load_state_dict(model["optimizer"])
        self.lr_scheduler.load_state_dict(model["lr_scheduler"], self.optimizer.optimizer)
        self.end_epoch = model["end_epoch"]
        self.is_converged = model["is_converged"]<|MERGE_RESOLUTION|>--- conflicted
+++ resolved
@@ -169,8 +169,6 @@
             logger.info(f"self.optimizer set epoch {i}")
             for batch_ctx, batch_data in iter_ctx.on_batches.ctxs_zip(batch_loader):
                 X = batch_data.x
-<<<<<<< HEAD
-=======
                 """h = X.shape[0]
                 Xw_h = torch.matmul(X, w.detach())
                 batch_ctx.guest.put("Xw_h", encryptor.encrypt_tensor(Xw_h))
@@ -184,7 +182,6 @@
 
                 d = batch_ctx.guest.get("d")
                 g = 1 / h * torch.matmul(X.T, d)"""
->>>>>>> 6688eda8
                 if is_centralized:
                     g = self.centralized_compute_gradient(batch_ctx, encryptor, w, X)
                 else:
