--- conflicted
+++ resolved
@@ -209,12 +209,6 @@
 
         if need_hist_sub_process:
             stat_obj = self._cache_parent_hist.compute_child(stat_obj, mapping)
-<<<<<<< HEAD
-=======
-
-        # if ctx.is_on_guest:
-        #     print('computed hist', stat_obj.decrypt({}, {}, None))
->>>>>>> c6e3ad0c
 
         if self._hist_sub:
             self._cache_parent_hist = stat_obj
