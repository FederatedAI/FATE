--- conflicted
+++ resolved
@@ -243,16 +243,12 @@
 
         if self._agg_layer is None:
             self._auto_setup()
+
         if self.device is None:
             self.device = self.get_device(self._top_model)
             self._agg_layer.set_device(self.device)
-<<<<<<< HEAD
-            if 'gpu' in self.device or 'cuda' in self.device:
-                if isinstance(self._agg_layer, SSHEAggLayerHost):
-=======
             if isinstance(self._agg_layer, SSHEAggLayerHost):
                 if self.device.type != 'cpu':
->>>>>>> 39f457dd
                     raise ValueError('SSHEAggLayerGuest is not supported on GPU')
 
         if self._bottom_model is None:
@@ -369,13 +365,8 @@
         if self.device is None:
             self.device = self.get_device(self._bottom_model)
             self._agg_layer.set_device(self.device)
-<<<<<<< HEAD
-            if 'gpu' in self.device or 'cuda' in self.device:
-                if isinstance(self._agg_layer, SSHEAggLayerHost):
-=======
             if isinstance(self._agg_layer, SSHEAggLayerHost):
                 if self.device.type != 'cpu':
->>>>>>> 39f457dd
                     raise ValueError('SSHEAggLayerGuest is not supported on GPU')
 
         b_out = self._bottom_model(x)
