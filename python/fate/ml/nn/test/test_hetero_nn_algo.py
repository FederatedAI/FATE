from fate.ml.nn.model_zoo.hetero_nn_model import HeteroNNModelGuest, HeteroNNModelHost
from fate.ml.nn.hetero.hetero_nn import HeteroNNTrainerGuest, HeteroNNTrainerHost, TrainingArguments
from fate.ml.nn.model_zoo.agg_layer.agg_layer import AggLayerGuest, AggLayerHost
import sys
from datetime import datetime
import pandas as pd
from torch.utils.data import TensorDataset

def get_current_datetime_str():
    return datetime.now().strftime("%Y-%m-%d-%H-%M")


guest = ("guest", "10000")
host = ("host", "9999")
name = get_current_datetime_str()


def create_ctx(local, context_name):
    from fate.arch import Context
    from fate.arch.computing.backends.standalone import CSession
    from fate.arch.federation.backends.standalone import StandaloneFederation
    import logging

    # prepare log
    logger = logging.getLogger()
    logger.setLevel(logging.INFO)
    console_handler = logging.StreamHandler()
    console_handler.setLevel(logging.DEBUG)
    formatter = logging.Formatter("%(asctime)s - %(name)s - %(levelname)s - %(message)s")
    console_handler.setFormatter(formatter)
    logger.addHandler(console_handler)
    # init fate context
<<<<<<< HEAD
    computing = CSession(data_dir='./session_dir')
=======
    computing = CSession(data_dir='./cession_dir')
>>>>>>> 53c76022
    return Context(
        computing=computing, federation=StandaloneFederation(computing, context_name, local, [guest, host])
    )


if __name__ == "__main__":

    party = sys.argv[1]
    import torch as t

    def set_seed(seed):
        t.manual_seed(seed)
        if t.cuda.is_available():
            t.cuda.manual_seed_all(seed)
            t.backends.cudnn.deterministic = True
            t.backends.cudnn.benchmark = False

    set_seed(42)

    batch_size = 64
    epoch = 10
    guest_bottom = t.nn.Linear(10, 4).double()
    guest_top = t.nn.Sequential(
                                 t.nn.Linear(4, 1),
                                 t.nn.Sigmoid()
                               ).double()
    host_bottom = t.nn.Linear(20, 4).double()

    # # make random fake data
    sample_num = 569

    args = TrainingArguments(
        num_train_epochs=5,
        per_device_train_batch_size=32,
        disable_tqdm=False,
        no_cuda=False
    )

    if party == "guest":

        from fate.ml.evaluation.metric_base import MetricEnsemble
        from fate.ml.evaluation.classification import MultiAccuracy
        ctx = create_ctx(guest, get_current_datetime_str())
        df = pd.read_csv('./../../../../../examples/data/breast_hetero_guest.csv')
        X_g = t.Tensor(df.drop(columns=['id', 'y']).values).type(t.float64)[0: sample_num]
        y = t.Tensor(df['y'].values).type(t.float64)[0: sample_num].reshape((-1, 1))

        dataset = TensorDataset(X_g, y)
        loss_fn = t.nn.BCELoss()

        model = HeteroNNModelGuest(
            top_model=guest_top,
            bottom_model=guest_bottom)
        model.double()
        optimizer = t.optim.Adam(model.parameters(), lr=0.01)

<<<<<<< HEAD
=======
        args = TrainingArguments(
            num_train_epochs=5,
            per_device_train_batch_size=16,
            no_cuda=True,
            evaluation_strategy='epoch',
            eval_steps=1
        )
>>>>>>> 53c76022
        trainer = HeteroNNTrainerGuest(
            ctx=ctx,
            model=model,
            optimizer=optimizer,
            train_set=dataset,
            val_set=dataset,
            loss_fn=loss_fn,
            training_args=args,
            compute_metrics=MetricEnsemble().add_metric(MultiAccuracy())
        )
        trainer.train()
        pred = trainer.predict(dataset)
        # compute auc
        from sklearn.metrics import roc_auc_score
        print(roc_auc_score(pred.label_ids, pred.predictions))

    elif party == "host":

        ctx = create_ctx(host, get_current_datetime_str())
        df = pd.read_csv('./../../../../../examples/data/breast_hetero_host.csv')
        X_h = t.Tensor(df.drop(columns=['id']).values).type(t.float64)[0: sample_num]

        dataset = TensorDataset(X_h)

        model = HeteroNNModelHost(
            bottom_model=host_bottom
        )
        optimizer = t.optim.Adam(model.parameters(), lr=0.01)

<<<<<<< HEAD
=======
        args = TrainingArguments(
            num_train_epochs=5,
            per_device_train_batch_size=16,
            no_cuda=True,
            evaluation_strategy='epoch',
            eval_steps=1
        )

>>>>>>> 53c76022
        trainer = HeteroNNTrainerHost(
            ctx=ctx,
            model=model,
            optimizer=optimizer,
            train_set=dataset,
            val_set=dataset,
            training_args=args
        )
        trainer.train()
        trainer.predict(dataset)
<|MERGE_RESOLUTION|>--- conflicted
+++ resolved
@@ -30,11 +30,7 @@
     console_handler.setFormatter(formatter)
     logger.addHandler(console_handler)
     # init fate context
-<<<<<<< HEAD
-    computing = CSession(data_dir='./session_dir')
-=======
     computing = CSession(data_dir='./cession_dir')
->>>>>>> 53c76022
     return Context(
         computing=computing, federation=StandaloneFederation(computing, context_name, local, [guest, host])
     )
@@ -44,6 +40,7 @@
 
     party = sys.argv[1]
     import torch as t
+
 
     def set_seed(seed):
         t.manual_seed(seed)
@@ -66,13 +63,6 @@
     # # make random fake data
     sample_num = 569
 
-    args = TrainingArguments(
-        num_train_epochs=5,
-        per_device_train_batch_size=32,
-        disable_tqdm=False,
-        no_cuda=False
-    )
-
     if party == "guest":
 
         from fate.ml.evaluation.metric_base import MetricEnsemble
@@ -91,8 +81,6 @@
         model.double()
         optimizer = t.optim.Adam(model.parameters(), lr=0.01)
 
-<<<<<<< HEAD
-=======
         args = TrainingArguments(
             num_train_epochs=5,
             per_device_train_batch_size=16,
@@ -100,7 +88,6 @@
             evaluation_strategy='epoch',
             eval_steps=1
         )
->>>>>>> 53c76022
         trainer = HeteroNNTrainerGuest(
             ctx=ctx,
             model=model,
@@ -112,10 +99,10 @@
             compute_metrics=MetricEnsemble().add_metric(MultiAccuracy())
         )
         trainer.train()
-        pred = trainer.predict(dataset)
-        # compute auc
-        from sklearn.metrics import roc_auc_score
-        print(roc_auc_score(pred.label_ids, pred.predictions))
+        # pred = trainer.predict(dataset)
+        # # compute auc
+        # from sklearn.metrics import roc_auc_score
+        # print(roc_auc_score(pred.label_ids, pred.predictions))
 
     elif party == "host":
 
@@ -130,8 +117,6 @@
         )
         optimizer = t.optim.Adam(model.parameters(), lr=0.01)
 
-<<<<<<< HEAD
-=======
         args = TrainingArguments(
             num_train_epochs=5,
             per_device_train_batch_size=16,
@@ -140,7 +125,6 @@
             eval_steps=1
         )
 
->>>>>>> 53c76022
         trainer = HeteroNNTrainerHost(
             ctx=ctx,
             model=model,
