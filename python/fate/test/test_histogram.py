--- conflicted
+++ resolved
@@ -348,8 +348,6 @@
     best_feature_bins = hist.recover_feature_bins(seed=0, split_points={0: 3, 1: 5})
     print(best_feature_bins)
 
-<<<<<<< HEAD
-=======
 
 def test_shuffle():
     hist = Histogram.create(2, [3, 4, 5, 6, 7], {"one": {"type": "tensor", "stride": 1, "dtype": torch.int32}})
@@ -379,5 +377,4 @@
     # hist.i_cumsum_bins()
     hist.i_shuffle(shuffle)
     splits = hist.to_splits(k)
-    return list(splits)
->>>>>>> 535cbb1a
+    return list(splits)