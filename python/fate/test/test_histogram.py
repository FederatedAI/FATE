--- conflicted
+++ resolved
@@ -319,9 +319,6 @@
         seed=0,
     )
     stat_obj = df.distributed_hist_stat(hist, pos_df, targets)
-<<<<<<< HEAD
-    out = stat_obj.decrypt(sk_map={"g": sk, "h": sk}, coder_map={"g": (coder, torch.float32)})
-=======
 
     # remote stat_obj to other party
 
@@ -345,7 +342,3 @@
     best_feature_bins = hist.recover_feature_bins(seed=0, split_points={0: 3, 1: 5})
     print(best_feature_bins)
 
->>>>>>> 1daeb520
-
-    # out = out.reshape([3, 2])
-    # out.i_shuffle(seed=0, reverse=True)
