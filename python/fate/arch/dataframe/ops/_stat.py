#
#  Copyright 2019 The FATE Authors. All Rights Reserved.
#
#  Licensed under the Apache License, Version 2.0 (the "License");
#  you may not use this file except in compliance with the License.
#  You may obtain a copy of the License at
#
#      http://www.apache.org/licenses/LICENSE-2.0
#
#  Unless required by applicable law or agreed to in writing, software
#  distributed under the License is distributed on an "AS IS" BASIS,
#  WITHOUT WARRANTIES OR CONDITIONS OF ANY KIND, either express or implied.
#  See the License for the specific language governing permissions and
#  limitations under the License.
import functools

import numpy as np
import pandas as pd
import torch
from .._dataframe import DataFrame
from ..manager import DataManager


FLOATING_POINT_ZERO = 1e-14


<<<<<<< HEAD
def min(df: "DataFrame"):
=======
def min(df: "DataFrame") -> "pd.Series":
>>>>>>> f9242ccb
    data_manager = df.data_manager
    operable_blocks = data_manager.infer_operable_blocks()

    def _mapper(blocks, op_bids):
        ret = []
        for bid in op_bids:
            if isinstance(blocks[bid], torch.Tensor):
                ret.append(blocks[bid].min(axis=0).values)
            else:
                ret.append(blocks[bid].min(axis=0))

        return ret

    def _reducer(blocks1, blocks2):
        ret = []
        for block1, block2 in zip(blocks1, blocks2):
            if isinstance(block1, torch.Tensor):
                ret.append(torch.minimum(block1, block2))
            else:
                ret.append(np.minimum(block1, block2))

        return ret

    mapper_func = functools.partial(
        _mapper,
        op_bids=operable_blocks
    )

    reduce_ret = df.block_table.mapValues(mapper_func).reduce(_reducer)
    return _post_process(reduce_ret, operable_blocks, data_manager)


<<<<<<< HEAD
def max(df: "DataFrame"):
=======
def max(df: "DataFrame") -> "pd.Series":
>>>>>>> f9242ccb
    data_manager = df.data_manager
    operable_blocks = data_manager.infer_operable_blocks()

    def _mapper(blocks, op_bids):
        ret = []
        for bid in op_bids:
            if isinstance(blocks[bid], torch.Tensor):
                ret.append(blocks[bid].max(axis=0).values)
            else:
                ret.append(blocks[bid].max(axis=0))

        return ret

    def _reducer(blocks1, blocks2):
        ret = []
        for block1, block2 in zip(blocks1, blocks2):
            if isinstance(block1, torch.Tensor):
                ret.append(torch.maximum(block1, block2))
            else:
                ret.append(np.maximum(block1, block2))

        return ret

    mapper_func = functools.partial(
        _mapper,
        op_bids=operable_blocks
    )

    reduce_ret = df.block_table.mapValues(mapper_func).reduce(_reducer)
    return _post_process(reduce_ret, operable_blocks, data_manager)


def sum(df: DataFrame) -> "pd.Series":
    data_manager = df.data_manager
    operable_blocks = data_manager.infer_operable_blocks()

    def _mapper(blocks, op_bids):
        ret = []
        for bid in op_bids:
            ret.append(blocks[bid].sum(axis=0))

        return ret

    def _reducer(blocks1, blocks2):
        return [block1 + block2 for block1, block2 in zip(blocks1, blocks2)]

    mapper_func = functools.partial(
        _mapper,
        op_bids=operable_blocks
    )

    reduce_ret = df.block_table.mapValues(mapper_func).reduce(_reducer)
    return _post_process(reduce_ret, operable_blocks, data_manager)


def mean(df: "DataFrame") -> "pd.Series":
    return sum(df) / df.shape[0]


def var(df: "DataFrame", ddof=1) -> "pd.Series":
    data_manager = df.data_manager
    operable_blocks = data_manager.infer_operable_blocks()
    n = df.shape[0]

    def _mapper(blocks, op_bids):
        ret = []
        for bid in op_bids:
            block = blocks[bid]
            if isinstance(block, torch.Tensor):
                ret.append(
                    (
<<<<<<< HEAD
                        torch.sum(torch.square(block), axis=0, keepdim=True),
                        torch.sum(block, axis=0, keepdim=True),
=======
                        torch.sum(torch.square(block), dim=0, keepdim=True),
                        torch.sum(block, dim=0, keepdim=True),
>>>>>>> f9242ccb
                    )
                )
            else:
                ret.append(
                    (
                        np.sum(np.square(block), axis=0),
                        np.sum(block, axis=0)
                    )
                )

        return ret

    def _reducer(blocks1, block2):
        ret = []
        for block1, block2 in zip(blocks1, block2):
            if isinstance(block1, torch.Tensor):
                ret.append((torch.add(block1[0], block2[0]), torch.add(block1[1], block2[1])))
            else:
                ret.append((np.add(block1[0], block2[0]), np.add(block1[1], block2[1])))

        return ret

    mapper_func = functools.partial(
        _mapper,
        op_bids=operable_blocks
    )
    reduce_ret = df.block_table.mapValues(mapper_func).reduce(_reducer)

    ret_blocks = []
    for (lhs, rhs) in reduce_ret:
        if isinstance(lhs, torch.Tensor):
            rhs = torch.mul(torch.square(torch.div(rhs, n)), n)
            ret_blocks.append(torch.div(torch.sub(lhs, rhs), n - ddof))
        else:
            rhs = np.mul(np.square(np.div(rhs, n)), n)
            ret_blocks.append(np.div(np.sub(lhs, rhs), n - ddof))

    return _post_process(ret_blocks, operable_blocks, data_manager)


<<<<<<< HEAD
def std(df: "DataFrame", ddof=1):
    return var(df, ddof) ** 0.5
=======
def std(df: "DataFrame", ddof=1) -> "pd.Series":
    return var(df, ddof=ddof) ** 0.5
>>>>>>> f9242ccb


def skew(df: "DataFrame", unbiased=False):
    data_manager = df.data_manager
    n = df.shape[0]

    if unbiased and n < 3:
        field_names = data_manager.infer_operable_field_names()
        return pd.Series([np.nan for _ in range(len(field_names))], index=field_names)

    _mean = mean(df)
    m1 = df - _mean
    m2 = (m1 ** 2).mean()
    m3 = (m1 ** 3).mean()

    """
    if abs(value) in m2 < eps=1e-14, we regard it as 0, but eps=1e-14 should be global instead of this file.
    """
    non_zero_mask = abs(m2) >= FLOATING_POINT_ZERO
    m3[~non_zero_mask] = 0
    m2[~non_zero_mask] = 1

    if unbiased:
        return (n * (n - 1)) ** 0.5 / (n - 2) * (m3 / m2 ** 1.5)
    else:
        return m3 / m2 ** 1.5


def kurt(df: "DataFrame", unbiased=False):
    data_manager = df.data_manager
    n = df.shape[0]
    if unbiased and n < 4:
        field_names = data_manager.infer_operable_field_names()
        return pd.Series([np.nan for _ in range(len(field_names))], index=field_names)

    _mean = mean(df)
    m1 = df - _mean
    m2 = m1 ** 2
    m4 = m2 ** 2
    m2 = m2.mean()
    m4 = m4.mean()

    non_zero_mask = abs(m2) >= FLOATING_POINT_ZERO
    m4[~non_zero_mask] = 0
    m2[~non_zero_mask] = 1

    if unbiased:
        return (n - 1) / ((n - 2) * (n - 3)) * ((n + 1) * m4 / m2**2 - 3 * (n - 1))
    else:
        return m4 / m2 ** 4 - 3


def variation(df: "DataFrame", ddof=1):
<<<<<<< HEAD
    return std(df, ddof==ddof) / mean(df)


def describe(df: "DataFrame", metric_kwargs):
=======
    return std(df, ddof=ddof) / mean(df)


def describe(df: "DataFrame", ddof=1, unbiased=False):
>>>>>>> f9242ccb
    stat_metrics = dict()
    stat_metrics["sum"] = sum(df)
    stat_metrics["min"] = min(df)
    stat_metrics["max"] = max(df)
    stat_metrics["mean"] = mean(df)
<<<<<<< HEAD
    stat_metrics["std"] = std(df) if "std" not in metric_kwargs else std(df, ddof=metric_kwargs["std"])
    stat_metrics["var"] = var(df) if "var" not in metric_kwargs else var(df, ddof=metric_kwargs["var"])
    stat_metrics["variation"] = variation(df) if "variation" not in metric_kwargs else variation(df, ddof=metric_kwargs["variation"])
    stat_metrics["skew"] = skew(df) if "skew" not in metric_kwargs else skew(df, unbiased=metric_kwargs["unbiased"])
    stat_metrics["kurt"] = kurt(df) if "kurt" not in metric_kwargs else kurt(df, unbiased=metric_kwargs["unbiased"])
=======
    stat_metrics["std"] = std(df, ddof=ddof)
    stat_metrics["var"] = var(df, ddof=ddof)
    stat_metrics["variation"] = variation(df, ddof=ddof)
    stat_metrics["skew"] = skew(df, unbiased=unbiased)
    stat_metrics["kurt"] = kurt(df, unbiased=unbiased)
>>>>>>> f9242ccb
    stat_metrics["na_count"] = df.isna().sum()

    return pd.DataFrame(stat_metrics)


def _post_process(reduce_ret, operable_blocks, data_manager: "DataManager") -> "pd.Series":
    field_names = data_manager.infer_operable_field_names()
    field_indexes = [data_manager.get_field_offset(name) for name in field_names]
    field_indexes_loc = dict(zip(field_indexes, range(len(field_indexes))))
    ret = [[] for i in range(len(field_indexes))]

    reduce_ret = [r.reshape(-1).tolist() for r in reduce_ret]
    for idx, bid in enumerate(operable_blocks):
        field_indexes = data_manager.blocks[bid].field_indexes
        for offset, field_index in enumerate(field_indexes):
            loc = field_indexes_loc[field_index]
            ret[loc] = reduce_ret[idx][offset]

    return pd.Series(ret, index=field_names)
<|MERGE_RESOLUTION|>--- conflicted
+++ resolved
@@ -24,11 +24,7 @@
 FLOATING_POINT_ZERO = 1e-14
 
 
-<<<<<<< HEAD
-def min(df: "DataFrame"):
-=======
 def min(df: "DataFrame") -> "pd.Series":
->>>>>>> f9242ccb
     data_manager = df.data_manager
     operable_blocks = data_manager.infer_operable_blocks()
 
@@ -61,11 +57,7 @@
     return _post_process(reduce_ret, operable_blocks, data_manager)
 
 
-<<<<<<< HEAD
-def max(df: "DataFrame"):
-=======
 def max(df: "DataFrame") -> "pd.Series":
->>>>>>> f9242ccb
     data_manager = df.data_manager
     operable_blocks = data_manager.infer_operable_blocks()
 
@@ -137,13 +129,8 @@
             if isinstance(block, torch.Tensor):
                 ret.append(
                     (
-<<<<<<< HEAD
-                        torch.sum(torch.square(block), axis=0, keepdim=True),
-                        torch.sum(block, axis=0, keepdim=True),
-=======
                         torch.sum(torch.square(block), dim=0, keepdim=True),
                         torch.sum(block, dim=0, keepdim=True),
->>>>>>> f9242ccb
                     )
                 )
             else:
@@ -184,13 +171,8 @@
     return _post_process(ret_blocks, operable_blocks, data_manager)
 
 
-<<<<<<< HEAD
-def std(df: "DataFrame", ddof=1):
-    return var(df, ddof) ** 0.5
-=======
 def std(df: "DataFrame", ddof=1) -> "pd.Series":
     return var(df, ddof=ddof) ** 0.5
->>>>>>> f9242ccb
 
 
 def skew(df: "DataFrame", unbiased=False):
@@ -244,35 +226,20 @@
 
 
 def variation(df: "DataFrame", ddof=1):
-<<<<<<< HEAD
-    return std(df, ddof==ddof) / mean(df)
-
-
-def describe(df: "DataFrame", metric_kwargs):
-=======
     return std(df, ddof=ddof) / mean(df)
 
 
 def describe(df: "DataFrame", ddof=1, unbiased=False):
->>>>>>> f9242ccb
     stat_metrics = dict()
     stat_metrics["sum"] = sum(df)
     stat_metrics["min"] = min(df)
     stat_metrics["max"] = max(df)
     stat_metrics["mean"] = mean(df)
-<<<<<<< HEAD
-    stat_metrics["std"] = std(df) if "std" not in metric_kwargs else std(df, ddof=metric_kwargs["std"])
-    stat_metrics["var"] = var(df) if "var" not in metric_kwargs else var(df, ddof=metric_kwargs["var"])
-    stat_metrics["variation"] = variation(df) if "variation" not in metric_kwargs else variation(df, ddof=metric_kwargs["variation"])
-    stat_metrics["skew"] = skew(df) if "skew" not in metric_kwargs else skew(df, unbiased=metric_kwargs["unbiased"])
-    stat_metrics["kurt"] = kurt(df) if "kurt" not in metric_kwargs else kurt(df, unbiased=metric_kwargs["unbiased"])
-=======
     stat_metrics["std"] = std(df, ddof=ddof)
     stat_metrics["var"] = var(df, ddof=ddof)
     stat_metrics["variation"] = variation(df, ddof=ddof)
     stat_metrics["skew"] = skew(df, unbiased=unbiased)
     stat_metrics["kurt"] = kurt(df, unbiased=unbiased)
->>>>>>> f9242ccb
     stat_metrics["na_count"] = df.isna().sum()
 
     return pd.DataFrame(stat_metrics)
