#
#  Copyright 2019 The FATE Authors. All Rights Reserved.
#
#  Licensed under the Apache License, Version 2.0 (the "License");
#  you may not use this file except in compliance with the License.
#  You may obtain a copy of the License at
#
#      http://www.apache.org/licenses/LICENSE-2.0
#
#  Unless required by applicable law or agreed to in writing, software
#  distributed under the License is distributed on an "AS IS" BASIS,
#  WITHOUT WARRANTIES OR CONDITIONS OF ANY KIND, either express or implied.
#  See the License for the specific language governing permissions and
#  limitations under the License.
import functools

import pandas as pd
from typing import List, Tuple
import torch
from fate.arch import tensor
import numpy as np
from ..manager.data_manager import DataManager


def transform_to_tensor(block_table,
                        data_manager: "DataManager", dtype=None):
    def _merge_blocks(src_blocks, bids=None, fields=None):
        if len(bids) == 1:
            bid = bids[0]
            t = src_blocks[bid]
        else:
            i = 0
            tensors = []
            while i < len(fields):
                bid = fields[i][0]
                indexes = [fields[i][1]]
                j = i + 1
                while j < len(fields) and bid == fields[j][0] and indexes[-1] + 1 == fields[j][1]:
                    indexes.append(fields[j][1])
                    j += 1

                tensors.append(src_blocks[bid][:, indexes])
                i = j

            t = torch.hstack(tensors)

        if dtype:
            t = t.type(getattr(torch, t))

        return t

    block_indexes = data_manager.infer_operable_blocks()
    for block_id in block_indexes:
        if not data_manager.get_block(block_id).is_numeric:
            raise ValueError("Transform to distributed tensor should ensure every field is numeric")

    field_names = data_manager.infer_operable_field_names()
    fields_loc = data_manager.loc_block(field_names)
<<<<<<< HEAD

    _merged_func = functools.partial(
        _merge_blocks,
        bids=block_indexes,
        fields=fields_loc
    )
    merged_table = block_table.mapValues(_merged_func)

    shape_table = merged_table.mapValues(lambda v: v.shape)
    shapes = [shape_obj for k, shape_obj in sorted(shape_table.collect())]

=======

    _merged_func = functools.partial(
        _merge_blocks,
        bids=block_indexes,
        fields=fields_loc
    )
    merged_table = block_table.mapValues(_merged_func)

    shape_table = merged_table.mapValues(lambda v: v.shape)
    shapes = [shape_obj for k, shape_obj in sorted(shape_table.collect())]

>>>>>>> f9242ccb
    return tensor.DTensor.from_sharding_table(merged_table,
                                              shapes=shapes)


def transform_block_to_list(block_table, data_manager):
    fields_loc = data_manager.get_fields_loc()

    def _to_list(src_blocks):
        if src_blocks[0].shape[0] == 0:
            return []

        i = 0
        dst_list = None
        lines = 0
        while i < len(fields_loc):
            bid = fields_loc[i][0]
            if isinstance(src_blocks[bid], pd.Index):
                if not dst_list:
                    lines = len(src_blocks[bid])
                    dst_list = [[] for i in range(lines)]

                for j in range(lines):
                    dst_list[j].append(src_blocks[bid][j])

                i += 1
            else:
                """
                pd.values or tensor
                """
                indexes = [fields_loc[i][1]]
                j = i + 1
                while j < len(fields_loc) and fields_loc[j] == fields_loc[j - 1]:
                    indexes.append(fields_loc[j][1])
                    j += 1

                if isinstance(src_blocks[bid], np.ndarray):
                    for line_id, row_value in enumerate(src_blocks[bid][:, indexes]):
                        dst_list[line_id].extend(row_value.tolist())
                else:
                    try:
                        for line_id, row_value in enumerate(src_blocks[bid][:, indexes].tolist()):
                            dst_list[line_id].extend(row_value)
                    except Exception as e:
                        assert 1 == 2, (e, type(src_blocks[bid]), indexes)

                i = j

        return dst_list

    return block_table.mapValues(_to_list)


def transform_list_to_block(table, data_manager):
    from ..manager.block_manager import BlockType

    def _to_block(values):
        convert_blocks = []

        lines = len(values)
        for block_schema in data_manager.blocks:
            if block_schema.block_type == BlockType.index and len(block_schema.field_indexes) == 1:
                col_idx = block_schema.field_indexes[0]
                block_content = [values[i][col_idx] for i in range(lines)]
            else:
                block_content = []
                for i in range(lines):
                    buf = []
                    for col_idx in block_schema.field_indexes:
                        buf.append(values[i][col_idx])
                    block_content.append(buf)

            convert_blocks.append(block_schema.convert_block(block_content))

        return convert_blocks

    return table.mapValues(_to_block)


def transform_list_block_to_frame_block(block_table, data_manager):
    def _to_frame_block(blocks):
        convert_blocks = []
        for idx, block_schema in enumerate(data_manager.blocks):
            block_content = [block[idx] for block in blocks]
            convert_blocks.append(block_schema.convert_block(block_content))

        return convert_blocks

    return block_table.mapValues(_to_frame_block)


def transform_to_pandas_dataframe(block_table, data_manager):
    fields_loc = data_manager.get_fields_loc()

    def _flatten(blocks):
        flatten_ret = []
        lines = len(blocks[0])

        for lid in range(lines):
            row = [[] for i in range(len(fields_loc))]
            for field_id, (bid, offset) in enumerate(fields_loc):
                if isinstance(blocks[bid], np.ndarray):
                    row[field_id] = blocks[bid][lid][offset]
                elif isinstance(blocks[bid], torch.Tensor):
                    row[field_id] = blocks[bid][lid][offset].item()
                else:
                    row[field_id] = blocks[bid][lid]

            flatten_ret.append(row)

        return flatten_ret

    flatten_table = block_table.mapValues(_flatten)

    flatten_obj = []
    for k, v in flatten_table.collect():
        if not flatten_obj:
            flatten_obj = v
        else:
            flatten_obj.extend(v)

    fields = [data_manager.get_field_name(idx) for idx in range(len(fields_loc))]
    pd_df = pd.DataFrame(flatten_obj, columns=fields, dtype=object)
    pd_df.set_index(data_manager.schema.sample_id_name)

    for name in fields[1:]:
        dtype =  data_manager.get_field_type_by_name(name)
        if dtype in ["int32", "float32", "int64", "float64"]:
            pd_df[name] = pd_df[name].astype(dtype)

    return pd_df<|MERGE_RESOLUTION|>--- conflicted
+++ resolved
@@ -56,7 +56,6 @@
 
     field_names = data_manager.infer_operable_field_names()
     fields_loc = data_manager.loc_block(field_names)
-<<<<<<< HEAD
 
     _merged_func = functools.partial(
         _merge_blocks,
@@ -68,19 +67,6 @@
     shape_table = merged_table.mapValues(lambda v: v.shape)
     shapes = [shape_obj for k, shape_obj in sorted(shape_table.collect())]
 
-=======
-
-    _merged_func = functools.partial(
-        _merge_blocks,
-        bids=block_indexes,
-        fields=fields_loc
-    )
-    merged_table = block_table.mapValues(_merged_func)
-
-    shape_table = merged_table.mapValues(lambda v: v.shape)
-    shapes = [shape_obj for k, shape_obj in sorted(shape_table.collect())]
-
->>>>>>> f9242ccb
     return tensor.DTensor.from_sharding_table(merged_table,
                                               shapes=shapes)
 
