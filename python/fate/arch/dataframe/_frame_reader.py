#
#  Copyright 2019 The FATE Authors. All Rights Reserved.
#
#  Licensed under the Apache License, Version 2.0 (the "License");
#  you may not use this file except in compliance with the License.
#  You may obtain a copy of the License at
#
#      http://www.apache.org/licenses/LICENSE-2.0
#
#  Unless required by applicable law or agreed to in writing, software
#  distributed under the License is distributed on an "AS IS" BASIS,
#  WITHOUT WARRANTIES OR CONDITIONS OF ANY KIND, either express or implied.
#  See the License for the specific language governing permissions and
#  limitations under the License.
import functools
import pandas as pd
from typing import Union


from .conf.default_config import DATAFRAME_BLOCK_ROW_SIZE
from .entity import types
from ._dataframe import DataFrame
from .manager import DataManager
<<<<<<< HEAD
from fate.arch.utils.trace import auto_trace
=======
from fate.arch.trace import auto_trace
>>>>>>> 85e3d5d3


class TableReader(object):
    def __init__(
        self,
        sample_id_name: str = None,
        match_id_name: str = None,
        match_id_list: list = None,
        match_id_range: int = 0,
        label_name: Union[None, str] = None,
        label_type: str = "int",
        weight_name: Union[None, str] = None,
        weight_type: str = "float32",
        header: str = None,
        delimiter: str = ",",
        dtype: Union[str, dict] = "float32",
        anonymous_site_name: str = None,
        na_values: Union[str, list, dict] = None,
        input_format: str = "dense",
        tag_with_value: bool = False,
        tag_value_delimiter: str = ":",
        block_row_size: int = None,
    ):
        self._sample_id_name = sample_id_name
        self._match_id_name = match_id_name
        self._match_id_list = match_id_list
        self._match_id_range = match_id_range
        self._label_name = label_name
        self._label_type = label_type
        self._weight_name = weight_name
        self._weight_type = weight_type
        self._delimiter = delimiter
        self._header = header
        self._dtype = dtype
        self._anonymous_site_name = anonymous_site_name
        self._na_values = na_values
        self._input_format = input_format
        self._tag_with_value = tag_with_value
        self._tag_value_delimiter = tag_value_delimiter
        self._block_row_size = block_row_size if block_row_size is not None else DATAFRAME_BLOCK_ROW_SIZE

        self.check_params()

    def check_params(self):
        if not self._sample_id_name:
            raise ValueError("Please provide sample_id_name")

        if not isinstance(self._block_row_size, int) or self._block_row_size < 0:
            raise ValueError("block_row_size should be positive integer")

    @auto_trace
    def to_frame(self, ctx, table):
        if self._input_format != "dense":
            raise ValueError("Only support dense input format in this version.")

        return self._dense_format_to_frame(ctx, table)

    def _dense_format_to_frame(self, ctx, table):
        data_manager = DataManager(block_row_size=self._block_row_size)
        columns = self._header.split(self._delimiter, -1)
        columns.remove(self._sample_id_name)
        retrieval_index_dict = data_manager.init_from_local_file(
            sample_id_name=self._sample_id_name,
            columns=columns,
            match_id_list=self._match_id_list,
            match_id_name=self._match_id_name,
            label_name=self._label_name,
            weight_name=self._weight_name,
            label_type=self._label_type,
            weight_type=self._weight_type,
            dtype=self._dtype,
            default_type=types.DEFAULT_DATA_TYPE,
        )

        from .ops._indexer import get_partition_order_by_raw_table

        partition_order_mappings = get_partition_order_by_raw_table(table, data_manager.block_row_size)
        # partition_order_mappings = _get_partition_order(table)
        table = table.mapValues(lambda value: value.split(self._delimiter, -1))
        to_block_func = functools.partial(
            _to_blocks,
            data_manager=data_manager,
            retrieval_index_dict=retrieval_index_dict,
            partition_order_mappings=partition_order_mappings,
        )
        block_table = table.mapPartitions(to_block_func, use_previous_behavior=False)

        return DataFrame(
            ctx=ctx,
            block_table=block_table,
            partition_order_mappings=partition_order_mappings,
            data_manager=data_manager,
        )


class ImageReader(object):
    """
    Image Reader now support convert image to a 3D tensor, dtype=torch.float64
    """

    def __init__(
        self,
        mode="L",
    ):
        ...


class CSVReader(object):
    # TODO: fast data read
    def __init__(
        self,
        sample_id_name: Union[None, str] = None,
        match_id_list: Union[None, list] = None,
        match_id_name: Union[None, str] = None,
        delimiter: str = ",",
        label_name: Union[None, str] = None,
        label_type: str = "int",
        weight_name: Union[None, str] = None,
        weight_type: str = "float32",
        dtype: str = "float32",
        na_values: Union[None, str, list, dict] = None,
        partition: int = 4,
        block_row_size: int = None,
    ):
        self._sample_id_name = sample_id_name
        self._match_id_list = match_id_list
        self._match_id_name = match_id_name
        self._delimiter = delimiter
        self._label_name = label_name
        self._label_type = label_type
        self._weight_name = weight_name
        self._weight_type = weight_type
        self._dtype = dtype
        self._na_values = na_values
        self._partition = partition
        self._block_row_size = block_row_size if block_row_size is not None else DATAFRAME_BLOCK_ROW_SIZE

    @auto_trace
    def to_frame(self, ctx, path):
        # TODO: use table put data instead of read all data
        df = pd.read_csv(path, delimiter=self._delimiter, na_values=self._na_values)

        return PandasReader(
            sample_id_name=self._sample_id_name,
            match_id_list=self._match_id_list,
            match_id_name=self._match_id_name,
            label_name=self._label_name,
            label_type=self._label_type,
            weight_name=self._weight_name,
            dtype=self._dtype,
            partition=self._partition,
            block_row_size=self._block_row_size,
        ).to_frame(ctx, df)


class HiveReader(object):
    ...


class MysqlReader(object):
    ...


class TextReader(object):
    ...


class TorchDataSetReader(object):
    # TODO: this is for Torch DataSet Reader, the passing object has attributes __len__ and __get_item__
    def __init__(
        self,
    ):
        ...

    def to_frame(self, ctx, dataset):
        ...


class PandasReader(object):
    def __init__(
        self,
        sample_id_name: Union[None, str] = None,
        match_id_list: Union[None, list] = None,
        match_id_name: Union[None, str] = None,
        label_name: str = None,
        label_type: str = "int32",
        weight_name: Union[None, str] = None,
        weight_type: str = "float32",
        dtype: str = "float32",
        partition: int = 4,
        block_row_size: int = None,
    ):
        self._sample_id_name = sample_id_name
        self._match_id_list = match_id_list
        self._match_id_name = match_id_name
        self._label_name = label_name
        self._label_type = label_type
        self._weight_name = weight_name
        self._weight_type = weight_type
        self._dtype = dtype
        self._partition = partition
        self._block_row_size = block_row_size if block_row_size is not None else DATAFRAME_BLOCK_ROW_SIZE

        if self._sample_id_name and not self._match_id_name:
            raise ValueError(f"As sample_id {self._sample_id_name} is given, match_id should be given too")

    @auto_trace
    def to_frame(self, ctx, df: "pd.DataFrame"):
        if not self._sample_id_name:
            self._sample_id_name = types.DEFAULT_SID_NAME
            df.index.name = self._sample_id_name
        else:
            df = df.set_index(self._sample_id_name)

        data_manager = DataManager(block_row_size=self._block_row_size)
        retrieval_index_dict = data_manager.init_from_local_file(
            sample_id_name=self._sample_id_name,
            columns=df.columns.tolist(),
            match_id_list=self._match_id_list,
            match_id_name=self._match_id_name,
            label_name=self._label_name,
            weight_name=self._weight_name,
            label_type=self._label_type,
            weight_type=self._weight_type,
            dtype=self._dtype,
            default_type=types.DEFAULT_DATA_TYPE,
        )

        site_name = ctx.local.name
        local_role = ctx.local.party[0]

        if local_role != "local":
            data_manager.fill_anonymous_site_name(site_name=site_name)

        buf = zip(df.index.tolist(), df.values.tolist())
        table = ctx.computing.parallelize(buf, include_key=True, partition=self._partition)

        from .ops._indexer import get_partition_order_by_raw_table

        partition_order_mappings = get_partition_order_by_raw_table(table, data_manager.block_row_size)
        # partition_order_mappings = _get_partition_order(table)
        to_block_func = functools.partial(
            _to_blocks,
            data_manager=data_manager,
            retrieval_index_dict=retrieval_index_dict,
            partition_order_mappings=partition_order_mappings,
        )

        block_table = table.mapPartitions(to_block_func, use_previous_behavior=False)

        return DataFrame(
            ctx=ctx,
            block_table=block_table,
            partition_order_mappings=partition_order_mappings,
            data_manager=data_manager,
        )


def _to_blocks(kvs, data_manager=None, retrieval_index_dict=None, partition_order_mappings=None, na_values=None):
    """
    sample_id/match_id,label(maybe missing),weight(maybe missing),X
    """
    block_id = None

    schema = data_manager.schema

    splits = [[] for _ in range(data_manager.block_num)]
    sample_id_block = (
        data_manager.loc_block(schema.sample_id_name, with_offset=False) if schema.sample_id_name else None
    )

    match_id_block = data_manager.loc_block(schema.match_id_name, with_offset=False) if schema.match_id_name else None
    match_id_column_index = retrieval_index_dict["match_id_index"]

    label_block = data_manager.loc_block(schema.label_name, with_offset=False) if schema.label_name else None
    label_column_index = retrieval_index_dict["label_index"]

    weight_block = data_manager.loc_block(schema.weight_name, with_offset=False) if schema.weight_name else None
    weight_column_index = retrieval_index_dict["weight_index"]

    column_indexes = retrieval_index_dict["column_indexes"]

    columns = schema.columns
    column_blocks_mapping = dict()
    for col_id, col_name in zip(column_indexes, columns):
        bid = data_manager.loc_block(col_name, with_offset=False)
        if bid not in column_blocks_mapping:
            column_blocks_mapping[bid] = []

        column_blocks_mapping[bid].append(col_id)

    block_row_size = data_manager.block_row_size

    lid = 0
    for key, value in kvs:
        if block_id is None:
            block_id = partition_order_mappings[key]["start_block_id"]
        lid += 1

        # columns = value.split(",", -1)
        splits[sample_id_block].append(key)
        if match_id_block:
            splits[match_id_block].append(value[match_id_column_index])
        if label_block:
            splits[label_block].append([value[label_column_index]])
        if weight_block:
            splits[weight_block].append([value[weight_column_index]])

        for bid, col_id_list in column_blocks_mapping.items():
            splits[bid].append([value[col_id] for col_id in col_id_list])

        if lid % block_row_size == 0:
            converted_blocks = data_manager.convert_to_blocks(splits)
            yield block_id, converted_blocks
            block_id += 1
            splits = [[] for _ in range(data_manager.block_num)]

    if lid % block_row_size:
        converted_blocks = data_manager.convert_to_blocks(splits)
        yield block_id, converted_blocks<|MERGE_RESOLUTION|>--- conflicted
+++ resolved
@@ -21,11 +21,7 @@
 from .entity import types
 from ._dataframe import DataFrame
 from .manager import DataManager
-<<<<<<< HEAD
-from fate.arch.utils.trace import auto_trace
-=======
 from fate.arch.trace import auto_trace
->>>>>>> 85e3d5d3
 
 
 class TableReader(object):
