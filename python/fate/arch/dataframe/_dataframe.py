#
#  Copyright 2019 The FATE Authors. All Rights Reserved.
#
#  Licensed under the Apache License, Version 2.0 (the "License");
#  you may not use this file except in compliance with the License.
#  You may obtain a copy of the License at
#
#      http://www.apache.org/licenses/LICENSE-2.0
#
#  Unless required by applicable law or agreed to in writing, software
#  distributed under the License is distributed on an "AS IS" BASIS,
#  WITHOUT WARRANTIES OR CONDITIONS OF ANY KIND, either express or implied.
#  See the License for the specific language governing permissions and
#  limitations under the License.
#
import copy
import operator
from typing import List, Union

import numpy as np
import pandas as pd

from .manager import DataManager, Schema
from .ops import aggregate_indexer, get_partition_order_mappings
from fate.arch.tensor import DTensor


class DataFrame(object):
    def __init__(self, ctx, block_table, partition_order_mappings, data_manager: DataManager):
        self._ctx = ctx
        self._block_table = block_table
        self._partition_order_mappings = partition_order_mappings
        self._data_manager = data_manager

        """
        the following is cached
        index: [(id, (partition_id, index_in_block)]
        """
        self._sample_id_indexer = None
        self._match_id_indexer = None
        self._sample_id = None
        self._match_id = None
        self._label = None
        self._weight = None

        self.__count = None
        self._columns = None

    @property
    def sample_id(self):
        if self._sample_id is None:
            self._sample_id = self.__extract_fields(
                with_sample_id=True, with_match_id=False, with_label=False, with_weight=False
            )
        return self._sample_id

    @property
    def match_id(self):
        if self._match_id is None:
            self._match_id = self.__extract_fields(
                with_sample_id=True, with_match_id=True, with_label=False, with_weight=False
            )

        return self._match_id

    @property
    def values(self):
        """
        as values maybe bigger than match_id/sample_id/weight/label, we will not cached them
        """
        if not len(self.schema.columns):
            return None

        return self.__extract_fields(
            with_sample_id=True, with_match_id=True, with_label=False, with_weight=False, columns=self.columns.tolist()
        )

    @property
    def label(self):
        if not self.schema.label_name:
            return None

        if self._label is None:
            self._label = self.__extract_fields(
                with_sample_id=True, with_match_id=True, with_label=True, with_weight=False
            )

        return self._label

    @property
    def weight(self):
        if not self.schema.weight_name:
            return None

        if self._weight is None:
            self._weight = self.__extract_fields(
                with_sample_id=True, with_match_id=True, with_label=False, with_weight=False
            )

        return self._weight

    @property
    def shape(self) -> "tuple":
        if not self.__count:
            if self._sample_id_indexer:
                items = self._sample_id_indexer.count()
            elif self._match_id_indexer:
                items = self._match_id_indexer.count()
            else:
                items = self._block_table.mapValues(lambda block: 0 if block is None else len(block[0])).reduce(
                    lambda size1, size2: size1 + size2
                )
            self.__count = items

        return self.__count, len(self._data_manager.schema.columns)

    @property
    def schema(self) -> "Schema":
        return self._data_manager.schema

    @property
    def columns(self):
        return self.schema.columns

    @property
    def block_table(self):
        return self._block_table

    @block_table.setter
    def block_table(self, block_table):
        self._block_table = block_table

    @property
    def partition_order_mappings(self):
        return self._partition_order_mappings

    @property
    def data_manager(self) -> "DataManager":
        return self._data_manager

    @data_manager.setter
    def data_manager(self, data_manager):
        self._data_manager = data_manager

    def as_tensor(self, dtype=None):
        """
        df.weight.as_tensor()
        df.label.as_tensor()
        df.values.as_tensor()
        """
        from .ops._transformer import transform_to_tensor

        return transform_to_tensor(self._block_table, self._data_manager, dtype)

    def as_pd_df(self) -> "pd.DataFrame":
        from .ops._transformer import transform_to_pandas_dataframe

        return transform_to_pandas_dataframe(self._block_table, self._data_manager)

    def apply_row(self, func, columns=None, with_label=False, with_weight=False, enable_type_align_checking=True):
        from .ops._apply_row import apply_row

        return apply_row(
            self,
            func,
            columns=columns,
            with_label=with_label,
            with_weight=with_weight,
            enable_type_align_checking=enable_type_align_checking,
        )

    def create_frame(self, with_label=False, with_weight=False, columns: list = None) -> "DataFrame":
        return self.__extract_fields(
            with_sample_id=True, with_match_id=True, with_label=with_label, with_weight=with_weight, columns=columns
        )

    def drop(self, index) -> "DataFrame":
        from .ops._dimension_scaling import drop

        return drop(self, index)

    def fillna(self, value):
        from .ops._fillna import fillna

        return fillna(self, value)

    def get_dummies(self, dtype="int32"):
        from .ops._encoder import get_dummies

        return get_dummies(self, dtype=dtype)

    def isna(self):
        from .ops._missing import isna

        return isna(self)

    def isin(self, values):
        from .ops._isin import isin

        return isin(self, values)

    def na_count(self):
        return self.isna().sum()

    def max(self) -> "pd.Series":
        from .ops._stat import max

        return max(self)

    def min(self, *args, **kwargs) -> "pd.Series":
        from .ops._stat import min

        return min(self)

    def mean(self, *args, **kwargs) -> "pd.Series":
        from .ops._stat import mean

        return mean(self)

    def sum(self, *args, **kwargs) -> "pd.Series":
        from .ops._stat import sum

        return sum(self)

    def std(self, ddof=1, **kwargs) -> "pd.Series":
        from .ops._stat import std

        return std(self, ddof=ddof)

    def var(self, ddof=1, **kwargs):
        from .ops._stat import var

        return var(self, ddof=ddof)

    def variation(self, ddof=1):
        from .ops._stat import variation

        return variation(self, ddof=ddof)

    def skew(self, unbiased=False):
        from .ops._stat import skew

        return skew(self, unbiased=unbiased)

    def kurt(self, unbiased=False):
        from .ops._stat import kurt

        return kurt(self, unbiased=unbiased)

    def sigmoid(self) -> "DataFrame":
        from .ops._activation import sigmoid

        return sigmoid(self)

    def rename(
        self,
        sample_id_name: str = None,
        match_id_name: str = None,
        label_name: str = None,
        weight_name: str = None,
        columns: dict = None,
    ):
        self._data_manager.rename(
            sample_id_name=sample_id_name,
            match_id_name=match_id_name,
            label_name=label_name,
            weight_name=weight_name,
            columns=columns,
        )

    def count(self) -> "int":
        return self.shape[0]

    def describe(self, ddof=1, unbiased=False):
        from .ops._stat import describe

        return describe(self, ddof=ddof, unbiased=unbiased)

    def quantile(self, q, relative_error: float = 1e-4):
        from .ops._quantile import quantile

        return quantile(self, q, relative_error)

    def qcut(self, q: int):
        from .ops._quantile import qcut
<<<<<<< HEAD
=======

>>>>>>> 52493778
        return qcut(self, q)

    def bucketize(self, boundaries: Union[dict, pd.DataFrame]) -> "DataFrame":
        from .ops._encoder import bucketize
<<<<<<< HEAD
=======

>>>>>>> 52493778
        return bucketize(self, boundaries)

    def hist(self, targets):
        from .ops._histogram import hist

        return hist(self, targets)

    def replace(self, to_replace=None) -> "DataFrame":
        from .ops._replace import replace
<<<<<<< HEAD
=======

>>>>>>> 52493778
        return replace(self, to_replace)

    def __add__(self, other: Union[int, float, list, "np.ndarray", "DataFrame", "pd.Series"]) -> "DataFrame":
        return self.__arithmetic_operate(operator.add, other)

    def __radd__(self, other: Union[int, float, list, "np.ndarray", "pd.Series"]) -> "DataFrame":
        return self + other

    def __sub__(self, other: Union[int, float, list, "np.ndarray", "pd.Series"]) -> "DataFrame":
        return self.__arithmetic_operate(operator.sub, other)

    def __rsub__(self, other: Union[int, float, list, "np.ndarray", "pd.Series"]) -> "DataFrame":
        return self * (-1) + other

    def __mul__(self, other) -> "DataFrame":
        return self.__arithmetic_operate(operator.mul, other)

    def __rmul__(self, other) -> "DataFrame":
        return self * other

    def __truediv__(self, other) -> "DataFrame":
        return self.__arithmetic_operate(operator.truediv, other)

    def __pow__(self, power) -> "DataFrame":
        return self.__arithmetic_operate(operator.pow, power)

    def __lt__(self, other) -> "DataFrame":
        return self.__cmp_operate(operator.lt, other)

    def __le__(self, other) -> "DataFrame":
        return self.__cmp_operate(operator.le, other)

    def __gt__(self, other) -> "DataFrame":
        return self.__cmp_operate(operator.gt, other)

    def __ge__(self, other) -> "DataFrame":
        return self.__cmp_operate(operator.ge, other)

    def __eq__(self, other) -> "DataFrame":
        return self.__cmp_operate(operator.eq, other)

    def __invert__(self):
        from .ops._unary_operator import invert

        return invert(self)

    def __arithmetic_operate(self, op, other) -> "DataFrame":
        """
        df * 1.5, int -> float
        可能的情况：
        a. columns类型统一：此时，block只有一个
        b. columns类型不一致，多block，但要求单个block里面所有列都是被使用的。

        需要注意的是：int/float可能会统一上升成float，所以涉及到block类型的变化和压缩
        """
        from .ops._arithmetic import arith_operate

        return arith_operate(self, other, op)

    def __cmp_operate(self, op, other) -> "DataFrame":
        from .ops._cmp import cmp_operate

        return cmp_operate(self, other, op)

    def __getattr__(self, attr):
        if attr not in self._data_manager.schema.columns:
            raise ValueError(f"DataFrame does not has attribute {attr}")

        return self.__getitem__(attr)

    def __setattr__(self, key, value):
        property_attr_mapping = dict(block_table="_block_table", data_manager="_data_manager")
        if key not in ["label", "weight"] and key not in property_attr_mapping:
            self.__dict__[key] = value
            return

        if key in property_attr_mapping:
            self.__dict__[property_attr_mapping[key]] = value
            return

        if key == "label":
            if self._label is not None:
                self.__dict__["_label"] = None
            from .ops._set_item import set_label_or_weight

            set_label_or_weight(self, value, key_type=key)
        else:
            if self._weight is not None:
                self.__dict__["_weight"] = None
            from .ops._set_item import set_label_or_weight

            set_label_or_weight(self, value, key_type=key)

    def __getitem__(self, items) -> "DataFrame":
        if isinstance(items, DataFrame):
            from .ops._where import where

            return where(self, items)

        if isinstance(items, DTensor):
            from .ops._dimension_scaling import retrieval_row
            return retrieval_row(self, items)

        if isinstance(items, pd.Index):
            items = items.tolist()
        elif not isinstance(items, list):
            items = [items]

        for item in items:
            if item not in self._data_manager.schema.columns:
                raise ValueError(f"DataFrame does not has attribute {item}")

        return self.__extract_fields(with_sample_id=True, with_match_id=True, columns=items)

    def __setitem__(self, keys, items):
        if isinstance(keys, str):
            keys = [keys]
        elif isinstance(keys, pd.Series):
            keys = keys.tolist()

        state = 0
        column_set = set(self._data_manager.schema.columns)
        for key in keys:
            if key not in column_set:
                state |= 1
            else:
                state |= 2

        if state == 3:
            raise ValueError(f"setitem operation does not support a mix of old and new columns")

        from .ops._set_item import set_item

        set_item(self, keys, items, state)

    def __len__(self):
        return self.count()

    def _retrieval_attr(self) -> dict:
        return dict(
            ctx=self._ctx,
            schema=self._schema.dict(),
            index=self._index,
            values=self._values,
            label=self._label,
            weight=self._weight,
        )

    def __get_index_by_column_names(self, column_names):
        if isinstance(column_names, str):
            column_names = [column_names]

        indexes = []
        header_mapping = dict(zip(self._schema.header, range(len(self._schema.header))))
        for col in column_names:
            index = header_mapping.get(col, None)
            if index is None:
                raise ValueError(f"Can not find column: {col}")
            indexes.append(index)

        return indexes

    def get_indexer(self, target):
        if target not in ["sample_id", "match_id"]:
            raise ValueError(f"Target should be sample_id or match_id, but {target} found")

        target_name = getattr(self.schema, f"{target}_name")
        indexer = self.__convert_to_table(target_name)
        if target == "sample_id":
            self._sample_id_indexer = indexer
        else:
            self._match_id_indexer = indexer

        return indexer

    def loc(self, indexer, target="sample_id", preserve_order=False):
        self_indexer = self.get_indexer(target)
        if preserve_order:
            indexer = self_indexer.join(indexer, lambda lhs, rhs: (lhs, rhs))
        else:
            indexer = self_indexer.join(indexer, lambda lhs, rhs: (lhs, lhs))

        agg_indexer = aggregate_indexer(indexer)

        if not preserve_order:

            def _convert_block(blocks, retrieval_indexes):
                row_indexes = [retrieval_index[0] for retrieval_index in retrieval_indexes]
                return [block[row_indexes] for block in blocks]

            block_table = self._block_table.join(agg_indexer, _convert_block)
        else:

            def _convert_to_block(kvs):
                ret_dict = {}
                for block_id, (blocks, block_indexer) in kvs:
                    """
                    block_indexer: row_id, (new_block_id, new_row_id)
                    """
                    for src_row_id, (dst_block_id, dst_row_id) in block_indexer:
                        if dst_block_id not in ret_dict:
                            ret_dict[dst_block_id] = []

                        ret_dict[dst_block_id].append(
                            [
                                block[src_row_id] if isinstance(block, pd.Index) else block[src_row_id].tolist()
                                for block in blocks
                            ]
                        )

                return list(ret_dict.items())

            def _merge_list(lhs, rhs):
                if not lhs:
                    return rhs
                if not rhs:
                    return lhs

                l_len = len(lhs)
                r_len = len(rhs)
                ret = [[] for i in range(l_len + r_len)]
                i, j, k = 0, 0, 0
                while i < l_len and j < r_len:
                    if lhs[i][0] < rhs[j][0]:
                        ret[k] = lhs[i]
                        i += 1
                    else:
                        ret[k] = rhs[j]
                        j += 1

                    k += 1

                while i < l_len:
                    ret[k] = lhs[i]
                    i += 1
                    k += 1

                while j < r_len:
                    ret[k] = rhs[j]
                    j += 1
                    k += 1

                return ret

            from .ops._transformer import transform_list_block_to_frame_block

            block_table = self._block_table.join(agg_indexer, lambda lhs, rhs: (lhs, rhs))
            block_table = block_table.mapReducePartitions(_convert_to_block, _merge_list)
            block_table = transform_list_block_to_frame_block(block_table, self._data_manager)

        partition_order_mappings = get_partition_order_mappings(block_table)
        return DataFrame(self._ctx, block_table, partition_order_mappings, self._data_manager.duplicate())

    def iloc(self, indexes):
        ...

    def copy(self) -> "DataFrame":
        return DataFrame(
            self._ctx,
            self._block_table.mapValues(lambda v: v),
            copy.deepcopy(self.partition_order_mappings),
<<<<<<< HEAD
            self._data_manager.duplicate()
=======
            self._data_manager.duplicate(),
>>>>>>> 52493778
        )

    @classmethod
    def hstack(cls, stacks: List["DataFrame"]) -> "DataFrame":
        from .ops._dimension_scaling import hstack

        return hstack(stacks)

    @classmethod
    def vstack(cls, stacks: List["DataFrame"]) -> "DataFrame":
        from .ops._dimension_scaling import vstack

        return vstack(stacks)

<<<<<<< HEAD
    def sample(self, n: int=None, frac: float=None, random_state=None) -> "DataFrame":
        from .ops._dimension_scaling import sample
=======
    def sample(self, n: int = None, frac: float = None, random_state=None) -> "DataFrame":
        from .ops._dimension_scaling import sample

>>>>>>> 52493778
        return sample(self, n, frac, random_state)

    def __extract_fields(
        self,
        with_sample_id=True,
        with_match_id=True,
        with_label=True,
        with_weight=True,
        columns: Union[str, list] = None,
    ) -> "DataFrame":
        from .ops._field_extract import field_extract

        return field_extract(
            self,
            with_sample_id=with_sample_id,
            with_match_id=with_match_id,
            with_label=with_label,
            with_weight=with_weight,
            columns=columns,
        )

    def __convert_to_table(self, target_name):
        block_loc = self._data_manager.loc_block(target_name)
        assert block_loc[1] == 0, "support only one indexer in current version"

        from .ops._indexer import transform_to_table

        return transform_to_table(self._block_table, block_loc[0], self._partition_order_mappings)

    def data_overview(self, num=100):
        from .ops._data_overview import collect_data

        return collect_data(self, num=100)<|MERGE_RESOLUTION|>--- conflicted
+++ resolved
@@ -283,18 +283,12 @@
 
     def qcut(self, q: int):
         from .ops._quantile import qcut
-<<<<<<< HEAD
-=======
-
->>>>>>> 52493778
+
         return qcut(self, q)
 
     def bucketize(self, boundaries: Union[dict, pd.DataFrame]) -> "DataFrame":
         from .ops._encoder import bucketize
-<<<<<<< HEAD
-=======
-
->>>>>>> 52493778
+
         return bucketize(self, boundaries)
 
     def hist(self, targets):
@@ -304,10 +298,7 @@
 
     def replace(self, to_replace=None) -> "DataFrame":
         from .ops._replace import replace
-<<<<<<< HEAD
-=======
-
->>>>>>> 52493778
+
         return replace(self, to_replace)
 
     def __add__(self, other: Union[int, float, list, "np.ndarray", "DataFrame", "pd.Series"]) -> "DataFrame":
@@ -569,11 +560,7 @@
             self._ctx,
             self._block_table.mapValues(lambda v: v),
             copy.deepcopy(self.partition_order_mappings),
-<<<<<<< HEAD
-            self._data_manager.duplicate()
-=======
             self._data_manager.duplicate(),
->>>>>>> 52493778
         )
 
     @classmethod
@@ -588,14 +575,9 @@
 
         return vstack(stacks)
 
-<<<<<<< HEAD
-    def sample(self, n: int=None, frac: float=None, random_state=None) -> "DataFrame":
-        from .ops._dimension_scaling import sample
-=======
     def sample(self, n: int = None, frac: float = None, random_state=None) -> "DataFrame":
         from .ops._dimension_scaling import sample
 
->>>>>>> 52493778
         return sample(self, n, frac, random_state)
 
     def __extract_fields(
