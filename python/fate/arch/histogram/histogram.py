--- conflicted
+++ resolved
@@ -485,12 +485,7 @@
             nids, fids, targets = raw
             hist.i_update(nids, fids, targets)
         hist.i_cumsum_bins()
-<<<<<<< HEAD
-        if seed is not None:
-            hist.i_shuffle(seed)
-=======
         hist.i_shuffle(shuffle)
->>>>>>> b77266b9
         splits = hist.to_splits(k)
         return list(splits)
 
