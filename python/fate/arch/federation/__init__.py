--- conflicted
+++ resolved
@@ -15,9 +15,6 @@
 from ._builder import FederationBuilder, FederationMode, FederationEngine, PartyMeta
 from .api import Federation, FederationDataType, TableMeta
 
-<<<<<<< HEAD
-__all__ = ["Federation", "FederationDataType", "FederationBuilder", "FederationMode", "FederationEngine", "TableMeta", "PartyMeta"]
-=======
 __all__ = [
     "Federation",
     "FederationDataType",
@@ -26,5 +23,4 @@
     "FederationEngine",
     "TableMeta",
     "PartyMeta",
-]
->>>>>>> a34b04af
+]