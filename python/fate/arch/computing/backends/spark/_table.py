--- conflicted
+++ resolved
@@ -102,12 +102,6 @@
         merge_op: Callable[[V, V], V] = None,
         output_value_serdes_type=None,
     ):
-<<<<<<< HEAD
-        op = _lifted_reduce_to_serdes(merge_op, get_serdes_by_type(self.value_serdes_type))
-        num_partitions = max(self.num_partitions, other.num_partitions)
-        return from_rdd(
-            self.rdd.join(other.rdd, numPartitions=num_partitions).mapValues(lambda x: op(x[0], x[1])),
-=======
         num_partitions = max(self.num_partitions, other.num_partitions)
         rdd = self.rdd.join(other.rdd, numPartitions=num_partitions)
         if merge_op is not None:
@@ -115,7 +109,6 @@
             rdd = rdd.mapValues(lambda x: op(x[0], x[1]))
         return from_rdd(
             rdd=rdd,
->>>>>>> 90ba8605
             key_serdes_type=self.key_serdes_type,
             value_serdes_type=output_value_serdes_type or self.value_serdes_type,
             partitioner_type=self.partitioner_type,
@@ -146,11 +139,7 @@
     def subtractByKey(self, other: "Table", output_value_serdes_type=None):
         num_partitions = max(self.num_partitions, other.num_partitions)
         return from_rdd(
-<<<<<<< HEAD
-            self.rdd.subtractByKey(other.rdd, numPartitions=self.num_partitions),
-=======
             self.rdd.subtractByKey(other.rdd, numPartitions=num_partitions),
->>>>>>> 90ba8605
             key_serdes_type=self.key_serdes_type,
             value_serdes_type=output_value_serdes_type or self.value_serdes_type,
             partitioner_type=self.partitioner_type,
