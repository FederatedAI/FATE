--- conflicted
+++ resolved
@@ -18,10 +18,6 @@
 #  See the License for the specific language governing permissions and
 #  limitations under the License.
 
-<<<<<<< HEAD
-
-=======
->>>>>>> a34b04af
 
 import os
 from contextlib import contextmanager
