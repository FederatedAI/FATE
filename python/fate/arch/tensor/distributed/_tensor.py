#
#  Copyright 2019 The FATE Authors. All Rights Reserved.
#
#  Licensed under the Apache License, Version 2.0 (the "License");
#  you may not use this file except in compliance with the License.
#  You may obtain a copy of the License at
#
#      http://www.apache.org/licenses/LICENSE-2.0
#
#  Unless required by applicable law or agreed to in writing, software
#  distributed under the License is distributed on an "AS IS" BASIS,
#  WITHOUT WARRANTIES OR CONDITIONS OF ANY KIND, either express or implied.
#  See the License for the specific language governing permissions and
#  limitations under the License.

import functools
import typing
from typing import List, Optional, Tuple, TypeVar, cast

import torch
from fate.arch.computing.api import KVTable
from fate.arch.context import Context
from fate.arch.tensor.phe import PHETensor
<<<<<<< HEAD
from fate.arch.utils.trace import auto_trace
=======
from fate.arch.trace import auto_trace
>>>>>>> 85e3d5d3

_HANDLED_FUNCTIONS = {}


def implements(torch_function):
    """Register a torch function override for DStorage"""

    @functools.wraps(torch_function)
    def decorator(func):
        _HANDLED_FUNCTIONS[torch_function] = auto_trace(func)
        return func

    return decorator


class DTensor:
    @classmethod
    def __torch_function__(cls, func, types, args=(), kwargs=None):
        if kwargs is None:
            kwargs = {}
        if func not in _HANDLED_FUNCTIONS or not all(issubclass(t, (torch.Tensor, DTensor, PHETensor)) for t in types):
            return NotImplemented
        return _HANDLED_FUNCTIONS[func](*args, **kwargs)

    def to(self, device):
        if self.shardings.device == device:
            return self
        else:
            raise NotImplementedError(f"device {device} not supported")

    def size(self):
        return self.shardings.shapes

    def dim(self):
        return self.shardings.dim()

    @property
    @auto_trace
    def T(self):
        return torch.transpose(self, 0, 1)

    @property
    def is_cuda(self):
        return self.shardings.device.type == "cuda"

    def elem_type(self) -> Optional[str]:
        return self.shardings._type

    def __init__(self, shardings: "Shardings") -> None:
        self.shardings = shardings

    @auto_trace
    def __add__(self, other):
        try:
            return torch.add(self, other)
        except Exception as e:
            raise RuntimeError(f"Failed to add {self} and {other}") from e

    @auto_trace
    def __radd__(self, other):
        return torch.add(other, self)

    @auto_trace
    def __sub__(self, other):
        return torch.sub(self, other)

    @auto_trace
    def __rsub__(self, other):
        return torch.rsub(self, other)

    @auto_trace
    def __mul__(self, other):
        return torch.mul(self, other)

    @auto_trace
    def __rmul__(self, other):
        return torch.mul(other, self)

    @auto_trace
    def __truediv__(self, other):
        return torch.div(self, other)

    @auto_trace
    def __rtruediv__(self, other):
        return torch.div(other, self)

    @auto_trace
    def __matmul__(self, other):
        return torch.matmul(self, other)

    @auto_trace
    def __rmatmul__(self, other):
        return torch.matmul(other, self)

    def matmul(self, other):
        return torch.matmul(self, other)

    @auto_trace
    def encrypt(self, encryptor):
        return torch.encrypt_f(self, encryptor)

    @auto_trace
    def encrypt_encoded(self, encryptor):
        return torch.encrypt_encoded_f(self, encryptor)

    @auto_trace
    def decrypt_encoded(self, decryptor):
        return torch.decrypt_encoded_f(self, decryptor)

    @auto_trace
    def encode(self, encoder):
        return torch.encode_f(self, encoder)

    @auto_trace
    def decode(self, decoder):
        return torch.decode_f(self, decoder)

    @auto_trace
    def decrypt(self, decryptor):
        return torch.decrypt_f(self, decryptor)

    @auto_trace
    def exp(self):
        return torch.exp(self)

    @auto_trace
    def log(self):
        return torch.log(self)

    @auto_trace
    def sum(self, dim=None, **kwargs):
        return torch.sum(self, dim=dim, **kwargs)

    @auto_trace
    def square(self):
        return torch.square(self)

    @auto_trace
    def sigmoid(self):
        return torch.sigmoid(self)

    @property
    def shape(self):
        return self.shardings.shape

    @property
    def dtype(self):
        return self.shardings.dtype

    @property
    def device(self):
        return self.shardings.device

    def __eq__(self, __o: object) -> bool:
        return isinstance(__o, DTensor) and self.shardings == __o.shardings

    def __str__(self) -> str:
        return f"<DTensor(shardings={self.shardings})>"

    def __repr__(self):
        return self.__str__()

    @classmethod
    def from_sharding_table(
        cls,
        data: KVTable,
        shapes: Optional[List[torch.Size]],
        axis=0,
        dtype: Optional[torch.dtype] = None,
        device: Optional[torch.device] = None,
    ):
        return DTensor(Shardings(data, shapes, axis, dtype, device))

    @classmethod
    @auto_trace
    def from_sharding_list(cls, ctx: Context, data: List[torch.Tensor], num_partitions=16, axis=0):
        dtype = data[0].dtype
        device = data[0].device
        shapes = []
        for t in data:
            shapes.append(t.shape)
            assert dtype == t.dtype
            assert device == t.device

        for shape in shapes[1:]:
            for i, (s1, s2) in enumerate(zip(shapes[0], shape)):
                if i == axis:
                    continue
                else:
                    assert s1 == s2
        return cls.from_sharding_table(
            ctx.computing.parallelize(data, partition=num_partitions, include_key=False), shapes, axis, dtype, device
        )

    @auto_trace
    def clone(self):
        return DTensor(self.shardings.map_shard(lambda t: t))

    @auto_trace
    def add(self, other) -> "DTensor":
        return torch.add(self, other)

    @auto_trace
    def mul(self, other) -> "DTensor":
        return torch.mul(self, other)

    @auto_trace
    def div(self, other, *, rounding_mode=None) -> "DTensor":
        return torch.div(self, other, rounding_mode=rounding_mode)

    @auto_trace
    def sub(self, other):
        return torch.sub(self, other)

    @auto_trace
    def neg(self):
        return torch.neg(self)

    @auto_trace
    def nelement(self):
        return self.shardings.shape.numel()

    @auto_trace
    def long(self):
        return DTensor(self.shardings.map_shard(lambda t: t.long(), dtype=torch.long))

    def set_(self, other):
        if isinstance(other, DTensor):
            self.shardings = other.shardings
        elif isinstance(other, Shardings):
            self.shardings = other
        else:
            raise NotImplementedError(f"type `{other}`")
        return self

    def copy_(self, other):
        self.shardings = other.shardings
        return self

    def add_(self, other):
        self.shardings = self.add(other).shardings
        return self

    def div_(self, other, *, rounding_mode=None):
        self.shardings = self.div(other, rounding_mode=rounding_mode).shardings
        return self

    def neg_(self):
        self.shardings = self.neg().shardings
        return self

    @property
    def data(self):
        return self.shardings

    @auto_trace
    def __getitem__(self, item):
        return DTensor(self.shardings.map_shard(lambda t: t[item]))


T1 = TypeVar("T1")
T2 = TypeVar("T2")


class Shardings:
    def __init__(
        self,
        data: KVTable[int, torch.Tensor],
        shapes: Optional[List[torch.Size]] = None,
        axis: int = 0,
        dtype: Optional[torch.dtype] = None,
        device: Optional[torch.device] = None,
        type: Optional[str] = None,
    ):
        self._data = data
        self._type = type

        if shapes is None:
            shards_shape = sorted(self._data.map(lambda k, s: (k, s.shape)).collect())
            _shapes = []
            for i, (k, s) in enumerate(shards_shape):
                assert i == k
                _shapes.append(s)
        else:
            _shapes = shapes
        self._shapes = _ShardingShapes(_shapes, axis)

        if dtype is None or device is None:
            first_shard = self._data.first()[1]
            shard_dtype = cast(torch.dtype, first_shard.dtype)
            shard_device = cast(torch.device, first_shard.device)
            if dtype is not None:
                assert dtype == shard_dtype
            if device is not None:
                assert device == shard_device
            self._dtype = shard_dtype
            self._device = shard_device
        else:
            self._dtype = dtype
            self._device = device

    @property
    def shapes(self):
        return self._shapes

    def dim(self):
        return len(self._shapes.shapes[0])

    @property
    def dtype(self):
        return self._dtype

    @property
    def shape(self):
        return self.shapes.merge_shapes()

    def with_dtype(self, dtype: torch.dtype):
        self._dtype = dtype
        return self

    @property
    def device(self):
        return self._device

    def __eq__(self, __o: object) -> bool:
        return (
            isinstance(__o, Shardings)
            and self.device == __o.device
            and self.dtype == __o.dtype
            and self.shapes == __o.shapes
            and all(self._data.join(__o._data, lambda s1, s2: torch.allclose(s1, s2)).collect())
        )

    def __str__(self) -> str:
        return f"Sharding<shapes={self._shapes}, dtype={self._dtype}, device={self._device}>"

    def merge(self):
        shardings = [pair[1] for pair in sorted(self._data.collect())]
        return torch.cat(shardings, self.shapes.axis)

    def map_shard(
        self,
        func: typing.Callable[[torch.Tensor], torch.Tensor],
        shapes: Optional[List[torch.Size]] = None,
        axis: Optional[int] = None,
        dtype_promote_to: Optional[torch.dtype] = None,
        type: Optional[str] = None,
        dtype: Optional[torch.dtype] = None,
    ):
        if dtype is None:
            if dtype_promote_to is not None:
                dtype = torch.promote_types(self.dtype, dtype_promote_to)
            else:
                dtype = self._dtype
        if shapes is None:
            shapes = self.shapes.shapes
        if axis is None:
            axis = self.shapes.axis
        if type is None:
            type = self._type
        return Shardings(self._data.mapValues(func), shapes, axis, dtype, self._device, type)

    def map_reduce_shard(
        self,
        mapper_func: typing.Callable[[torch.Tensor], T1],
        reducer_func: typing.Callable[[T1, T1], T1],
    ) -> T1:
        """
        expect local output
        """
        return self._data.mapValues(mapper_func).reduce(reducer_func)

    def map_reduce_shard_with_stride(
        self,
        stride_mapper_func: typing.Callable[[int, int, torch.Tensor], T1],
        reducer_func: typing.Callable[[T1, T1], T1],
    ) -> T1:
        """
        map with stride
        """
        strides = self.shapes.strides()
        axis = self.shapes.axis

        def _stride_mapper(func: typing.Callable[[int, int, torch.Tensor], T1]):
            def _wrap(i: int, t: torch.Tensor) -> Tuple[int, T1]:
                stride = strides[i]
                size = t.shape[axis]
                return (i, func(stride, size, t))

            return _wrap

        return self._data.map(_stride_mapper(stride_mapper_func)).reduce(reducer_func)

    def join_shard(
        self,
        other: "Shardings",
        func: typing.Callable[[torch.Tensor, torch.Tensor], torch.Tensor],
        out_dtype: typing.Optional[torch.dtype] = None,
        out_shapes: typing.Optional[List[torch.Size]] = None,
        out_axis: typing.Optional[int] = None,
        dtype_promote_to: Optional[torch.dtype] = None,
    ):
        if out_dtype is None:
            out_dtype = torch.promote_types(self._dtype, other._dtype)
        if dtype_promote_to is not None:
            out_dtype = torch.promote_types(out_dtype, dtype_promote_to)
        if out_shapes is None or out_axis is None:
            shapes = self.shapes.bc_shapes(other.shapes)
            out_shapes = shapes.shapes
            out_axis = shapes.axis
        return Shardings(self._data.join(other._data, func), out_shapes, out_axis, out_dtype, self._device)

    def join_reduce_shard(
        self,
        other: "Shardings",
        mapper_func: typing.Callable[[torch.Tensor, torch.Tensor], torch.Tensor],
        reduce_func: typing.Callable[[torch.Tensor, torch.Tensor], torch.Tensor],
    ):
        return self._data.join(other._data, mapper_func).reduce(reduce_func)


class _ShardingShapes:
    def __init__(self, shapes: List[torch.Size], axis: int) -> None:
        self.shapes = shapes
        self.axis = axis

    def __eq__(self, __o: object) -> bool:
        if isinstance(__o, _ShardingShapes) and self.axis == __o.axis and len(self.shapes) == len(__o.shapes):
            for s1, s2 in zip(self.shapes, __o.shapes):
                if s1 != s2:
                    return False
        return True

    def __str__(self) -> str:
        return f"<ShardingShape(shapes={self.shapes}, axis={self.axis})>"

    def __repr__(self):
        return self.__str__()

    def bc_shapes(self, other: "_ShardingShapes") -> "_ShardingShapes":
        if isinstance(other, _ShardingShapes):
            assert len(self.shapes) == len(other.shapes), f"sharding num mismatch: {self.shapes} vs {other.shapes}"
            _bc_shapes = []
            for s1, s2 in zip(self.shapes, other.shapes):
                _bc_shapes.append(torch.broadcast_shapes(s1, s2))

            self_axis = len(_bc_shapes[0]) - len(self.shapes[0]) + self.axis
            other_axis = len(_bc_shapes[0]) - len(other.shapes[0]) + other.axis
            assert self_axis == other_axis, f"sharding axis mismatch: {self_axis} vs {other_axis}"
            return _ShardingShapes(_bc_shapes, self_axis)
        elif isinstance(other, torch.Size):
            _bc_shapes = []
            for s in self.shapes:
                _bc_shapes.append(torch.broadcast_shapes(s, other))
                # assert other shape in distributed axis is 1
                other_align_axis = len(other) - len(s) + self.axis
                if other_align_axis >= 0:
                    assert other[other_align_axis] == 1, f"shape in distributed axis should be 1: {self} vs {other}"
            self_axis = len(_bc_shapes[0]) - len(self.shapes[0]) + self.axis

            return _ShardingShapes(_bc_shapes, self_axis)
        else:
            raise NotImplementedError(f"type `{other}`")

    def merge_shapes(self):
        _shape = list(self.shapes[0])
        for s in self.shapes[1:]:
            for i in range(len(_shape)):
                if i == self.axis:
                    _shape[i] += s[i]
                else:
                    assert _shape[i] == s[i]
        return torch.Size(_shape)

    def strides(self):
        _stride = [0]
        agg = 0
        for s in self.shapes[:-1]:
            agg += s[self.axis]
            _stride.append(agg)
        return _stride

    def squeeze(self, dims: Tuple[int], keepdim=False):
        _shapes = []
        for s in self.shapes:
            _s = []
            for i in range(len(s)):
                if i in dims:
                    if keepdim:
                        _s.append(1)
                else:
                    _s.append(s[i])
            _shapes.append(torch.Size(_s))
        return _shapes<|MERGE_RESOLUTION|>--- conflicted
+++ resolved
@@ -21,11 +21,7 @@
 from fate.arch.computing.api import KVTable
 from fate.arch.context import Context
 from fate.arch.tensor.phe import PHETensor
-<<<<<<< HEAD
-from fate.arch.utils.trace import auto_trace
-=======
 from fate.arch.trace import auto_trace
->>>>>>> 85e3d5d3
 
 _HANDLED_FUNCTIONS = {}
 
