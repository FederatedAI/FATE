import functools

import torch

<<<<<<< HEAD
from fate.arch.utils.trace import auto_trace
=======
from fate.arch.trace import auto_trace
>>>>>>> 85e3d5d3

_HANDLED_FUNCTIONS = {}
_PHE_TENSOR_ENCODED_HANDLED_FUNCTIONS = {}


class PHETensorEncoded:
    def __init__(self, coder, shape: torch.Size, data, dtype, device) -> None:
        self.coder = coder
        self.data = data
        self.shape = shape
        self.dtype = dtype
        self.device = device

    @classmethod
    def __torch_function__(cls, func, types, args=(), kwargs=None):
        if kwargs is None:
            kwargs = {}
        if func not in _PHE_TENSOR_ENCODED_HANDLED_FUNCTIONS or not all(
            issubclass(t, (torch.Tensor, PHETensorEncoded)) for t in types
        ):
            return NotImplemented
        return _PHE_TENSOR_ENCODED_HANDLED_FUNCTIONS[func](*args, **kwargs)


class PHETensor:
    def __init__(self, pk, evaluator, coder, shape: torch.Size, data, dtype, device) -> None:
        self._pk = pk
        self._evaluator = evaluator
        self._coder = coder
        self._data = data
        self._shape = shape
        self._dtype = dtype
        if isinstance(device, torch.device):
            from fate.arch import unify

            self._device = unify.device.from_torch_device(device)
        else:
            self._device = device

    def type(self, dtype):
        return self.with_template(self._data, dtype)

    def __repr__(self) -> str:
        return f"<PHETensor shape={self.shape}, dtype={self.dtype}, data={self._data}>"

    def __str__(self) -> str:
        return self.__repr__()

    def __getitem__(self, item):
        from ._ops import slice_f

        if isinstance(item, int):
            return slice_f(self, item)
        else:
            raise NotImplementedError(f"item {item} not supported")

    def with_template(self, data, dtype=None, shape=None):
        if dtype is None:
            dtype = self._dtype
        if shape is None:
            shape = self._shape
        return PHETensor(self._pk, self._evaluator, self._coder, shape, data, dtype, self._device)

    @property
    def pk(self):
        return self._pk

    @property
    def evaluator(self):
        return self._evaluator

    @property
    def coder(self):
        return self._coder

    @property
    def data(self):
        return self._data

    @property
    def shape(self):
        return self._shape

    @property
    def dtype(self):
        return self._dtype

    @property
    def ndim(self):
        return len(self.shape)

    @property
    def device(self):
        return self._device

    @classmethod
    def __torch_function__(cls, func, types, args=(), kwargs=None):
        if kwargs is None:
            kwargs = {}
        if func not in _HANDLED_FUNCTIONS or not all(issubclass(t, (torch.Tensor, PHETensor)) for t in types):
            return NotImplemented
        return _HANDLED_FUNCTIONS[func](*args, **kwargs)

    """implement arth magic"""

    def __add__(self, other):
        from ._ops import add

        return add(self, other)

    def __radd__(self, other):
        from ._ops import add

        return add(other, self)

    def __sub__(self, other):
        from ._ops import sub

        return sub(self, other)

    def __rsub__(self, other):
        from ._ops import rsub

        return rsub(self, other)

    def __mul__(self, other):
        from ._ops import mul

        return mul(self, other)

    def __rmul__(self, other):
        from ._ops import mul

        return mul(other, self)

    def __matmul__(self, other):
        from ._ops import matmul

        return matmul(self, other)

    def __rmatmul__(self, other):
        from ._ops import rmatmul_f

        return rmatmul_f(self, other)


def implements(torch_function):
    """Register a torch function override for PHETensor"""

    @functools.wraps(torch_function)
    def decorator(func):
        _HANDLED_FUNCTIONS[torch_function] = auto_trace(func)
        return func

    return decorator


def implements_encoded(torch_function):
    """Register a torch function override for PHEEncodedTensor"""

    @functools.wraps(torch_function)
    def decorator(func):
        _PHE_TENSOR_ENCODED_HANDLED_FUNCTIONS[torch_function] = auto_trace(func)
        return func

    return decorator<|MERGE_RESOLUTION|>--- conflicted
+++ resolved
@@ -2,11 +2,7 @@
 
 import torch
 
-<<<<<<< HEAD
-from fate.arch.utils.trace import auto_trace
-=======
 from fate.arch.trace import auto_trace
->>>>>>> 85e3d5d3
 
 _HANDLED_FUNCTIONS = {}
 _PHE_TENSOR_ENCODED_HANDLED_FUNCTIONS = {}
