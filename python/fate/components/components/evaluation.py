#
#  Copyright 2019 The FATE Authors. All Rights Reserved.
#
#  Licensed under the Apache License, Version 2.0 (the "License");
#  you may not use this file except in compliance with the License.
#  You may obtain a copy of the License at
#
#      http://www.apache.org/licenses/LICENSE-2.0
#
#  Unless required by applicable law or agreed to in writing, software
#  distributed under the License is distributed on an "AS IS" BASIS,
#  WITHOUT WARRANTIES OR CONDITIONS OF ANY KIND, either express or implied.
#  See the License for the specific language governing permissions and
#  limitations under the License.
from fate.components.core import cpn, ARBITER, GUEST, HOST, Role
import numpy as np
import pandas as pd
from fate.components.core.params import string_choice
from typing import Dict
import logging
from fate.ml.evaluation.tool import get_binary_metrics, get_multi_metrics, get_regression_metrics, get_specified_metrics


logger = logging.getLogger(__name__)


def split_dataframe_by_type(input_df: pd.DataFrame) -> Dict[str, pd.DataFrame]:

    if 'type' in input_df.columns:
        return {dataset_type: input_df[input_df['type'] == dataset_type] for dataset_type in input_df['type'].unique()}
    else:
        return {'origin': input_df}


@cpn.component(roles=[GUEST, HOST, ARBITER])
<<<<<<< HEAD
def evaluation(
    ctx,
    role: Role,
    input_data: cpn.dataframe_input(roles=[GUEST, HOST, ARBITER]),
    eval_type: cpn.parameter(type=str, default="binary", optional=True),
):
    evaluate(ctx, input_data, eval_type)


def evaluate(ctx, input_data, eval_type):
    from fate.ml.evaluation import BinaryEvaluator

    data = ctx.reader(input_data).read_dataframe().data
    y_true = data.label.tolist()
    y_pred = data.predict_score.values.tolist()

    if eval_type == "binary":
        ctx.metrics.handler.register_metrics(auc=ctx.writer(output_metric))
        evaluator = BinaryEvaluator()
        evaluator.fit(ctx, y_true, y_pred)
=======
def evaluation(ctx, 
               role: Role, 
               input_data: cpn.dataframe_inputs(roles=[GUEST, HOST, ARBITER]), 
               default_eval_metrics: cpn.parameter(type=string_choice(choice=['binary', 'multi', 'regression']), default="binary", optional=True), 
               metrics: cpn.parameter(type=list, default=None, optional=True), 
               json_metric_output: cpn.json_metric_output(roles=[GUEST, HOST])
            ):


    if role.is_arbiter:
        return
    else:
        if metrics is not None:
            metrics_ensemble = get_specified_metrics(metrics)
        else:
            if default_eval_metrics == "binary":
                metrics_ensemble = get_binary_metrics()
            elif default_eval_metrics == "multi":
                metrics_ensemble = get_multi_metrics()
            elif default_eval_metrics == "regression":
                metrics_ensemble = get_regression_metrics()

        df_list = [_input.read() for _input in input_data]
        component_name = [_input.antifact.metadata.source.component for _input in input_data]
        component_rs = {}
        for name, df in zip(component_name, df_list):
            rs_dict = evaluate(df, metrics_ensemble)
            component_rs[name] = rs_dict

    json_metric_output.write(rs_dict)
    logger.info('eval result: {}'.format(rs_dict))


def evaluate(input_data, metrics):

    data = input_data.data.as_pd_df()
    split_dict = split_dataframe_by_type(data)
    rs_dict = {}

    for name, df in split_dict.items():

        y_true = df.label.values.flatten()
        y_pred = np.array( df.predict_prob.values.tolist()).flatten()
        rs = metrics(predict=y_pred, label=y_true)
        rs_dict[name] = rs

    return rs_dict
>>>>>>> 62dfe294
<|MERGE_RESOLUTION|>--- conflicted
+++ resolved
@@ -12,57 +12,42 @@
 #  WITHOUT WARRANTIES OR CONDITIONS OF ANY KIND, either express or implied.
 #  See the License for the specific language governing permissions and
 #  limitations under the License.
-from fate.components.core import cpn, ARBITER, GUEST, HOST, Role
+import logging
+from typing import Dict
+
 import numpy as np
 import pandas as pd
+from fate.components.core import ARBITER, GUEST, HOST, Role, cpn
 from fate.components.core.params import string_choice
-from typing import Dict
-import logging
-from fate.ml.evaluation.tool import get_binary_metrics, get_multi_metrics, get_regression_metrics, get_specified_metrics
-
+from fate.ml.evaluation.tool import (
+    get_binary_metrics,
+    get_multi_metrics,
+    get_regression_metrics,
+    get_specified_metrics,
+)
 
 logger = logging.getLogger(__name__)
 
 
 def split_dataframe_by_type(input_df: pd.DataFrame) -> Dict[str, pd.DataFrame]:
 
-    if 'type' in input_df.columns:
-        return {dataset_type: input_df[input_df['type'] == dataset_type] for dataset_type in input_df['type'].unique()}
+    if "type" in input_df.columns:
+        return {dataset_type: input_df[input_df["type"] == dataset_type] for dataset_type in input_df["type"].unique()}
     else:
-        return {'origin': input_df}
+        return {"origin": input_df}
 
 
 @cpn.component(roles=[GUEST, HOST, ARBITER])
-<<<<<<< HEAD
 def evaluation(
     ctx,
     role: Role,
-    input_data: cpn.dataframe_input(roles=[GUEST, HOST, ARBITER]),
-    eval_type: cpn.parameter(type=str, default="binary", optional=True),
+    input_data: cpn.dataframe_inputs(roles=[GUEST, HOST, ARBITER]),
+    default_eval_metrics: cpn.parameter(
+        type=string_choice(choice=["binary", "multi", "regression"]), default="binary", optional=True
+    ),
+    metrics: cpn.parameter(type=list, default=None, optional=True),
+    json_metric_output: cpn.json_metric_output(roles=[GUEST, HOST]),
 ):
-    evaluate(ctx, input_data, eval_type)
-
-
-def evaluate(ctx, input_data, eval_type):
-    from fate.ml.evaluation import BinaryEvaluator
-
-    data = ctx.reader(input_data).read_dataframe().data
-    y_true = data.label.tolist()
-    y_pred = data.predict_score.values.tolist()
-
-    if eval_type == "binary":
-        ctx.metrics.handler.register_metrics(auc=ctx.writer(output_metric))
-        evaluator = BinaryEvaluator()
-        evaluator.fit(ctx, y_true, y_pred)
-=======
-def evaluation(ctx, 
-               role: Role, 
-               input_data: cpn.dataframe_inputs(roles=[GUEST, HOST, ARBITER]), 
-               default_eval_metrics: cpn.parameter(type=string_choice(choice=['binary', 'multi', 'regression']), default="binary", optional=True), 
-               metrics: cpn.parameter(type=list, default=None, optional=True), 
-               json_metric_output: cpn.json_metric_output(roles=[GUEST, HOST])
-            ):
-
 
     if role.is_arbiter:
         return
@@ -85,7 +70,7 @@
             component_rs[name] = rs_dict
 
     json_metric_output.write(rs_dict)
-    logger.info('eval result: {}'.format(rs_dict))
+    logger.info("eval result: {}".format(rs_dict))
 
 
 def evaluate(input_data, metrics):
@@ -97,9 +82,8 @@
     for name, df in split_dict.items():
 
         y_true = df.label.values.flatten()
-        y_pred = np.array( df.predict_prob.values.tolist()).flatten()
+        y_pred = np.array(df.predict_prob.values.tolist()).flatten()
         rs = metrics(predict=y_pred, label=y_true)
         rs_dict[name] = rs
 
-    return rs_dict
->>>>>>> 62dfe294
+    return rs_dict