--- conflicted
+++ resolved
@@ -47,11 +47,7 @@
     default_eval_metrics: cpn.parameter(
         type=string_choice(choice=["binary", "multi", "regression"]), default="binary", optional=True
     ),
-<<<<<<< HEAD
     metrics: cpn.parameter(type=list, default=None, optional=True)
-=======
-    metrics: cpn.parameter(type=list, default=None, optional=True),
->>>>>>> f94c0448
 ):
 
     if role.is_arbiter:
@@ -74,10 +70,7 @@
             rs_dict = evaluate(df, metrics_ensemble)
             component_rs[name] = rs_dict
 
-<<<<<<< HEAD
     ctx.metrics.log_metrics(rs_dict, name='evaluation', type='evaluation')
-=======
->>>>>>> f94c0448
     logger.info("eval result: {}".format(rs_dict))
 
 
