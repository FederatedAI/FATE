--- conflicted
+++ resolved
@@ -17,12 +17,7 @@
 from .hetero_lr import hetero_lr
 from .intersection import intersection
 from .reader import reader
-<<<<<<< HEAD
+from .statistics import statistics
 from .homo_nn import homo_nn
 
-BUILDIN_COMPONENTS = [hetero_lr, reader, feature_scale, intersection, evaluation, homo_nn]
-=======
-from .statistics import statistics
-
-BUILDIN_COMPONENTS = [hetero_lr, reader, feature_scale, intersection, evaluation, statistics]
->>>>>>> 1f400fe4
+BUILDIN_COMPONENTS = [hetero_lr, reader, feature_scale, intersection, evaluation, homo_nn, statistics]