--- conflicted
+++ resolved
@@ -25,11 +25,9 @@
 from .reader import reader
 from .statistics import statistics
 
-<<<<<<< HEAD
-BUILDIN_COMPONENTS = [hetero_lr, hetero_linr, reader, feature_scale, intersection, evaluation, statistics]
-=======
 BUILDIN_COMPONENTS = [
     hetero_lr,
+    hetero_linr,
     reader,
     feature_scale,
     intersection,
@@ -39,5 +37,4 @@
     statistics,
     dataframe_io_test,
     multi_model_test,
-]
->>>>>>> e781500e
+]