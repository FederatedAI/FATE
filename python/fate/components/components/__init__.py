--- conflicted
+++ resolved
@@ -121,17 +121,16 @@
         return hetero_feature_selection
 
     @_lazy_cpn
-<<<<<<< HEAD
+    def feature_union(self):
+        from .feature_union import feature_union
+
+        return feature_union
+
+    @_lazy_cpn
     def sample(self):
         from .sample import sample
 
         return sample
-=======
-    def feature_union(self):
-        from .feature_union import feature_union
-
-        return feature_union
->>>>>>> dfd8ea2e
 
     @_lazy_cpn
     def toy_example(self):
