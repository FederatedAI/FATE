--- conflicted
+++ resolved
@@ -12,7 +12,6 @@
 #  WITHOUT WARRANTIES OR CONDITIONS OF ANY KIND, either express or implied.
 #  See the License for the specific language governing permissions and
 #  limitations under the License.
-<<<<<<< HEAD
 from .evaluation import evaluation
 from .feature_scale import feature_scale
 from .hetero_lr import hetero_lr
@@ -20,32 +19,7 @@
 from .reader import reader
 from .statistics import statistics
 from .homo_nn import homo_nn
-
-BUILDIN_COMPONENTS = [hetero_lr, reader, feature_scale, intersection, evaluation, homo_nn, statistics]
-=======
-
-# from .dataframe_io_test import dataframe_io_test
-# from .dataframe_transformer import dataframe_transformer
 from .demo import run
 
-# from .evaluation import evaluation
-# from .feature_scale import feature_scale
-# from .hetero_lr import hetero_lr
-# from .intersection import intersection
-# from .multi_model_test import multi_model_test
-# from .reader import reader
-# from .statistics import statistics
 
-BUILDIN_COMPONENTS = [
-    # hetero_lr,
-    # reader,
-    # feature_scale,
-    # intersection,
-    # evaluation,
-    run,
-    # dataframe_transformer,
-    # statistics,
-    # dataframe_io_test,
-    # multi_model_test,
-]
->>>>>>> eae69bdf
+BUILDIN_COMPONENTS = [hetero_lr, reader, feature_scale, intersection, evaluation, homo_nn, statistics, run]
