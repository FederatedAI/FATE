--- conflicted
+++ resolved
@@ -12,24 +12,9 @@
 #  WITHOUT WARRANTIES OR CONDITIONS OF ANY KIND, either express or implied.
 #  See the License for the specific language governing permissions and
 #  limitations under the License.
-<<<<<<< HEAD
-from fate.components.core import GUEST, HOST, Role, cpn
-=======
+from typing import List, Union
 
-from typing import Union, List
-
-from fate.components import (
-    GUEST,
-    HOST,
-    DatasetArtifact,
-    Input,
-    ModelArtifact,
-    Output,
-    Role,
-    cpn,
-    params
-)
->>>>>>> afdb3652
+from fate.components.core import GUEST, HOST, Role, cpn, params
 
 
 @cpn.component(roles=[GUEST, HOST])
@@ -38,47 +23,68 @@
 
 
 @feature_scale.train()
-<<<<<<< HEAD
 @cpn.dataframe_input("train_data", roles=[GUEST, HOST])
-@cpn.parameter("method", type=str, default="standard", optional=False)
+@cpn.parameter("method", type=params.string_choice(["standard", "min_max"]), default="standard", optional=False)
+@cpn.parameter(
+    "feature_range",
+    type=Union[list, dict],
+    default=[0, 1],
+    optional=True,
+    desc="Result feature value range for `min_max` method, "
+    "take either dict in format: {col_name: [min, max]} for specific columns "
+    "or [min, max] for all columns. Columns unspecified will be scaled to default range [0,1]",
+)
+@cpn.parameter(
+    "scale_col",
+    type=List[str],
+    default=None,
+    desc="list of column names to be scaled, if None, all columns will be scaled; "
+    "only one of {scale_col, scale_idx} should be specified",
+)
+@cpn.parameter(
+    "scale_idx",
+    type=List[params.conint(ge=0)],
+    default=None,
+    desc="list of column index to be scaled, if None, all columns will be scaled; "
+    "only one of {scale_col, scale_idx} should be specified",
+)
+@cpn.parameter(
+    "strict_range",
+    type=bool,
+    default=True,
+    desc="whether transformed value to be strictly restricted within given range; "
+    "effective for 'min_max' scale method only",
+)
+@cpn.parameter(
+    "use_anonymous", type=bool, default=False, desc="bool, whether interpret `scale_col` as anonymous column names"
+)
 @cpn.dataframe_output("train_output_data", roles=[GUEST, HOST])
-@cpn.json_model_output("output_model", roles=[GUEST, HOST])
-=======
-@cpn.artifact("train_data", type=Input[DatasetArtifact], roles=[GUEST, HOST])
-@cpn.parameter("method", type=params.string_choice(["standard", "min_max"]), default="standard", optional=False)
-@cpn.parameter("feature_range", type=Union[list, dict], default=[0, 1], optional=True,
-               desc="Result feature value range for `min_max` method, "
-                    "take either dict in format: {col_name: [min, max]} for specific columns "
-                    "or [min, max] for all columns. Columns unspecified will be scaled to default range [0,1]")
-@cpn.parameter("scale_col", type=List[str], default=None,
-               desc="list of column names to be scaled, if None, all columns will be scaled; "
-                    "only one of {scale_col, scale_idx} should be specified")
-@cpn.parameter("scale_idx", type=List[params.conint(ge=0)], default=None,
-               desc="list of column index to be scaled, if None, all columns will be scaled; "
-                    "only one of {scale_col, scale_idx} should be specified")
-@cpn.parameter("strict_range", type=bool, default=True,
-               desc="whether transformed value to be strictly restricted within given range; "
-                    "effective for 'min_max' scale method only")
-@cpn.parameter("use_anonymous", type=bool, default=False,
-               desc="bool, whether interpret `scale_col` as anonymous column names")
-@cpn.artifact("train_output_data", type=Output[DatasetArtifact], roles=[GUEST, HOST])
-@cpn.artifact("output_model", type=Output[ModelArtifact], roles=[GUEST, HOST])
->>>>>>> afdb3652
+@cpn.dataframe_output("output_model", roles=[GUEST, HOST])
 def feature_scale_train(
+    ctx,
+    role: Role,
+    train_data,
+    method,
+    feature_range,
+    scale_col,
+    scale_idx,
+    strict_range,
+    use_anonymous,
+    train_output_data,
+    output_model,
+):
+    train(
         ctx,
-        role: Role,
         train_data,
+        train_output_data,
+        output_model,
         method,
         feature_range,
         scale_col,
         scale_idx,
         strict_range,
         use_anonymous,
-        train_output_data,
-        output_model,
-):
-    train(ctx, train_data, train_output_data, output_model, method, feature_range, scale_col, scale_idx,
-          strict_range, use_anonymous)
+    )
 
 
 @feature_scale.predict()
@@ -86,18 +92,29 @@
 @cpn.dataframe_input("test_data", optional=False, roles=[GUEST, HOST])
 @cpn.dataframe_output("test_output_data", roles=[GUEST, HOST])
 def feature_scale_predict(
-        ctx,
-        role: Role,
-        test_data,
-        input_model,
-        test_output_data,
+    ctx,
+    role: Role,
+    test_data,
+    input_model,
+    test_output_data,
 ):
     predict(ctx, input_model, test_data, test_output_data)
 
 
-def train(ctx, train_data, train_output_data, output_model, method, feature_range, scale_col, scale_idx,
-          strict_range, use_anonymous):
+def train(
+    ctx,
+    train_data,
+    train_output_data,
+    output_model,
+    method,
+    feature_range,
+    scale_col,
+    scale_idx,
+    strict_range,
+    use_anonymous,
+):
     from fate.ml.preprocessing import FeatureScale
+
     train_data = ctx.reader(train_data).read_dataframe().data
 
     with ctx.sub_ctx("train") as sub_ctx:
