#
#  Copyright 2019 The FATE Authors. All Rights Reserved.
#
#  Licensed under the Apache License, Version 2.0 (the "License");
#  you may not use this file except in compliance with the License.
#  You may obtain a copy of the License at
#
#      http://www.apache.org/licenses/LICENSE-2.0
#
#  Unless required by applicable law or agreed to in writing, software
#  distributed under the License is distributed on an "AS IS" BASIS,
#  WITHOUT WARRANTIES OR CONDITIONS OF ANY KIND, either express or implied.
#  See the License for the specific language governing permissions and
#  limitations under the License.

from fate.arch import Context
from fate.components.core import ARBITER, GUEST, HOST, Role, cpn, params


@cpn.component(roles=[GUEST, HOST, ARBITER])
def hetero_lr(ctx, role):
    ...


@hetero_lr.train()
<<<<<<< HEAD
@cpn.artifact("train_data", type=Input[DatasetArtifact], roles=[GUEST, HOST], desc="training data")
@cpn.artifact("validate_data", type=Input[DatasetArtifact], optional=True, roles=[GUEST, HOST], desc="validation data")
@cpn.parameter("max_iter", type=params.conint(gt=0), default=20, desc="max iteration num")
@cpn.parameter("early_stop", type=params.string_choice(["weight_diff", "diff", "abs"]), default="diff",
               desc="early stopping criterion, choose from {weight_diff, diff, abs, val_metrics}")
@cpn.parameter("tol", type=params.confloat(ge=0), default=1e-4)
@cpn.parameter(
    "batch_size", type=params.conint(ge=-1), default=-1, desc="batch size, value less or equals to 0 means full batch"
)
@cpn.parameter(
    "optimizer", type=params.optimizer_param(),
    default=params.OptimizerParam(method="sgd", penalty='l2', alpha=1.0,
                                  optimizer_params={"lr": 1e-2, "weight_decay": 0}),
    desc="optimizer, select method from {'sgd', 'nesterov_momentum_sgd', 'adam', 'rmsprop', 'adagrad', 'sqn'} "
         "for list of configurable arguments, refer to torch.optim"
)
@cpn.parameter(
    "learning_rate_scheduler", type=params.lr_scheduler_param(),
    default=params.LRSchedulerParam(method="constant", scheduler_params={"gamma": 0.1}),
    desc="learning rate scheduler, select method from {'step', 'linear', 'constant'}"
         "for list of configurable arguments, refer to torch.optim.lr_scheduler"
)
@cpn.parameter("init_param", type=params.init_param(),
               default=params.InitParam(method='zeros', fit_intercept=True),
               desc="Model param init setting.")
@cpn.parameter("threshold", type=params.confloat(ge=0.0, le=1.0), default=0.5,
               desc="predict threshold for binary data")
@cpn.artifact("train_output_data", type=Output[DatasetArtifact], roles=[GUEST, HOST])
@cpn.artifact("train_output_metric", type=Output[LossMetrics], roles=[ARBITER])
@cpn.artifact("output_model", type=Output[ModelArtifact], roles=[GUEST, HOST])
def train(
        ctx,
        role: Role,
        train_data,
        validate_data,
        max_iter,
        early_stop,
        tol,
        batch_size,
        optimizer,
        learning_rate_scheduler,
        init_param,
        threshold,
        train_output_data,
        train_output_metric,
        output_model,
=======
def train(
    ctx,
    role: Role,
    train_data: cpn.dataframe_input(roles=[GUEST, HOST]),
    validate_data: cpn.dataframe_input(roles=[GUEST, HOST]),
    learning_rate: cpn.parameter(type=params.learning_rate_param(), default=0.1),
    max_iter: cpn.parameter(type=params.conint(gt=0), default=100),
    batch_size: cpn.parameter(type=params.conint(gt=0), default=100),
    train_output_data: cpn.dataframe_output(roles=[GUEST, HOST]),
    train_output_metric: cpn.json_metric_output(roles=[ARBITER]),
    output_model: cpn.json_model_output(roles=[GUEST, HOST]),
>>>>>>> e781500e
):
    if role.is_guest:
        train_guest(
            ctx, train_data, validate_data, train_output_data, output_model, max_iter,
            batch_size, optimizer, learning_rate_scheduler, init_param, threshold
        )
    elif role.is_host:
        train_host(
            ctx, train_data, validate_data, train_output_data, output_model, max_iter,
            batch_size, optimizer, learning_rate_scheduler, init_param
        )
    elif role.is_arbiter:
        train_arbiter(ctx, max_iter, early_stop, tol, batch_size, optimizer, learning_rate_scheduler,
                      train_output_metric)


@hetero_lr.predict()
<<<<<<< HEAD
@cpn.artifact("input_model", type=Input[ModelArtifact], roles=[GUEST, HOST])
@cpn.artifact("test_data", type=Input[DatasetArtifact], optional=False, roles=[GUEST, HOST])
@cpn.parameter("threshold", type=params.confloat(ge=0.0, le=1.0), default=0.5,
               desc="predict threshold for binary data")
@cpn.artifact("test_output_data", type=Output[DatasetArtifact], roles=[GUEST, HOST])
def predict(
        ctx,
        role: Role,
        test_data,
        input_model,
        threshold,
        test_output_data,
=======
def predict(
    ctx,
    role: Role,
    test_data: cpn.dataframe_input(roles=[GUEST, HOST]),
    input_model: cpn.json_model_input(roles=[GUEST, HOST]),
    test_output_data: cpn.dataframe_output(roles=[GUEST, HOST]),
>>>>>>> e781500e
):
    if role.is_guest:
        predict_guest(ctx, input_model, test_data, test_output_data, threshold)
    if role.is_host:
        predict_host(ctx, input_model, test_data, test_output_data)


<<<<<<< HEAD
def train_guest(ctx, train_data, validate_data, train_output_data, output_model, max_iter,
                batch_size, optimizer_param, learning_rate_param, init_param, threshold):
    from fate.ml.glm.hetero_lr import HeteroLrModuleGuest
    # optimizer = optimizer_factory(optimizer_param)
=======
@hetero_lr.cross_validation()
def cross_validation(
    ctx: Context,
    role: Role,
    data: cpn.dataframe_input(roles=[GUEST, HOST]),
    num_fold: cpn.parameter(type=params.conint(ge=2), desc="num cross validation fold"),
    learning_rate: cpn.parameter(type=params.learning_rate_param(), default=0.1, desc="learning rate"),
    max_iter: cpn.parameter(type=params.conint(gt=0), default=100, desc="max iteration num"),
    batch_size: cpn.parameter(
        type=params.conint(gt=0), default=100, desc="batch size, value less or equals to 0 means full batch"
    ),
):
    cv_ctx = ctx.on_cross_validations
    data = ctx.reader(data).read_dataframe()
    # TODO: split data
    for i, fold_ctx in cv_ctx.ctxs_range(num_fold):
        if role.is_guest:
            from fate.ml.lr.guest import LrModuleGuest

            module = LrModuleGuest(max_iter=max_iter, learning_rate=learning_rate, batch_size=batch_size)
            train_data, validate_data = split_dataframe(data, num_fold, i)
            module.fit(fold_ctx, train_data)
            predicted = module.predict(fold_ctx, validate_data)
            evaluation = evaluate(predicted)
        elif role.is_host:
            ...
        elif role.is_arbiter:
            ...


#
#
def train_guest(ctx, train_data, validate_data, train_output_data, output_model, max_iter, learning_rate, batch_size):
    from fate.ml.lr.guest import LrModuleGuest
>>>>>>> e781500e

    with ctx.sub_ctx("train") as sub_ctx:
        module = HeteroLrModuleGuest(max_iter=max_iter, batch_size=batch_size,
                                     optimizer_param=optimizer_param, learning_rate_param=learning_rate_param,
                                     init_param=init_param, threshold=threshold)
        train_data = sub_ctx.reader(train_data).read_dataframe().data

        if validate_data is not None:
            validate_data = sub_ctx.reader(validate_data).read_dataframe().data

        module.fit(sub_ctx, train_data, validate_data)
        model = module.get_model()
        with output_model as model_writer:
            model_writer.write_model("hetero_lr_guest", model, metadata={"threshold": threshold})

    with ctx.sub_ctx("predict") as sub_ctx:
        predict_score = module.predict(sub_ctx, validate_data)
        predict_result = validate_data.data.transform_to_predict_result(predict_score)
        sub_ctx.writer(train_output_data).write_dataframe(predict_result)


def train_host(ctx, train_data, validate_data, train_output_data, output_model, max_iter, batch_size,
               optimizer_param, learning_rate_param, init_param):
    from fate.ml.glm.hetero_lr import HeteroLrModuleHost

    with ctx.sub_ctx("train") as sub_ctx:
        module = HeteroLrModuleHost(max_iter=max_iter, batch_size=batch_size,
                                    optimizer_param=optimizer_param, learning_rate_param=learning_rate_param,
                                    init_param=init_param)
        train_data = sub_ctx.reader(train_data).read_dataframe().data

        if validate_data is not None:
            validate_data = sub_ctx.reader(validate_data).read_dataframe().data

        module.fit(sub_ctx, train_data, validate_data)
        model = module.get_model()
        with output_model as model_writer:
            model_writer.write_model("hetero_lr_host", model, metadata={})
    with ctx.sub_ctx("predict") as sub_ctx:
        module.predict(sub_ctx, validate_data)


def train_arbiter(ctx, max_iter, early_stop, tol, batch_size, optimizer_param, learning_rate_scheduler,
                  train_output_metric):
    from fate.ml.glm.hetero_lr import HeteroLrModuleArbiter

    ctx.metrics.handler.register_metrics(lr_loss=ctx.writer(train_output_metric))

    with ctx.sub_ctx("train") as sub_ctx:
        module = HeteroLrModuleArbiter(max_iter=max_iter, early_stop=early_stop, tol=tol, batch_size=batch_size,
                                       optimizer_param=optimizer_param, learning_rate_param=learning_rate_scheduler)
        module.fit(sub_ctx)


def predict_guest(ctx, input_model, test_data, test_output_data, threshold):
    from fate.ml.glm.hetero_lr import HeteroLrModuleGuest

    with ctx.sub_ctx("predict") as sub_ctx:
        with input_model as model_reader:
            model = model_reader.read_model()

        module = HeteroLrModuleGuest.from_model(model)
        if threshold != 0.5:
            module.threshold = threshold
        test_data = sub_ctx.reader(test_data).read_dataframe()
        predict_score = module.predict(sub_ctx, test_data)
        predict_result = test_data.data.transform_to_predict_result(predict_score, data_type="predict")
        sub_ctx.writer(test_output_data).write_dataframe(predict_result)


def predict_host(ctx, input_model, test_data, test_output_data):
    from fate.ml.glm.hetero_lr import HeteroLrModuleHost

    with ctx.sub_ctx("predict") as sub_ctx:
        with input_model as model_reader:
            model = model_reader.read_model()
        module = HeteroLrModuleHost.from_model(model)
        test_data = sub_ctx.reader(test_data).read_dataframe()
        module.predict(sub_ctx, test_data)<|MERGE_RESOLUTION|>--- conflicted
+++ resolved
@@ -23,66 +23,34 @@
 
 
 @hetero_lr.train()
-<<<<<<< HEAD
-@cpn.artifact("train_data", type=Input[DatasetArtifact], roles=[GUEST, HOST], desc="training data")
-@cpn.artifact("validate_data", type=Input[DatasetArtifact], optional=True, roles=[GUEST, HOST], desc="validation data")
-@cpn.parameter("max_iter", type=params.conint(gt=0), default=20, desc="max iteration num")
-@cpn.parameter("early_stop", type=params.string_choice(["weight_diff", "diff", "abs"]), default="diff",
-               desc="early stopping criterion, choose from {weight_diff, diff, abs, val_metrics}")
-@cpn.parameter("tol", type=params.confloat(ge=0), default=1e-4)
-@cpn.parameter(
-    "batch_size", type=params.conint(ge=-1), default=-1, desc="batch size, value less or equals to 0 means full batch"
-)
-@cpn.parameter(
-    "optimizer", type=params.optimizer_param(),
-    default=params.OptimizerParam(method="sgd", penalty='l2', alpha=1.0,
-                                  optimizer_params={"lr": 1e-2, "weight_decay": 0}),
-    desc="optimizer, select method from {'sgd', 'nesterov_momentum_sgd', 'adam', 'rmsprop', 'adagrad', 'sqn'} "
-         "for list of configurable arguments, refer to torch.optim"
-)
-@cpn.parameter(
-    "learning_rate_scheduler", type=params.lr_scheduler_param(),
-    default=params.LRSchedulerParam(method="constant", scheduler_params={"gamma": 0.1}),
-    desc="learning rate scheduler, select method from {'step', 'linear', 'constant'}"
-         "for list of configurable arguments, refer to torch.optim.lr_scheduler"
-)
-@cpn.parameter("init_param", type=params.init_param(),
-               default=params.InitParam(method='zeros', fit_intercept=True),
-               desc="Model param init setting.")
-@cpn.parameter("threshold", type=params.confloat(ge=0.0, le=1.0), default=0.5,
-               desc="predict threshold for binary data")
-@cpn.artifact("train_output_data", type=Output[DatasetArtifact], roles=[GUEST, HOST])
-@cpn.artifact("train_output_metric", type=Output[LossMetrics], roles=[ARBITER])
-@cpn.artifact("output_model", type=Output[ModelArtifact], roles=[GUEST, HOST])
-def train(
-        ctx,
-        role: Role,
-        train_data,
-        validate_data,
-        max_iter,
-        early_stop,
-        tol,
-        batch_size,
-        optimizer,
-        learning_rate_scheduler,
-        init_param,
-        threshold,
-        train_output_data,
-        train_output_metric,
-        output_model,
-=======
 def train(
     ctx,
     role: Role,
     train_data: cpn.dataframe_input(roles=[GUEST, HOST]),
     validate_data: cpn.dataframe_input(roles=[GUEST, HOST]),
-    learning_rate: cpn.parameter(type=params.learning_rate_param(), default=0.1),
-    max_iter: cpn.parameter(type=params.conint(gt=0), default=100),
-    batch_size: cpn.parameter(type=params.conint(gt=0), default=100),
+    learning_rate_scheduler: cpn.parameter(type=params.lr_scheduler_param(),
+    default=params.LRSchedulerParam(method="constant", scheduler_params={"gamma": 0.1}),
+    desc="learning rate scheduler, select method from {'step', 'linear', 'constant'}"
+         "for list of configurable arguments, refer to torch.optim.lr_scheduler"),
+    max_iter: cpn.parameter(type=params.conint(gt=0), default=20,
+                            desc="max iteration num"),
+    batch_size: cpn.parameter(type=params.conint(ge=-1), default=100,
+                              desc="batch size, "
+                                   "value less or equals to 0 means full batch"),
+    optimizer: cpn.parameter(type=params.optimizer_param(),
+                             default=params.OptimizerParam(method="sgd", penalty='l2', alpha=1.0,
+                                  optimizer_params={"lr": 1e-2, "weight_decay": 0})),
+    tol: cpn.parameter(type=params.confloat(ge=0), default=1e-4),
+    early_stop: cpn.parameter(type=params.string_choice(["weight_diff", "diff", "abs"]), default="diff",
+               desc="early stopping criterion, choose from {weight_diff, diff, abs, val_metrics}"),
+    init_param: cpn.parameter(type=params.init_param(),
+               default=params.InitParam(method='zeros', fit_intercept=True),
+               desc="Model param init setting."),
+    threshold: cpn.parameter(type=params.confloat(ge=0.0, le=1.0), default=0.5,
+               desc="predict threshold for binary data"),
     train_output_data: cpn.dataframe_output(roles=[GUEST, HOST]),
     train_output_metric: cpn.json_metric_output(roles=[ARBITER]),
     output_model: cpn.json_model_output(roles=[GUEST, HOST]),
->>>>>>> e781500e
 ):
     if role.is_guest:
         train_guest(
@@ -100,27 +68,12 @@
 
 
 @hetero_lr.predict()
-<<<<<<< HEAD
-@cpn.artifact("input_model", type=Input[ModelArtifact], roles=[GUEST, HOST])
-@cpn.artifact("test_data", type=Input[DatasetArtifact], optional=False, roles=[GUEST, HOST])
-@cpn.parameter("threshold", type=params.confloat(ge=0.0, le=1.0), default=0.5,
-               desc="predict threshold for binary data")
-@cpn.artifact("test_output_data", type=Output[DatasetArtifact], roles=[GUEST, HOST])
-def predict(
-        ctx,
-        role: Role,
-        test_data,
-        input_model,
-        threshold,
-        test_output_data,
-=======
 def predict(
     ctx,
     role: Role,
     test_data: cpn.dataframe_input(roles=[GUEST, HOST]),
     input_model: cpn.json_model_input(roles=[GUEST, HOST]),
     test_output_data: cpn.dataframe_output(roles=[GUEST, HOST]),
->>>>>>> e781500e
 ):
     if role.is_guest:
         predict_guest(ctx, input_model, test_data, test_output_data, threshold)
@@ -128,12 +81,6 @@
         predict_host(ctx, input_model, test_data, test_output_data)
 
 
-<<<<<<< HEAD
-def train_guest(ctx, train_data, validate_data, train_output_data, output_model, max_iter,
-                batch_size, optimizer_param, learning_rate_param, init_param, threshold):
-    from fate.ml.glm.hetero_lr import HeteroLrModuleGuest
-    # optimizer = optimizer_factory(optimizer_param)
-=======
 @hetero_lr.cross_validation()
 def cross_validation(
     ctx: Context,
@@ -164,11 +111,10 @@
             ...
 
 
-#
-#
-def train_guest(ctx, train_data, validate_data, train_output_data, output_model, max_iter, learning_rate, batch_size):
-    from fate.ml.lr.guest import LrModuleGuest
->>>>>>> e781500e
+def train_guest(ctx, train_data, validate_data, train_output_data, output_model, max_iter,
+                batch_size, optimizer_param, learning_rate_param, init_param, threshold):
+    from fate.ml.glm.hetero_lr import HeteroLrModuleGuest
+    # optimizer = optimizer_factory(optimizer_param)
 
     with ctx.sub_ctx("train") as sub_ctx:
         module = HeteroLrModuleGuest(max_iter=max_iter, batch_size=batch_size,
