#
#  Copyright 2019 The FATE Authors. All Rights Reserved.
#
#  Licensed under the Apache License, Version 2.0 (the "License");
#  you may not use this file except in compliance with the License.
#  You may obtain a copy of the License at
#
#      http://www.apache.org/licenses/LICENSE-2.0
#
#  Unless required by applicable law or agreed to in writing, software
#  distributed under the License is distributed on an "AS IS" BASIS,
#  WITHOUT WARRANTIES OR CONDITIONS OF ANY KIND, either express or implied.
#  See the License for the specific language governing permissions and
#  limitations under the License.
#

from ._cipher import CipherParamType, PaillierCipherParam
<<<<<<< HEAD
from ._fields import confloat, conint, jsonschema, parse, string_choice, Parameter
from ._init_param import InitParam, init_param
from ._learning_rate import LRSchedulerParam, lr_scheduler_param
from ._optimizer import OptimizerParam, optimizer_param
=======
from ._fields import Parameter, confloat, conint, jsonschema, parse, string_choice
from ._learning_rate import learning_rate_param
from ._optimizer import optimizer_param
>>>>>>> 50209b93
from ._penalty import penalty_param<|MERGE_RESOLUTION|>--- conflicted
+++ resolved
@@ -13,16 +13,11 @@
 #  See the License for the specific language governing permissions and
 #  limitations under the License.
 #
+from pydantic import validate_arguments
 
 from ._cipher import CipherParamType, PaillierCipherParam
-<<<<<<< HEAD
 from ._fields import confloat, conint, jsonschema, parse, string_choice, Parameter
 from ._init_param import InitParam, init_param
 from ._learning_rate import LRSchedulerParam, lr_scheduler_param
 from ._optimizer import OptimizerParam, optimizer_param
-=======
-from ._fields import Parameter, confloat, conint, jsonschema, parse, string_choice
-from ._learning_rate import learning_rate_param
-from ._optimizer import optimizer_param
->>>>>>> 50209b93
 from ._penalty import penalty_param