--- conflicted
+++ resolved
@@ -15,10 +15,6 @@
 #
 
 from ._cipher import CipherParamType, PaillierCipherParam
-<<<<<<< HEAD
-from ._cv_param import cv_param, CVParam
-from ._fields import confloat, conint, jsonschema, parse, string_choice, Parameter
-=======
 from ._cv_param import CVParam, cv_param
 from ._fields import Parameter, confloat, conint, jsonschema, parse, string_choice
 from ._filter_param import (
@@ -29,7 +25,6 @@
     manual_filter_param,
     statistic_filter_param,
 )
->>>>>>> 52493778
 from ._init_param import InitParam, init_param
 from ._learning_rate import LRSchedulerParam, lr_scheduler_param
 from ._metrics import metrics_param, statistic_metrics_param
