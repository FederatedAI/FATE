#
#  Copyright 2019 The FATE Authors. All Rights Reserved.
#
#  Licensed under the Apache License, Version 2.0 (the "License");
#  you may not use this file except in compliance with the License.
#  You may obtain a copy of the License at
#
#      http://www.apache.org/licenses/LICENSE-2.0
#
#  Unless required by applicable law or agreed to in writing, software
#  distributed under the License is distributed on an "AS IS" BASIS,
#  WITHOUT WARRANTIES OR CONDITIONS OF ANY KIND, either express or implied.
#  See the License for the specific language governing permissions and
#  limitations under the License.
def load_computing(computing, logger_config=None):
    from fate.components.core.spec.computing import (
        EggrollComputingSpec,
        SparkComputingSpec,
        StandaloneComputingSpec,
    )
    from fate.arch.computing import ComputingBuilder

    builder = ComputingBuilder(computing.metadata.computing_id)

<<<<<<< HEAD
        return CSession(
            session_id=computing.metadata.computing_id,
=======
    if isinstance(computing, StandaloneComputingSpec):
        return builder.build_standalone(
>>>>>>> 85e3d5d3
            data_dir=computing.metadata.options.get("data_dir", None),
            logger_config=logger_config,
            options=computing.metadata.options,
        )
    if isinstance(computing, EggrollComputingSpec):
        return builder.build_eggroll(
            host=computing.metadata.host,
            port=computing.metadata.port,
            options=computing.metadata.options,
            config_options=computing.metadata.config_options,
            config_properties_file=computing.metadata.config_properties_file,
        )
    if isinstance(computing, SparkComputingSpec):
        return builder.build_spark()

    # TODO: load from plugin
    raise ValueError(f"conf.computing={computing} not support")<|MERGE_RESOLUTION|>--- conflicted
+++ resolved
@@ -22,13 +22,8 @@
 
     builder = ComputingBuilder(computing.metadata.computing_id)
 
-<<<<<<< HEAD
-        return CSession(
-            session_id=computing.metadata.computing_id,
-=======
     if isinstance(computing, StandaloneComputingSpec):
         return builder.build_standalone(
->>>>>>> 85e3d5d3
             data_dir=computing.metadata.options.get("data_dir", None),
             logger_config=logger_config,
             options=computing.metadata.options,
