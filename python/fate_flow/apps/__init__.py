#
#  Copyright 2019 The FATE Authors. All Rights Reserved.
#
#  Licensed under the Apache License, Version 2.0 (the "License");
#  you may not use this file except in compliance with the License.
#  You may obtain a copy of the License at
#
#      http://www.apache.org/licenses/LICENSE-2.0
#
#  Unless required by applicable law or agreed to in writing, software
#  distributed under the License is distributed on an "AS IS" BASIS,
#  WITHOUT WARRANTIES OR CONDITIONS OF ANY KIND, either express or implied.
#  See the License for the specific language governing permissions and
#  limitations under the License.
#
import sys
from pathlib import Path
from time import time
from base64 import b64encode
from hmac import HMAC
from logging.config import dictConfig
from datetime import datetime, timezone
from importlib.util import spec_from_file_location, module_from_spec

from flask import Flask, Blueprint, request

<<<<<<< HEAD
from fate_flow.settings import API_VERSION, stat_logger, access_logger
from fate_flow.utils.api_utils import server_error_response
import logging
=======
from fate_flow.settings import API_VERSION, Settings, stat_logger, MAX_TIMESTAMP_INTERVAL
from fate_flow.utils.api_utils import server_error_response, error_response
>>>>>>> a786db82


__all__ = ['app']

<<<<<<< HEAD
logger = logging.getLogger('flask.app')
for h in access_logger.handlers:
    logger.addHandler(h)
=======
# https://stackoverflow.com/questions/56905756/how-to-make-flask-log-to-stdout-instead-of-stderr
dictConfig({
    'version': 1,
    'formatters': {'default': {
        'format': '[%(asctime)s] %(levelname)s in %(module)s: %(message)s',
    }},
    'handlers': {'wsgi': {
        'class': 'logging.StreamHandler',
        'stream': 'ext://sys.stdout',
        'formatter': 'default'
    }},
    'root': {
        'level': 'INFO',
        'handlers': ['wsgi']
    }
})
>>>>>>> a786db82

app = Flask(__name__)
app.url_map.strict_slashes = False
app.errorhandler(500)(server_error_response)

pages_dir = [
    Path(__file__).parent,
    Path(__file__).parent.parent / 'scheduling_apps'
]
pages_path = [j for i in pages_dir for j in i.glob('*_app.py')]

for path in pages_path:
    page_name = path.stem.rstrip('_app')
    module_name = '.'.join(path.parts[path.parts.index('fate_flow'):-1] + (page_name, ))

    spec = spec_from_file_location(module_name, path)
    page = module_from_spec(spec)
    page.app = app
    page.manager = Blueprint(page_name, module_name)
    sys.modules[module_name] = page
    spec.loader.exec_module(page)

    api_version = getattr(page, 'api_version', API_VERSION)
    page_name = getattr(page, 'page_name', page_name)

    if not isinstance(page.manager, Blueprint):
        raise TypeError('page.manager should be {!r}, got {!r}. filepath: {!s}'.format(Blueprint, page.manager, path))
    app.register_blueprint(page.manager, url_prefix=f'/{api_version}/{page_name}')

stat_logger.info('imported pages: %s', ' '.join(str(path) for path in pages_path))


@app.before_request
def authentication():
    if not (Settings.HTTP_APP_KEY and Settings.HTTP_SECRET_KEY):
        return

    required_headers = {
        'TIMESTAMP',
        'NONCE'
        'APP_KEY',
        'SIGNATURE',
    }
    if required_headers - set(request.headers):
        return error_response(401)

    try:
        timestamp = datetime.fromtimestamp(int(request.headers['TIMESTAMP']) / 1000, tz=timezone.utc)
    except Exception:
        return error_response(400, 'Invalid TIMESTAMP')

    now = time()
    if not now - MAX_TIMESTAMP_INTERVAL < timestamp < now + MAX_TIMESTAMP_INTERVAL:
        return error_response(425, f'TIMESTAMP is more than {MAX_TIMESTAMP_INTERVAL} seconds away from the server time')

    if not request.headers['NONCE']:
        return error_response(400, 'Invalid NONCE')

    if request.headers['APP_KEY'] != Settings.HTTP_APP_KEY:
        return error_response(401, 'Unknown APP_KEY')

    signature = b64encode(HMAC(Settings.HTTP_SECRET_KEY.encode('ascii'), b'\n'.join([
        request.headers['TIMESTAMP'].encode('ascii'),
        request.headers['NONCE'].encode('ascii'),
        request.headers['APP_KEY'].encode('ascii'),
        request.full_path.encode('ascii'),
        request.data,
    ]), 'sha1').digest()).decode('ascii')
    if signature != request.headers['SIGNATURE']:
        return error_response(403)<|MERGE_RESOLUTION|>--- conflicted
+++ resolved
@@ -24,23 +24,19 @@
 
 from flask import Flask, Blueprint, request
 
-<<<<<<< HEAD
+from fate_flow.settings import API_VERSION, Settings, stat_logger, MAX_TIMESTAMP_INTERVAL
+from fate_flow.utils.api_utils import server_error_response, error_response
 from fate_flow.settings import API_VERSION, stat_logger, access_logger
 from fate_flow.utils.api_utils import server_error_response
 import logging
-=======
-from fate_flow.settings import API_VERSION, Settings, stat_logger, MAX_TIMESTAMP_INTERVAL
-from fate_flow.utils.api_utils import server_error_response, error_response
->>>>>>> a786db82
 
 
 __all__ = ['app']
 
-<<<<<<< HEAD
 logger = logging.getLogger('flask.app')
 for h in access_logger.handlers:
     logger.addHandler(h)
-=======
+
 # https://stackoverflow.com/questions/56905756/how-to-make-flask-log-to-stdout-instead-of-stderr
 dictConfig({
     'version': 1,
@@ -57,7 +53,6 @@
         'handlers': ['wsgi']
     }
 })
->>>>>>> a786db82
 
 app = Flask(__name__)
 app.url_map.strict_slashes = False
