#
#  Copyright 2019 The FATE Authors. All Rights Reserved.
#
#  Licensed under the Apache License, Version 2.0 (the "License");
#  you may not use this file except in compliance with the License.
#  You may obtain a copy of the License at
#
#      http://www.apache.org/licenses/LICENSE-2.0
#
#  Unless required by applicable law or agreed to in writing, software
#  distributed under the License is distributed on an "AS IS" BASIS,
#  WITHOUT WARRANTIES OR CONDITIONS OF ANY KIND, either express or implied.
#  See the License for the specific language governing permissions and
#  limitations under the License.
#
import glob
import os
import shutil
import traceback

import peewee
import json
from copy import deepcopy
from datetime import date, datetime

from fate_arch.common.base_utils import json_loads, json_dumps
from fate_arch.common.file_utils import get_project_base_directory
from fate_flow.db.db_models import MachineLearningModelInfo as MLModel
from fate_flow.db.db_models import Tag, DB, ModelTag, ModelOperationLog as OperLog
from flask import Flask, request, send_file, Response

from fate_flow.pipelined_model.migrate_model import compare_roles
from fate_flow.pipelined_model.pipelined_model import PipelinedModel
from fate_flow.scheduler import DAGScheduler, dsl_parser
from fate_flow.settings import stat_logger, MODEL_STORE_ADDRESS, TEMP_DIRECTORY
from fate_flow.pipelined_model import migrate_model, pipelined_model, publish_model, deploy_model
from fate_flow.utils.api_utils import get_json_result, federated_api, error_response
from fate_flow.utils import job_utils, model_utils, schedule_utils
from fate_flow.utils.service_utils import ServiceUtils
from fate_flow.utils.detect_utils import check_config
from fate_flow.utils.model_utils import gen_party_model_id, check_if_deployed
from fate_flow.entity.types import ModelOperation, TagOperation
from fate_arch.common import file_utils, WorkMode, FederatedMode
from fate_flow.utils.config_adapter import JobRuntimeConfigAdapter

manager = Flask(__name__)


@manager.errorhandler(500)
def internal_server_error(e):
    stat_logger.exception(e)
    return get_json_result(retcode=100, retmsg=str(e))


@manager.route('/load', methods=['POST'])
def load_model():
    request_config = request.json
    if request_config.get('job_id', None):
        retcode, retmsg, res_data = model_utils.query_model_info(model_version=request_config['job_id'], role='guest')
        if res_data:
            model_info = res_data[0]
            request_config['initiator'] = {}
            request_config['initiator']['party_id'] = str(model_info.get('f_initiator_party_id'))
            request_config['initiator']['role'] = model_info.get('f_initiator_role')
            runtime_conf = model_info.get('f_runtime_conf', {}) if model_info.get('f_runtime_conf', {}) else model_info.get('f_train_runtime_conf', {})
            adapter = JobRuntimeConfigAdapter(runtime_conf)
            job_parameters = adapter.get_common_parameters().to_dict()
            request_config['job_parameters'] = job_parameters if job_parameters else model_info.get('f_train_runtime_conf', {}).get('job_parameters')
            roles = runtime_conf.get('role')
            request_config['role'] = roles if roles else model_info.get('f_train_runtime_conf', {}).get('role')
            for key, value in request_config['role'].items():
                for i, v in enumerate(value):
                    value[i] = str(v)
            request_config.pop('job_id')
        else:
            return get_json_result(retcode=101,
                                   retmsg="model with version {} can not be found in database. "
                                          "Please check if the model version is valid.".format(request_config.get('job_id')))
    _job_id = job_utils.generate_job_id()
    initiator_party_id = request_config['initiator']['party_id']
    initiator_role = request_config['initiator']['role']
    publish_model.generate_publish_model_info(request_config)
    load_status = True
    load_status_info = {}
    load_status_msg = 'success'
    load_status_info['detail'] = {}
    if "federated_mode" not in request_config['job_parameters']:
        if request_config["job_parameters"]["work_mode"] == WorkMode.STANDALONE:
            request_config['job_parameters']["federated_mode"] = FederatedMode.SINGLE
        elif request_config["job_parameters"]["work_mode"] == WorkMode.CLUSTER:
            request_config['job_parameters']["federated_mode"] = FederatedMode.MULTIPLE
    for role_name, role_partys in request_config.get("role").items():
        if role_name == 'arbiter':
            continue
        load_status_info[role_name] = load_status_info.get(role_name, {})
        load_status_info['detail'][role_name] = {}
        for _party_id in role_partys:
            request_config['local'] = {'role': role_name, 'party_id': _party_id}
            try:
                response = federated_api(job_id=_job_id,
                                         method='POST',
                                         endpoint='/model/load/do',
                                         src_party_id=initiator_party_id,
                                         dest_party_id=_party_id,
                                         src_role = initiator_role,
                                         json_body=request_config,
                                         federated_mode=request_config['job_parameters']['federated_mode'])
                load_status_info[role_name][_party_id] = response['retcode']
                detail = {_party_id: {}}
                detail[_party_id]['retcode'] = response['retcode']
                detail[_party_id]['retmsg'] = response['retmsg']
                load_status_info['detail'][role_name].update(detail)
                if response['retcode']:
                    load_status = False
                    load_status_msg = 'failed'
            except Exception as e:
                stat_logger.exception(e)
                load_status = False
                load_status_msg = 'failed'
                load_status_info[role_name][_party_id] = 100
    return get_json_result(job_id=_job_id, retcode=(0 if load_status else 101), retmsg=load_status_msg,
                           data=load_status_info)


@manager.route('/migrate', methods=['POST'])
def migrate_model_process():
    request_config = request.json
    _job_id = job_utils.generate_job_id()
    initiator_party_id = request_config['migrate_initiator']['party_id']
    initiator_role = request_config['migrate_initiator']['role']
    if not request_config.get("unify_model_version"):
        request_config["unify_model_version"] = _job_id
    migrate_status = True
    migrate_status_info = {}
    migrate_status_msg = 'success'
    migrate_status_info['detail'] = {}

    require_arguments = ["migrate_initiator", "role", "migrate_role", "model_id",
                         "model_version", "execute_party", "job_parameters"]
    check_config(request_config, require_arguments)

    try:
        if compare_roles(request_config.get("migrate_role"), request_config.get("role")):
            return get_json_result(retcode=100,
                                   retmsg="The config of previous roles is the same with that of migrate roles. "
                                          "There is no need to migrate model. Migration process aborting.")
    except Exception as e:
        return get_json_result(retcode=100, retmsg=str(e))

    local_template = {
        "role": "",
        "party_id": "",
        "migrate_party_id": ""
    }

    res_dict = {}

    for role_name, role_partys in request_config.get("migrate_role").items():
        for offset, party_id in enumerate(role_partys):
            local_res = deepcopy(local_template)
            local_res["role"] = role_name
            local_res["party_id"] = request_config.get("role").get(role_name)[offset]
            local_res["migrate_party_id"] = party_id
            if not res_dict.get(role_name):
                res_dict[role_name] = {}
            res_dict[role_name][local_res["party_id"]] = local_res

    for role_name, role_partys in request_config.get("execute_party").items():
        migrate_status_info[role_name] = migrate_status_info.get(role_name, {})
        migrate_status_info['detail'][role_name] = {}
        for party_id in role_partys:
            request_config["local"] = res_dict.get(role_name).get(party_id)
            try:
                response = federated_api(job_id=_job_id,
                                         method='POST',
                                         endpoint='/model/migrate/do',
                                         src_party_id=initiator_party_id,
                                         dest_party_id=party_id,
                                         src_role=initiator_role,
                                         json_body=request_config,
                                         federated_mode=request_config['job_parameters']['federated_mode'])
                migrate_status_info[role_name][party_id] = response['retcode']
                detail = {party_id: {}}
                detail[party_id]['retcode'] = response['retcode']
                detail[party_id]['retmsg'] = response['retmsg']
                migrate_status_info['detail'][role_name].update(detail)
            except Exception as e:
                stat_logger.exception(e)
                migrate_status = False
                migrate_status_msg = 'failed'
                migrate_status_info[role_name][party_id] = 100
    return get_json_result(job_id=_job_id, retcode=(0 if migrate_status else 101),
                           retmsg=migrate_status_msg, data=migrate_status_info)


@manager.route('/migrate/do', methods=['POST'])
def do_migrate_model():
    request_data = request.json
    retcode, retmsg, data = migrate_model.migration(config_data=request_data)
    operation_record(request_data, "migrate", "success" if not retcode else "failed")
    return get_json_result(retcode=retcode, retmsg=retmsg, data=data)


@manager.route('/load/do', methods=['POST'])
def do_load_model():
    request_data = request.json
    adapter_servings_config(request_data)
    if not check_if_deployed(role=request_data['local']['role'],
                             party_id=request_data['local']['party_id'],
                             model_id=request_data['job_parameters']['model_id'],
                             model_version=request_data['job_parameters']['model_version']):
        return get_json_result(retcode=100,
                               retmsg="Only deployed models could be used to execute process of loading. "
                                      "Please deploy model before loading.")
    retcode, retmsg = publish_model.load_model(config_data=request_data)
    try:
        if not retcode:
            with DB.connection_context():
                model = MLModel.get_or_none(MLModel.f_role == request_data.get("local").get("role"),
                                            MLModel.f_party_id == request_data.get("local").get("party_id"),
                                            MLModel.f_model_id == request_data.get("job_parameters").get("model_id"),
                                            MLModel.f_model_version == request_data.get("job_parameters").get("model_version"))
                if model:
                    count = model.f_loaded_times
                    model.f_loaded_times = count + 1
                    model.save()
    except Exception as modify_err:
        stat_logger.exception(modify_err)

    try:
        party_model_id = gen_party_model_id(role=request_data.get("local").get("role"),
                                            party_id=request_data.get("local").get("party_id"),
                                            model_id=request_data.get("job_parameters").get("model_id"))
        src_model_path = os.path.join(file_utils.get_project_base_directory(), 'model_local_cache', party_model_id,
                                      request_data.get("job_parameters").get("model_version"))
        dst_model_path = os.path.join(file_utils.get_project_base_directory(), 'loaded_model_backup',
                                      party_model_id, request_data.get("job_parameters").get("model_version"))
        if not os.path.exists(dst_model_path):
            shutil.copytree(src=src_model_path, dst=dst_model_path)
    except Exception as copy_err:
        stat_logger.exception(copy_err)
    operation_record(request_data, "load", "success" if not retcode else "failed")
    return get_json_result(retcode=retcode, retmsg=retmsg)


@manager.route('/bind', methods=['POST'])
def bind_model_service():
    request_config = request.json
    if request_config.get('job_id', None):
        retcode, retmsg, res_data = model_utils.query_model_info(model_version=request_config['job_id'], role='guest')
        if res_data:
            model_info = res_data[0]
            request_config['initiator'] = {}
            request_config['initiator']['party_id'] = str(model_info.get('f_initiator_party_id'))
            request_config['initiator']['role'] = model_info.get('f_initiator_role')

            runtime_conf = model_info.get('f_runtime_conf', {}) if model_info.get('f_runtime_conf', {}) else model_info.get('f_train_runtime_conf', {})
            adapter = JobRuntimeConfigAdapter(runtime_conf)
            job_parameters = adapter.get_common_parameters().to_dict()
            request_config['job_parameters'] = job_parameters if job_parameters else model_info.get('f_train_runtime_conf', {}).get('job_parameters')
            request_config['job_parameters'] = model_info.get('f_runtime_conf').get('job_parameters')

            roles = runtime_conf.get('role')
            request_config['role'] = roles if roles else model_info.get('f_train_runtime_conf', {}).get('role')

            for key, value in request_config['role'].items():
                for i, v in enumerate(value):
                    value[i] = str(v)
            request_config.pop('job_id')
        else:
            return get_json_result(retcode=101,
                                   retmsg="model {} can not be found in database. "
                                          "Please check if the model version is valid.".format(request_config.get('job_id')))
    if not request_config.get('servings'):
        # get my party all servings
        adapter_servings_config(request_config)
    service_id = request_config.get('service_id')
    if not service_id:
        return get_json_result(retcode=101, retmsg='no service id')
    check_config(request_config, ['initiator', 'role', 'job_parameters'])
    bind_status, retmsg = publish_model.bind_model_service(config_data=request_config)
    operation_record(request_config, "bind", "success" if not bind_status else "failed")
    return get_json_result(retcode=bind_status, retmsg='service id is {}'.format(service_id) if not retmsg else retmsg)


@manager.route('/transfer', methods=['post'])
def transfer_model():
    model_data = publish_model.download_model(request.json)
    return get_json_result(retcode=0, retmsg="success", data=model_data)


@manager.route('/<model_operation>', methods=['post', 'get'])
def operate_model(model_operation):
    request_config = request.json or request.form.to_dict()
    job_id = job_utils.generate_job_id()
    if model_operation not in [ModelOperation.STORE, ModelOperation.RESTORE, ModelOperation.EXPORT, ModelOperation.IMPORT]:
        raise Exception('Can not support this operating now: {}'.format(model_operation))
    required_arguments = ["model_id", "model_version", "role", "party_id"]
    check_config(request_config, required_arguments=required_arguments)
    request_config["model_id"] = gen_party_model_id(model_id=request_config["model_id"], role=request_config["role"], party_id=request_config["party_id"])
    if model_operation in [ModelOperation.EXPORT, ModelOperation.IMPORT]:
        if model_operation == ModelOperation.IMPORT:
            try:
                file = request.files.get('file')
                file_path = os.path.join(TEMP_DIRECTORY, file.filename)
                # if not os.path.exists(file_path):
                #     raise Exception('The file is obtained from the fate flow client machine, but it does not exist, '
                #                     'please check the path: {}'.format(file_path))
                try:
                    os.makedirs(os.path.dirname(file_path), exist_ok=True)
                    file.save(file_path)
                except Exception as e:
                    shutil.rmtree(file_path)
                    raise e
                request_config['file'] = file_path
                model = pipelined_model.PipelinedModel(model_id=request_config["model_id"], model_version=request_config["model_version"])
                model.unpack_model(file_path)

                pipeline = model.read_component_model('pipeline', 'pipeline')['Pipeline']
                train_runtime_conf = json_loads(pipeline.train_runtime_conf)
                permitted_party_id = []
                for key, value in train_runtime_conf.get('role', {}).items():
                    for v in value:
                        permitted_party_id.extend([v, str(v)])
                if request_config["party_id"] not in permitted_party_id:
                    shutil.rmtree(model.model_path)
                    raise Exception("party id {} is not in model roles, please check if the party id is valid.")
                try:
                    adapter = JobRuntimeConfigAdapter(train_runtime_conf)
                    job_parameters = adapter.get_common_parameters().to_dict()
                    with DB.connection_context():
                        db_model = MLModel.get_or_none(
                            MLModel.f_job_id == job_parameters.get("model_version"),
                            MLModel.f_role == request_config["role"]
                        )
                    if not db_model:
                        model_info = model_utils.gather_model_info_data(model)
                        model_info['imported'] = 1
                        model_info['job_id'] = model_info['f_model_version']
                        model_info['size'] = model.calculate_model_file_size()
                        model_info['role'] = request_config["model_id"].split('#')[0]
                        model_info['party_id'] = request_config["model_id"].split('#')[1]
                        if model_utils.compare_version(model_info['f_fate_version'], '1.5.1') == 'lt':
                            model_info['roles'] = model_info.get('f_train_runtime_conf', {}).get('role', {})
                            model_info['initiator_role'] = model_info.get('f_train_runtime_conf', {}).get('initiator', {}).get('role')
                            model_info['initiator_party_id'] = model_info.get('f_train_runtime_conf', {}).get( 'initiator', {}).get('party_id')
                            model_info['work_mode'] = adapter.get_job_work_mode()
                            model_info['parent'] = False if model_info.get('f_inference_dsl') else True
                        model_utils.save_model_info(model_info)
                    else:
                        stat_logger.info(f'job id: {job_parameters.get("model_version")}, '
                                         f'role: {request_config["role"]} model info already existed in database.')
                except peewee.IntegrityError as e:
                    stat_logger.exception(e)
                operation_record(request_config, "import", "success")
                return get_json_result()
            except Exception:
                operation_record(request_config, "import", "failed")
                raise
        else:
            try:
                model = pipelined_model.PipelinedModel(model_id=request_config["model_id"], model_version=request_config["model_version"])
                if model.exists():
                    archive_file_path = model.packaging_model()
                    operation_record(request_config, "export", "success")
                    return send_file(archive_file_path, attachment_filename=os.path.basename(archive_file_path), as_attachment=True)
                else:
                    operation_record(request_config, "export", "failed")
                    res = error_response(response_code=210,
                                         retmsg="Model {} {} is not exist.".format(request_config.get("model_id"),
                                                                                    request_config.get("model_version")))
                    return res
            except Exception as e:
                operation_record(request_config, "export", "failed")
                stat_logger.exception(e)
                return error_response(response_code=210, retmsg=str(e))
    else:
        data = {}
        job_dsl, job_runtime_conf = gen_model_operation_job_config(request_config, model_operation)
        submit_result = DAGScheduler.submit({'job_dsl': job_dsl, 'job_runtime_conf': job_runtime_conf}, job_id=job_id)
        data.update(submit_result)
        operation_record(data=job_runtime_conf, oper_type=model_operation, oper_status='')
        return get_json_result(job_id=job_id, data=data)


@manager.route('/model_tag/<operation>', methods=['POST'])
@DB.connection_context()
def tag_model(operation):
    if operation not in ['retrieve', 'create', 'remove']:
        return get_json_result(100, "'{}' is not currently supported.".format(operation))

    request_data = request.json
    model = MLModel.get_or_none(MLModel.f_job_id == request_data.get("job_id"))
    if not model:
        raise Exception("Can not found model by job id: '{}'.".format(request_data.get("job_id")))

    if operation == 'retrieve':
        res = {'tags': []}
        tags = (Tag.select().join(ModelTag, on=ModelTag.f_t_id == Tag.f_id).where(ModelTag.f_m_id == model.f_id))
        for tag in tags:
            res['tags'].append({'name': tag.f_name, 'description': tag.f_desc})
        res['count'] = tags.count()
        return get_json_result(data=res)
    elif operation == 'remove':
        tag = Tag.get_or_none(Tag.f_name == request_data.get('tag_name'))
        if not tag:
            raise Exception("Can not found '{}' tag.".format(request_data.get('tag_name')))
        tags = (Tag.select().join(ModelTag, on=ModelTag.f_t_id == Tag.f_id).where(ModelTag.f_m_id == model.f_id))
        if tag.f_name not in [t.f_name for t in tags]:
            raise Exception("Model {} {} does not have tag '{}'.".format(model.f_model_id,
                                                                         model.f_model_version,
                                                                         tag.f_name))
        delete_query = ModelTag.delete().where(ModelTag.f_m_id == model.f_id, ModelTag.f_t_id == tag.f_id)
        delete_query.execute()
        return get_json_result(retmsg="'{}' tag has been removed from tag list of model {} {}.".format(request_data.get('tag_name'),
                                                                                                       model.f_model_id,
                                                                                                       model.f_model_version))
    else:
        if not str(request_data.get('tag_name')):
            raise Exception("Tag name should not be an empty string.")
        tag = Tag.get_or_none(Tag.f_name == request_data.get('tag_name'))
        if not tag:
            tag = Tag()
            tag.f_name = request_data.get('tag_name')
            tag.save(force_insert=True)
        else:
            tags = (Tag.select().join(ModelTag, on=ModelTag.f_t_id == Tag.f_id).where(ModelTag.f_m_id == model.f_id))
            if tag.f_name in [t.f_name for t in tags]:
                raise Exception("Model {} {} already been tagged as tag '{}'.".format(model.f_model_id,
                                                                                      model.f_model_version,
                                                                                      tag.f_name))
        ModelTag.create(f_t_id=tag.f_id, f_m_id=model.f_id)
        return get_json_result(retmsg="Adding {} tag for model with job id: {} successfully.".format(request_data.get('tag_name'),
                                                                                                     request_data.get('job_id')))


@manager.route('/tag/<tag_operation>', methods=['POST'])
@DB.connection_context()
def operate_tag(tag_operation):
    request_data = request.json
    if tag_operation not in [TagOperation.CREATE, TagOperation.RETRIEVE, TagOperation.UPDATE,
                             TagOperation.DESTROY, TagOperation.LIST]:
        raise Exception('The {} operation is not currently supported.'.format(tag_operation))

    tag_name = request_data.get('tag_name')
    tag_desc = request_data.get('tag_desc')
    if tag_operation == TagOperation.CREATE:
        try:
            if not tag_name:
                return get_json_result(100, "'{}' tag created failed. Please input a valid tag name.".format(tag_name))
            else:
                Tag.create(f_name=tag_name, f_desc=tag_desc)
        except peewee.IntegrityError:
            raise Exception("'{}' has already exists in database.".format(tag_name))
        else:
            return get_json_result("'{}' tag has been created successfully.".format(tag_name))

    elif tag_operation == TagOperation.LIST:
        tags = Tag.select()
        limit = request_data.get('limit')
        res = {"tags": []}

        if limit > len(tags):
            count = len(tags)
        else:
            count = limit
        for tag in tags[:count]:
            res['tags'].append({'name': tag.f_name, 'description': tag.f_desc,
                                'model_count': ModelTag.filter(ModelTag.f_t_id == tag.f_id).count()})
        return get_json_result(data=res)

    else:
        if not (tag_operation == TagOperation.RETRIEVE and not request_data.get('with_model')):
            try:
                tag = Tag.get(Tag.f_name == tag_name)
            except peewee.DoesNotExist:
                raise Exception("Can not found '{}' tag.".format(tag_name))

        if tag_operation == TagOperation.RETRIEVE:
            if request_data.get('with_model', False):
                res = {'models': []}
                models = (MLModel.select().join(ModelTag, on=ModelTag.f_m_id == MLModel.f_id).where(ModelTag.f_t_id == tag.f_id))
                for model in models:
                        res["models"].append({
                        "model_id": model.f_model_id,
                        "model_version": model.f_model_version,
                        "model_size": model.f_size
                    })
                res["count"] = models.count()
                return get_json_result(data=res)
            else:
                tags = Tag.filter(Tag.f_name.contains(tag_name))
                if not tags:
                    return get_json_result(100, retmsg="No tags found.")
                res = {'tags': []}
                for tag in tags:
                    res['tags'].append({'name': tag.f_name, 'description': tag.f_desc})
                return get_json_result(data=res)

        elif tag_operation == TagOperation.UPDATE:
            new_tag_name = request_data.get('new_tag_name', None)
            new_tag_desc = request_data.get('new_tag_desc', None)
            if (tag.f_name == new_tag_name) and (tag.f_desc == new_tag_desc):
                return get_json_result(100, "Nothing to be updated.")
            else:
                if request_data.get('new_tag_name'):
                    if not Tag.get_or_none(Tag.f_name == new_tag_name):
                        tag.f_name = new_tag_name
                    else:
                        return get_json_result(100, retmsg="'{}' tag already exists.".format(new_tag_name))

                tag.f_desc = new_tag_desc
                tag.save()
                return get_json_result(retmsg="Infomation of '{}' tag has been updated successfully.".format(tag_name))

        else:
            delete_query = ModelTag.delete().where(ModelTag.f_t_id == tag.f_id)
            delete_query.execute()
            Tag.delete_instance(tag)
            return get_json_result(retmsg="'{}' tag has been deleted successfully.".format(tag_name))


def gen_model_operation_job_config(config_data: dict, model_operation: ModelOperation):
    job_runtime_conf = job_utils.runtime_conf_basic(if_local=True)
    initiator_role = "local"
    job_dsl = {
        "components": {}
    }

    if model_operation in [ModelOperation.STORE, ModelOperation.RESTORE]:
        component_name = "{}_0".format(model_operation)
        component_parameters = dict()
        component_parameters["model_id"] = [config_data["model_id"]]
        component_parameters["model_version"] = [config_data["model_version"]]
        component_parameters["store_address"] = [MODEL_STORE_ADDRESS]
        if model_operation == ModelOperation.STORE:
            component_parameters["force_update"] = [config_data.get("force_update", False)]
        job_runtime_conf["role_parameters"][initiator_role] = {component_name: component_parameters}
        job_dsl["components"][component_name] = {
            "module": "Model{}".format(model_operation.capitalize())
        }
    else:
        raise Exception("Can not support this model operation: {}".format(model_operation))
    return job_dsl, job_runtime_conf


@DB.connection_context()
def operation_record(data: dict, oper_type, oper_status):
    try:
        if oper_type == 'migrate':
            OperLog.create(f_operation_type=oper_type,
                           f_operation_status=oper_status,
                           f_initiator_role=data.get("migrate_initiator", {}).get("role"),
                           f_initiator_party_id=data.get("migrate_initiator", {}).get("party_id"),
                           f_request_ip=request.remote_addr,
                           f_model_id=data.get("model_id"),
                           f_model_version=data.get("model_version"))
        elif oper_type == 'load':
            OperLog.create(f_operation_type=oper_type,
                           f_operation_status=oper_status,
                           f_initiator_role=data.get("initiator").get("role"),
                           f_initiator_party_id=data.get("initiator").get("party_id"),
                           f_request_ip=request.remote_addr,
                           f_model_id=data.get('job_parameters').get("model_id"),
                           f_model_version=data.get('job_parameters').get("model_version"))
        elif oper_type == 'bind':
            OperLog.create(f_operation_type=oper_type,
                           f_operation_status=oper_status,
                           f_initiator_role=data.get("initiator").get("role"),
                           f_initiator_party_id=data.get("party_id") if data.get("party_id") else data.get("initiator").get("party_id"),
                           f_request_ip=request.remote_addr,
                           f_model_id=data.get("model_id") if data.get("model_id") else data.get('job_parameters').get("model_id"),
                           f_model_version=data.get("model_version") if data.get("model_version") else data.get('job_parameters').get("model_version"))
        else:
            OperLog.create(f_operation_type=oper_type,
                           f_operation_status=oper_status,
                           f_initiator_role=data.get("role") if data.get("role") else data.get("initiator").get("role"),
                           f_initiator_party_id=data.get("party_id") if data.get("party_id") else data.get("initiator").get("party_id"),
                           f_request_ip=request.remote_addr,
                           f_model_id=data.get("model_id") if data.get("model_id") else data.get('job_parameters').get("model_id"),
                           f_model_version=data.get("model_version") if data.get("model_version") else data.get('job_parameters').get("model_version"))
    except Exception:
        stat_logger.error(traceback.format_exc())


@manager.route('/query', methods=['POST'])
def query_model():
    retcode, retmsg, data = model_utils.query_model_info(**request.json)
    result = {"retcode": retcode, "retmsg": retmsg, "data": data}
    return Response(json.dumps(result, sort_keys=False, cls=DatetimeEncoder), mimetype="application/json")


@manager.route('/deploy', methods=['POST'])
def deploy():
    request_data = request.json
    require_parameters = ['model_id', 'model_version']
    check_config(request_data, require_parameters)
    model_id = request_data.get("model_id")
    model_version = request_data.get("model_version")
    retcode, retmsg, model_info = model_utils.query_model_info_from_file(model_id=model_id, model_version=model_version, to_dict=True)
    if not model_info:
        raise Exception(f'Deploy model failed, no model {model_id} {model_version} found.')
    else:
        for key, value in model_info.items():
            version_check = model_utils.compare_version(value.get('f_fate_version'), '1.5.0')
            if version_check == 'lt':
                continue
            else:
                init_role = key.split('/')[-2].split('#')[0]
                init_party_id = key.split('/')[-2].split('#')[1]
                model_init_role = value.get('f_initiator_role') if value.get('f_initiator_role') else value.get('f_train_runtime_conf', {}).get('initiator', {}).get('role', '')
                model_init_party_id = value.get('f_initiator_role_party_id') if value.get('f_initiator_role_party_id') else value.get('f_train_runtime_conf', {}).get('initiator', {}).get('party_id', '')
                if (init_role == model_init_role) and (init_party_id == str(model_init_party_id)):
                    break
        else:
            raise Exception("Deploy model failed, can not found model of initiator role or the fate version of model is older than 1.5.0")

<<<<<<< HEAD
        if str(value.get('f_train_runtime_conf', {}).get('dsl_version', '1')) == '1':
            predict_dsl = value.get('f_inference_dsl')
        else:
            if request_data.get('dsl') or request_data.get('predict_dsl'):
                predict_dsl = request_data.get('dsl') if request_data.get('dsl') else request_data.get('predict_dsl')
                if not isinstance(predict_dsl, dict):
                    predict_dsl = json_loads(predict_dsl)
            else:
                if request_data.get('cpn_list', None):
                    cpn_list = request_data.pop('cpn_list')
                else:
                    cpn_list = list(value.get('f_train_dsl', {}).get('components', {}).keys())
                parser_version = value.get('f_train_runtime_conf', {}).get('dsl_version', '1')
                if str(parser_version) == '1':
                    predict_dsl = value.get('f_inference_dsl')
                else:
                    parser = schedule_utils.get_dsl_parser_by_version(parser_version)
                    predict_dsl = parser.deploy_component(cpn_list, value.get('f_train_dsl'))

        # distribute federated deploy task
        _job_id = job_utils.generate_job_id()
        request_data['child_model_version'] = _job_id
        request_data['predict_dsl'] = predict_dsl
=======
        # distribute federated deploy task
        _job_id = job_utils.generate_job_id()
        request_data['child_model_version'] = _job_id
>>>>>>> 6f9a35a8

        initiator_party_id = model_init_party_id
        initiator_role = model_init_role
        request_data['initiator'] = {'role': initiator_role, 'party_id': initiator_party_id}
        deploy_status = True
        deploy_status_info = {}
        deploy_status_msg = 'success'
        deploy_status_info['detail'] = {}

        for role_name, role_partys in value.get("f_train_runtime_conf", {}).get('role', {}).items():
            if role_name not in ['arbiter', 'host', 'guest']:
                continue
            deploy_status_info[role_name] = deploy_status_info.get(role_name, {})
            deploy_status_info['detail'][role_name] = {}
            adapter = JobRuntimeConfigAdapter(value.get("f_train_runtime_conf", {}))
            work_mode = adapter.get_job_work_mode()

            for _party_id in role_partys:
                request_data['local'] = {'role': role_name, 'party_id': _party_id}
                try:
                    response = federated_api(job_id=_job_id,
                                             method='POST',
                                             endpoint='/model/deploy/do',
                                             src_party_id=initiator_party_id,
                                             dest_party_id=_party_id,
                                             src_role = initiator_role,
                                             json_body=request_data,
                                             federated_mode=FederatedMode.MULTIPLE if work_mode else FederatedMode.SINGLE)
                    deploy_status_info[role_name][_party_id] = response['retcode']
                    detail = {_party_id: {}}
                    detail[_party_id]['retcode'] = response['retcode']
                    detail[_party_id]['retmsg'] = response['retmsg']
                    deploy_status_info['detail'][role_name].update(detail)
                    if response['retcode']:
                        deploy_status = False
                        deploy_status_msg = 'failed'
                except Exception as e:
                    stat_logger.exception(e)
                    deploy_status = False
                    deploy_status_msg = 'failed'
                    deploy_status_info[role_name][_party_id] = 100

        deploy_status_info['model_id'] = request_data['model_id']
        deploy_status_info['model_version'] = _job_id
        return get_json_result(retcode=(0 if deploy_status else 101),
                               retmsg=deploy_status_msg, data=deploy_status_info)

@manager.route('/deploy/do', methods=['POST'])
def do_deploy():
    retcode, retmsg = deploy_model.deploy(request.json)
    operation_record(request.json, "deploy", "success" if not retcode else "failed")
    return get_json_result(retcode=retcode, retmsg=retmsg)


@manager.route('/get/predict/dsl', methods=['POST'])
def get_predict_dsl():
    request_data = request.json
    request_data['query_filters'] = ['inference_dsl']
    retcode, retmsg, data = model_utils.query_model_info_from_file(**request_data)
    if data:
        if request_data.get("filename"):
            os.makedirs(TEMP_DIRECTORY, exist_ok=True)
            temp_filepath = os.path.join(TEMP_DIRECTORY, request_data.get("filename"))
            with open(temp_filepath, "w") as fout:
                fout.write(json_dumps(data[0]['f_inference_dsl'], indent=4))
            return send_file(open(temp_filepath, "rb"), as_attachment=True,
                             attachment_filename=request_data.get("filename"))
        else:
            return get_json_result(data=data[0]['f_inference_dsl'])
    return error_response(210, "No model found, please check if arguments are specified correctly.")



@manager.route('/get/predict/conf', methods=['POST'])
def get_predict_conf():
    request_data = request.json
    required_parameters = ['model_id', 'model_version']
    check_config(request_data, required_parameters)
    model_dir = os.path.join(get_project_base_directory(), 'model_local_cache')
    model_fp_list = glob.glob(model_dir + f"/guest#*#{request_data['model_id']}/{request_data['model_version']}")
    if model_fp_list:
        fp = model_fp_list[0]
        pipeline_model = PipelinedModel(model_id=fp.split('/')[-2], model_version=fp.split('/')[-1])
        pipeline = pipeline_model.read_component_model('pipeline', 'pipeline')['Pipeline']
        predict_dsl = json_loads(pipeline.inference_dsl)

        train_runtime_conf = json_loads(pipeline.train_runtime_conf)
        parser = schedule_utils.get_dsl_parser_by_version(train_runtime_conf.get('dsl_version', '1') )
        predict_conf = parser.generate_predict_conf_template(predict_dsl=predict_dsl, train_conf=train_runtime_conf,
                                                     model_id=request_data['model_id'],
                                                     model_version=request_data['model_version'])
    else:
        predict_conf = ''
    if predict_conf:
        if request_data.get("filename"):
            os.makedirs(TEMP_DIRECTORY, exist_ok=True)
            temp_filepath = os.path.join(TEMP_DIRECTORY, request_data.get("filename"))
            with open(temp_filepath, "w") as fout:

                fout.write(json_dumps(predict_conf, indent=4))
            return send_file(open(temp_filepath, "rb"), as_attachment=True,
                             attachment_filename=request_data.get("filename"))
        else:
            return get_json_result(data=predict_conf)
    return error_response(210, "No model found, please check if arguments are specified correctly.")


def adapter_servings_config(request_data):
    servings_conf = ServiceUtils.get("servings", {})
    if isinstance(servings_conf, dict):
        request_data["servings"] = servings_conf.get('hosts', [])
    elif isinstance(servings_conf, list):
        request_data["servings"] = servings_conf
    else:
        raise Exception('Please check the servings config')


class DatetimeEncoder(json.JSONEncoder):
    def default(self, obj):
        if isinstance(obj, datetime):
            return obj.strftime('%Y-%m-%d %H:%M:%S')
        elif isinstance(obj, date):
            return obj.strftime('%Y-%m-%d')
        else:
            return json.JSONEncoder.default(self, obj)<|MERGE_RESOLUTION|>--- conflicted
+++ resolved
@@ -615,35 +615,9 @@
         else:
             raise Exception("Deploy model failed, can not found model of initiator role or the fate version of model is older than 1.5.0")
 
-<<<<<<< HEAD
-        if str(value.get('f_train_runtime_conf', {}).get('dsl_version', '1')) == '1':
-            predict_dsl = value.get('f_inference_dsl')
-        else:
-            if request_data.get('dsl') or request_data.get('predict_dsl'):
-                predict_dsl = request_data.get('dsl') if request_data.get('dsl') else request_data.get('predict_dsl')
-                if not isinstance(predict_dsl, dict):
-                    predict_dsl = json_loads(predict_dsl)
-            else:
-                if request_data.get('cpn_list', None):
-                    cpn_list = request_data.pop('cpn_list')
-                else:
-                    cpn_list = list(value.get('f_train_dsl', {}).get('components', {}).keys())
-                parser_version = value.get('f_train_runtime_conf', {}).get('dsl_version', '1')
-                if str(parser_version) == '1':
-                    predict_dsl = value.get('f_inference_dsl')
-                else:
-                    parser = schedule_utils.get_dsl_parser_by_version(parser_version)
-                    predict_dsl = parser.deploy_component(cpn_list, value.get('f_train_dsl'))
-
         # distribute federated deploy task
         _job_id = job_utils.generate_job_id()
         request_data['child_model_version'] = _job_id
-        request_data['predict_dsl'] = predict_dsl
-=======
-        # distribute federated deploy task
-        _job_id = job_utils.generate_job_id()
-        request_data['child_model_version'] = _job_id
->>>>>>> 6f9a35a8
 
         initiator_party_id = model_init_party_id
         initiator_role = model_init_role
