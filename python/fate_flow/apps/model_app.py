--- conflicted
+++ resolved
@@ -741,8 +741,6 @@
     return error_response(210, "No model found, please check if arguments are specified correctly.")
 
 
-<<<<<<< HEAD
-=======
 @manager.route('/homo/convert', methods=['POST'])
 def homo_convert():
     request_config = request.json or request.form.to_dict()
@@ -780,7 +778,6 @@
         raise Exception('Please check the servings config')
 
 
->>>>>>> da765364
 class DatetimeEncoder(json.JSONEncoder):
     def default(self, obj):
         if isinstance(obj, datetime):
