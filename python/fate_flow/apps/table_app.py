#
#  Copyright 2019 The FATE Authors. All Rights Reserved.
#
#  Licensed under the Apache License, Version 2.0 (the "License");
#  you may not use this file except in compliance with the License.
#  You may obtain a copy of the License at
#
#      http://www.apache.org/licenses/LICENSE-2.0
#
#  Unless required by applicable law or agreed to in writing, software
#  distributed under the License is distributed on an "AS IS" BASIS,
#  WITHOUT WARRANTIES OR CONDITIONS OF ANY KIND, either express or implied.
#  See the License for the specific language governing permissions and
#  limitations under the License.
#
from fate_arch import storage
from fate_arch.session import Session
from fate_flow.entity.run_parameters import RunParameters
from fate_flow.operation.job_saver import JobSaver
from fate_flow.operation.job_tracker import Tracker
from fate_flow.operation.task_executor import TaskExecutor
from fate_flow.utils.api_utils import get_json_result
from fate_flow.utils import detect_utils, job_utils, schedule_utils
from flask import request


@manager.route('/add', methods=['post'])
@manager.route('/bind', methods=['post'])
def table_add():
    request_data = request.json
    detect_utils.check_config(request_data, required_arguments=["engine", "address", "namespace", "name", ("head", (0, 1)), "id_delimiter"])
    address_dict = request_data.get('address')
    engine = request_data.get('engine')
    name = request_data.get('name')
    namespace = request_data.get('namespace')
    address = storage.StorageTableMeta.create_address(storage_engine=engine, address_dict=address_dict)
    in_serialized = request_data.get("in_serialized", 1 if engine in {storage.StorageEngine.STANDALONE, storage.StorageEngine.EGGROLL, storage.StorageEngine.MYSQL} else 0)
    destroy = (int(request_data.get("drop", 0)) == 1)
    data_table_meta = storage.StorageTableMeta(name=name, namespace=namespace)
    if data_table_meta:
        if destroy:
            data_table_meta.destroy_metas()
        else:
            return get_json_result(retcode=100,
                                   retmsg='The data table already exists.'
                                          'If you still want to continue uploading, please add the parameter -drop.'
                                          '1 means to add again after deleting the table')
<<<<<<< HEAD
    with Session().new_storage(storage_engine=engine, options=request_data.get("options")) as storage_session:
        storage_session.create_table(address=address, name=name, namespace=namespace, partitions=request_data.get('partitions', None),
                                     hava_head=request_data.get("head"), id_delimiter=request_data.get("id_delimiter"), in_serialized=in_serialized)
=======
    id_name = request_data.get("id_name")
    feature_name = request_data.get("feature_name")
    schema = None
    if id_name and feature_name:
        schema = {'header': feature_name, 'sid': id_name}
    with storage.Session.build(storage_engine=engine, options=request_data.get("options")) as storage_session:
        table = storage_session.create_table(address=address, name=name, namespace=namespace,
                                             partitions=request_data.get('partitions', None),
                                             hava_head=request_data.get("head"), schema=schema,
                                             id_delimiter=request_data.get("id_delimiter"), in_serialized=in_serialized)
        if not table.check_address():
            table.destroy()
            return get_json_result(retcode=100, retmsg=f'engine {engine} address {address_dict} is not exist')
>>>>>>> 7ce83ea5
    return get_json_result(data={"table_name": name, "namespace": namespace})


@manager.route('/delete', methods=['post'])
def table_delete():
    request_data = request.json
    table_name = request_data.get('table_name')
    namespace = request_data.get('namespace')
    data = None
    with Session().new_storage(name=table_name, namespace=namespace) as storage_session:
        table = storage_session.get_table()
        if table:
            table.destroy()
            data = {'table_name': table_name, 'namespace': namespace}
    if data:
        return get_json_result(data=data)
    return get_json_result(retcode=101, retmsg='no find table')


@manager.route('/list', methods=['post'])
def get_job_table_list():
    detect_utils.check_config(config=request.json, required_arguments=['job_id', 'role', 'party_id'])
    jobs = JobSaver.query_job(**request.json)
    if jobs:
        job = jobs[0]
        tables = get_job_all_table(job)
        return get_json_result(data=tables)
    else:
        return get_json_result(retcode=101, retmsg='no find job')


@manager.route('/<table_func>', methods=['post'])
def table_api(table_func):
    config = request.json
    if table_func == 'table_info':
        table_key_count = 0
        table_partition = None
        table_schema = None
        table_name, namespace = config.get("name") or config.get("table_name"), config.get("namespace")
        table_meta = storage.StorageTableMeta(name=table_name, namespace=namespace)
        address = None
        if table_meta:
            table_key_count = table_meta.get_count()
            table_partition = table_meta.get_partitions()
            table_schema = table_meta.get_schema()
            address = table_meta.get_address().__dict__
            exist = 1
        else:
            exist = 0
        return get_json_result(data={"table_name": table_name,
                                     "namespace": namespace,
                                     "exist": exist,
                                     "count": table_key_count,
                                     "partition": table_partition,
                                     "schema": table_schema,
                                     "address": address})
    else:
        return get_json_result()


def get_job_all_table(job):
    dsl_parser = schedule_utils.get_job_dsl_parser(dsl=job.f_dsl,
                                                   runtime_conf=job.f_runtime_conf,
                                                   train_runtime_conf=job.f_train_runtime_conf
                                                   )
    _, hierarchical_structure = dsl_parser.get_dsl_hierarchical_structure()
    component_table = {}
    try:
        component_output_tables = Tracker.query_output_data_infos(job_id=job.f_job_id, role=job.f_role,
                                                                  party_id=job.f_party_id)
    except:
        component_output_tables = []
    for component_name_list in hierarchical_structure:
        for component_name in component_name_list:
            component_table[component_name] = {}
            component_input_table = get_component_input_table(dsl_parser, job, component_name)
            component_table[component_name]['input'] = component_input_table
            component_table[component_name]['output'] = {}
            for output_table in component_output_tables:
                if output_table.f_component_name == component_name:
                    component_table[component_name]['output'][output_table.f_data_name] = \
                        {'name': output_table.f_table_name, 'namespace': output_table.f_table_namespace}
    return component_table


def get_component_input_table(dsl_parser, job, component_name):
    component = dsl_parser.get_component_info(component_name=component_name)
    module_name = get_component_module(component_name, job.f_dsl)
    if 'reader' in module_name.lower():
        component_parameters = component.get_role_parameters()
        return component_parameters[job.f_role][0]['ReaderParam']
    task_input_dsl = component.get_input()
    job_args_on_party = TaskExecutor.get_job_args_on_party(dsl_parser=dsl_parser,
                                                           job_runtime_conf=job.f_runtime_conf, role=job.f_role,
                                                           party_id=job.f_party_id)
    config = job_utils.get_job_parameters(job.f_job_id, job.f_role, job.f_party_id)
    task_parameters = RunParameters(**config)
    job_parameters = task_parameters
    component_input_table = TaskExecutor.get_task_run_args(job_id=job.f_job_id, role=job.f_role,
                                                           party_id=job.f_party_id,
                                                           task_id=None,
                                                           task_version=None,
                                                           job_args=job_args_on_party,
                                                           job_parameters=job_parameters,
                                                           task_parameters=task_parameters,
                                                           input_dsl=task_input_dsl,
                                                           get_input_table=True
                                                           )
    return component_input_table


def get_component_module(component_name, job_dsl):
    return job_dsl["components"][component_name]["module"].lower()<|MERGE_RESOLUTION|>--- conflicted
+++ resolved
@@ -45,11 +45,6 @@
                                    retmsg='The data table already exists.'
                                           'If you still want to continue uploading, please add the parameter -drop.'
                                           '1 means to add again after deleting the table')
-<<<<<<< HEAD
-    with Session().new_storage(storage_engine=engine, options=request_data.get("options")) as storage_session:
-        storage_session.create_table(address=address, name=name, namespace=namespace, partitions=request_data.get('partitions', None),
-                                     hava_head=request_data.get("head"), id_delimiter=request_data.get("id_delimiter"), in_serialized=in_serialized)
-=======
     id_name = request_data.get("id_name")
     feature_name = request_data.get("feature_name")
     schema = None
@@ -63,7 +58,6 @@
         if not table.check_address():
             table.destroy()
             return get_json_result(retcode=100, retmsg=f'engine {engine} address {address_dict} is not exist')
->>>>>>> 7ce83ea5
     return get_json_result(data={"table_name": name, "namespace": namespace})
 
 
