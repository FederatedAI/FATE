#
#  Copyright 2019 The FATE Authors. All Rights Reserved.
#
#  Licensed under the Apache License, Version 2.0 (the "License");
#  you may not use this file except in compliance with the License.
#  You may obtain a copy of the License at
#
#      http://www.apache.org/licenses/LICENSE-2.0
#
#  Unless required by applicable law or agreed to in writing, software
#  distributed under the License is distributed on an "AS IS" BASIS,
#  WITHOUT WARRANTIES OR CONDITIONS OF ANY KIND, either express or implied.
#  See the License for the specific language governing permissions and
#  limitations under the License.
#
import datetime
import inspect
import os
import sys

from peewee import (CharField, IntegerField, BigIntegerField,
                    TextField, CompositeKey, BigAutoField, BooleanField)
from playhouse.apsw_ext import APSWDatabase
from playhouse.pool import PooledMySQLDatabase

from fate_arch.common import log, file_utils
from fate_arch.storage.metastore.base_model import JSONField, BaseModel, LongTextField, DateTimeField
from fate_arch.common import WorkMode
from fate_flow.settings import DATABASE, WORK_MODE, stat_logger
from fate_flow.entity.runtime_config import RuntimeConfig


LOGGER = log.getLogger()


def singleton(cls, *args, **kw):
    instances = {}

    def _singleton():
        key = str(cls) + str(os.getpid())
        if key not in instances:
            instances[key] = cls(*args, **kw)
        return instances[key]

    return _singleton


@singleton
class BaseDataBase(object):
    def __init__(self):
        database_config = DATABASE.copy()
        db_name = database_config.pop("name")
        if WORK_MODE == WorkMode.STANDALONE:
            self.database_connection = APSWDatabase(os.path.join(file_utils.get_project_base_directory(), 'fate_flow_sqlite.db'))
            RuntimeConfig.init_config(USE_LOCAL_DATABASE=True)
            stat_logger.info('init sqlite database on standalone mode successfully')
        elif WORK_MODE == WorkMode.CLUSTER:
            self.database_connection = PooledMySQLDatabase(db_name, **database_config)
            stat_logger.info('init mysql database on cluster mode successfully')
            RuntimeConfig.init_config(USE_LOCAL_DATABASE=False)
        else:
            raise Exception('can not init database')


# Initialize the database only when the server is started.
DB = None
for frame in inspect.stack():
    filename = frame.filename
    if filename.startswith('<'):
        continue
<<<<<<< HEAD
    filename = os.path.abspath(frame.filename)
=======
    filename = os.path.abspath(os.path.realpath(frame.filename))
>>>>>>> da765364
    if filename.endswith('fate_flow_server.py') or \
        filename.endswith('task_executor.py') or \
            filename.find('/unittest/') >= 0:
        DB = BaseDataBase().database_connection
        break


def close_connection():
    try:
        if DB:
            DB.close()
    except Exception as e:
        LOGGER.exception(e)


class DataBaseModel(BaseModel):
    class Meta:
        database = DB


@DB.connection_context()
def init_database_tables():
    members = inspect.getmembers(sys.modules[__name__], inspect.isclass)
    table_objs = []
    for name, obj in members:
        if obj != DataBaseModel and issubclass(obj, DataBaseModel):
            table_objs.append(obj)
    DB.create_tables(table_objs)


def fill_db_model_object(model_object, human_model_dict):
    for k, v in human_model_dict.items():
        attr_name = 'f_%s' % k
        if hasattr(model_object.__class__, attr_name):
            setattr(model_object, attr_name, v)
    return model_object


class Job(DataBaseModel):
    # multi-party common configuration
    f_user_id = CharField(max_length=25, index=True, null=True)
    f_job_id = CharField(max_length=25, index=True)
    f_name = CharField(max_length=500, null=True, default='')
    f_description = TextField(null=True, default='')
    f_tag = CharField(max_length=50, null=True, index=True, default='')
    f_dsl = JSONField()
    f_runtime_conf = JSONField()
    f_runtime_conf_on_party = JSONField()
    f_train_runtime_conf = JSONField(null=True)
    f_roles = JSONField()
    f_work_mode = IntegerField()
    f_initiator_role = CharField(max_length=50, index=True)
    f_initiator_party_id = CharField(max_length=50, index=True)
    f_status = CharField(max_length=50, index=True)
    f_status_code = IntegerField(null=True, index=True)
    # this party configuration
    f_role = CharField(max_length=50, index=True)
    f_party_id = CharField(max_length=10, index=True)
    f_is_initiator = BooleanField(null=True, index=True, default=False)
    f_progress = IntegerField(null=True, default=0)
    f_ready_signal = BooleanField(index=True, default=False)
    f_ready_time = BigIntegerField(null=True)
    f_cancel_signal = BooleanField(index=True, default=False)
    f_cancel_time = BigIntegerField(null=True)
    f_rerun_signal = BooleanField(index=True, default=False)
    f_end_scheduling_updates = IntegerField(null=True, default=0)

    f_engine_name = CharField(max_length=50, null=True, index=True)
    f_engine_type = CharField(max_length=10, null=True, index=True)
    f_cores = IntegerField(index=True, default=0)
    f_memory = IntegerField(index=True, default=0)  # MB
    f_remaining_cores = IntegerField(index=True, default=0)
    f_remaining_memory = IntegerField(index=True, default=0)  # MB
    f_resource_in_use = BooleanField(index=True, default=False)
    f_apply_resource_time = BigIntegerField(null=True)
    f_return_resource_time = BigIntegerField(null=True)

    f_start_time = BigIntegerField(null=True)
    f_start_date = DateTimeField(null=True)
    f_end_time = BigIntegerField(null=True)
    f_end_date = DateTimeField(null=True)
    f_elapsed = BigIntegerField(null=True)

    class Meta:
        db_table = "t_job"
        primary_key = CompositeKey('f_job_id', 'f_role', 'f_party_id')


class Task(DataBaseModel):
    # multi-party common configuration
    f_job_id = CharField(max_length=25, index=True)
    f_component_name = TextField()
    f_task_id = CharField(max_length=100, index=True)
    f_task_version = BigIntegerField(index=True)
    f_initiator_role = CharField(max_length=50, index=True)
    f_initiator_party_id = CharField(max_length=50, index=True, default=-1)
    f_federated_mode = CharField(max_length=10, index=True)
    f_federated_status_collect_type = CharField(max_length=10, index=True)
    f_status = CharField(max_length=50, index=True)
    f_status_code = IntegerField(null=True, index=True)
    # this party configuration
    f_role = CharField(max_length=50, index=True)
    f_party_id = CharField(max_length=10, index=True)
    f_run_on_this_party = BooleanField(null=True, index=True, default=False)
    f_run_ip = CharField(max_length=100, null=True)
    f_run_pid = IntegerField(null=True)
    f_party_status = CharField(max_length=50, index=True)

    f_start_time = BigIntegerField(null=True)
    f_start_date = DateTimeField(null=True)
    f_end_time = BigIntegerField(null=True)
    f_end_date = DateTimeField(null=True)
    f_elapsed = BigIntegerField(null=True)

    class Meta:
        db_table = "t_task"
        primary_key = CompositeKey('f_job_id', 'f_task_id', 'f_task_version', 'f_role', 'f_party_id')


class TrackingMetric(DataBaseModel):
    _mapper = {}

    @classmethod
    def model(cls, table_index=None, date=None):
        if not table_index:
            table_index = date.strftime(
                '%Y%m%d') if date else datetime.datetime.now().strftime(
                '%Y%m%d')
        class_name = 'TrackingMetric_%s' % table_index

        ModelClass = TrackingMetric._mapper.get(class_name, None)
        if ModelClass is None:
            class Meta:
                db_table = '%s_%s' % ('t_tracking_metric', table_index)

            attrs = {'__module__': cls.__module__, 'Meta': Meta}
            ModelClass = type("%s_%s" % (cls.__name__, table_index), (cls,),
                              attrs)
            TrackingMetric._mapper[class_name] = ModelClass
        return ModelClass()

    f_id = BigAutoField(primary_key=True)
    f_job_id = CharField(max_length=25, index=True)
    f_component_name = TextField()
    f_task_id = CharField(max_length=100, null=True, index=True)
    f_task_version = BigIntegerField(null=True, index=True)
    f_role = CharField(max_length=50, index=True)
    f_party_id = CharField(max_length=10, index=True)
    f_metric_namespace = CharField(max_length=180, index=True)
    f_metric_name = CharField(max_length=180, index=True)
    f_key = CharField(max_length=200)
    f_value = LongTextField()
    f_type = IntegerField(index=True)  # 0 is data, 1 is meta


class TrackingOutputDataInfo(DataBaseModel):
    _mapper = {}

    @classmethod
    def model(cls, table_index=None, date=None):
        if not table_index:
            table_index = date.strftime(
                '%Y%m%d') if date else datetime.datetime.now().strftime(
                '%Y%m%d')
        class_name = 'TrackingOutputDataInfo_%s' % table_index

        ModelClass = TrackingOutputDataInfo._mapper.get(class_name, None)
        if ModelClass is None:
            class Meta:
                db_table = '%s_%s' % ('t_tracking_output_data_info', table_index)
                primary_key = CompositeKey('f_job_id', 'f_task_id', 'f_task_version', 'f_data_name', 'f_role', 'f_party_id')

            attrs = {'__module__': cls.__module__, 'Meta': Meta}
            ModelClass = type("%s_%s" % (cls.__name__, table_index), (cls,),
                              attrs)
            TrackingOutputDataInfo._mapper[class_name] = ModelClass
        return ModelClass()

    # multi-party common configuration
    f_job_id = CharField(max_length=25, index=True)
    f_component_name = TextField()
    f_task_id = CharField(max_length=100, null=True, index=True)
    f_task_version = BigIntegerField(null=True, index=True)
    f_data_name = CharField(max_length=30)
    # this party configuration
    f_role = CharField(max_length=50, index=True)
    f_party_id = CharField(max_length=10, index=True)
    f_table_name = CharField(max_length=500, null=True)
    f_table_namespace = CharField(max_length=500, null=True)
    f_description = TextField(null=True, default='')


class MachineLearningModelInfo(DataBaseModel):
    f_role = CharField(max_length=50, index=True)
    f_party_id = CharField(max_length=10, index=True)
    f_roles = JSONField(default={})
    f_job_id = CharField(max_length=25, index=True)
    f_model_id = CharField(max_length=100, index=True)
    f_model_version = CharField(max_length=100, index=True)
    f_loaded_times = IntegerField(default=0)
    f_size = BigIntegerField(default=0)
    f_description = TextField(null=True, default='')
    f_initiator_role = CharField(max_length=50, index=True)
    f_initiator_party_id = CharField(max_length=50, index=True, default=-1)
    f_runtime_conf = JSONField(default={})
    f_work_mode = IntegerField()
    f_train_dsl = JSONField(default={})
    f_train_runtime_conf = JSONField(default={})
    f_imported = IntegerField(default=0)
    f_job_status = CharField(max_length=50, null=True)
    f_runtime_conf_on_party = JSONField(default={})
    f_fate_version = CharField(max_length=10, null=True, default='')
    f_parent = BooleanField(null=True, default=None)
    f_parent_info = JSONField(default={})
    f_inference_dsl = JSONField(default={})

    class Meta:
        db_table = "t_machine_learning_model_info"
        primary_key = CompositeKey('f_role', 'f_party_id', 'f_model_id', 'f_model_version')


class ModelTag(DataBaseModel):
    f_id = BigAutoField(primary_key=True)
    f_m_id = CharField(max_length=25, null=False)
    f_t_id = BigIntegerField(null=False)

    class Meta:
        db_table = "t_model_tag"


class Tag(DataBaseModel):
    f_id = BigAutoField(primary_key=True)
    f_name = CharField(max_length=100, index=True, unique=True)
    f_desc = TextField(null=True)

    class Meta:
        db_table = "t_tags"


class ComponentSummary(DataBaseModel):
    _mapper = {}

    @classmethod
    def model(cls, table_index=None, date=None):
        if not table_index:
            table_index = date.strftime(
                '%Y%m%d') if date else datetime.datetime.now().strftime(
                '%Y%m%d')
        class_name = 'ComponentSummary_%s' % table_index

        ModelClass = TrackingMetric._mapper.get(class_name, None)
        if ModelClass is None:
            class Meta:
                db_table = '%s_%s' % ('t_component_summary', table_index)

            attrs = {'__module__': cls.__module__, 'Meta': Meta}
            ModelClass = type("%s_%s" % (cls.__name__, table_index), (cls,), attrs)
            ComponentSummary._mapper[class_name] = ModelClass
        return ModelClass()

    f_id = BigAutoField(primary_key=True)
    f_job_id = CharField(max_length=25, index=True)
    f_role = CharField(max_length=25, index=True)
    f_party_id = CharField(max_length=10, index=True)
    f_component_name = TextField()
    f_task_id = CharField(max_length=50, null=True, index=True)
    f_task_version = CharField(max_length=50, null=True, index=True)
    f_summary = LongTextField()


class ModelOperationLog(DataBaseModel):
    f_operation_type = CharField(max_length=20, null=False, index=True)
    f_operation_status = CharField(max_length=20, null=True, index=True)
    f_initiator_role = CharField(max_length=50, index=True, null=True)
    f_initiator_party_id = CharField(max_length=10, index=True, null=True)
    f_request_ip = CharField(max_length=20, null=True)
    f_model_id = CharField(max_length=100, index=True)
    f_model_version = CharField(max_length=100, index=True)

    class Meta:
        db_table = "t_model_operation_log"


class EngineRegistry(DataBaseModel):
    f_engine_type = CharField(max_length=10, index=True)
    f_engine_name = CharField(max_length=50, index=True)
    f_engine_entrance = CharField(max_length=50, index=True)
    f_engine_config = JSONField()
    f_cores = IntegerField(index=True)
    f_memory = IntegerField(index=True)  # MB
    f_remaining_cores = IntegerField(index=True)
    f_remaining_memory = IntegerField(index=True) # MB
    f_nodes = IntegerField(index=True)

    class Meta:
        db_table = "t_engine_registry"
        primary_key = CompositeKey('f_engine_name', 'f_engine_type')<|MERGE_RESOLUTION|>--- conflicted
+++ resolved
@@ -68,11 +68,7 @@
     filename = frame.filename
     if filename.startswith('<'):
         continue
-<<<<<<< HEAD
-    filename = os.path.abspath(frame.filename)
-=======
     filename = os.path.abspath(os.path.realpath(frame.filename))
->>>>>>> da765364
     if filename.endswith('fate_flow_server.py') or \
         filename.endswith('task_executor.py') or \
             filename.find('/unittest/') >= 0:
