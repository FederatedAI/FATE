--- conflicted
+++ resolved
@@ -169,12 +169,9 @@
     f_run_ip = CharField(max_length=100, null=True)
     f_run_pid = IntegerField(null=True)
     f_party_status = CharField(max_length=50, index=True)
-<<<<<<< HEAD
     f_provider_info = JSONField()
     f_component_parameters = JSONField()
-=======
     f_engine_conf = JSONField(null=True)
->>>>>>> 7ce83ea5
 
     f_start_time = BigIntegerField(null=True)
     f_start_date = DateTimeField(null=True)
