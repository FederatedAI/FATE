--- conflicted
+++ resolved
@@ -97,17 +97,12 @@
                 fill_message = default_empty_fill_pb2.DefaultEmptyFillMessage()
                 fill_message.flag = 'set'
                 buffer_object_serialized_string = fill_message.SerializeToString()
-<<<<<<< HEAD
             if not tracker_client:
-                with open(storage_path, "wb") as fw:
+                with self.lock, open(storage_path, "wb") as fw:
                     fw.write(buffer_object_serialized_string)
             else:
                 component_model["buffer"][storage_path.replace(file_utils.get_project_base_directory(), "")] = \
                     base64.b64encode(buffer_object_serialized_string).decode()
-=======
-            with self.lock, open(storage_path, "wb") as fw:
-                fw.write(buffer_object_serialized_string)
->>>>>>> 246de829
             model_proto_index[model_name] = type(buffer_object).__name__   # index of model name and proto buffer class name
             stat_logger.info("Save {} {} {} buffer".format(component_name, model_alias, model_name))
         if not tracker_client:
