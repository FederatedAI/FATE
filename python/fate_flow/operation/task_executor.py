--- conflicted
+++ resolved
@@ -29,11 +29,8 @@
 from fate_flow.manager.data_manager import DataTableTracker
 from fate_flow.operation.job_tracker import Tracker
 from fate_flow.components.checkpoint import CheckpointManager
-<<<<<<< HEAD
-=======
 from fate_arch import storage
 from fate_flow.scheduling_apps.client.operation_client import OperationClient
->>>>>>> 06150537
 from fate_flow.utils import job_utils, schedule_utils
 from fate_flow.scheduling_apps.client import ControllerClient, TrackerClient
 from fate_flow.db.db_models import TrackingOutputDataInfo, fill_db_model_object
@@ -144,17 +141,6 @@
             schedule_logger().info('Run {} {} {} {} {} task'.format(job_id, component_name, task_id, role, party_id))
             schedule_logger().info("Component parameters on party {}".format(component_parameters_on_party))
             schedule_logger().info("Task input dsl {}".format(task_input_dsl))
-<<<<<<< HEAD
-            task_run_args = cls.get_task_run_args(job_id=job_id, role=role, party_id=party_id,
-                                                  task_id=task_id,
-                                                  task_version=task_version,
-                                                  job_args=job_args_on_party,
-                                                  job_parameters=job_parameters,
-                                                  task_parameters=task_parameters,
-                                                  input_dsl=task_input_dsl,
-                                                  )
-            if module_name.lower() in {"upload", "download", "reader", "writer"}:
-=======
             task_run_args, input_table_list = cls.get_task_run_args(job_id=job_id, role=role, party_id=party_id,
                                                                     task_id=task_id,
                                                                     task_version=task_version,
@@ -164,7 +150,6 @@
                                                                     input_dsl=task_input_dsl,
                                                                     )
             if module_name in {"Upload", "Download", "Reader", "Writer"}:
->>>>>>> 06150537
                 task_run_args["job_parameters"] = job_parameters
 
             run_object = getattr(importlib.import_module(run_class_package), run_class_name)
@@ -185,14 +170,9 @@
             output_data = run_object.save_data()
             if not isinstance(output_data, list):
                 output_data = [output_data]
-<<<<<<< HEAD
-            for index, data in enumerate(output_data):
-                data_name = task_output_dsl['data'][index] if task_output_dsl.get('data') else str(index)
-=======
             output_table_list = []
             for index, data in enumerate(output_data):
                 data_name = task_output_dsl.get('data')[index] if task_output_dsl.get('data') else '{}'.format(index)
->>>>>>> 06150537
                 persistent_table_namespace, persistent_table_name = tracker.save_output_data(
                     computing_table=data,
                     output_storage_engine=job_parameters.storage_engine,
@@ -333,23 +313,14 @@
                         if search_component_name == 'args':
                             if job_args.get('data', {}).get(search_data_name).get('namespace', '') and job_args.get(
                                     'data', {}).get(search_data_name).get('name', ''):
-<<<<<<< HEAD
-=======
                                 # storage_table_meta = tracker_client.get_table_meta(table_name=job_args['data'][search_data_name]['name'],
                                 #                                                    table_namespace=job_args['data'][search_data_name]['namespace'])
->>>>>>> 06150537
                                 storage_table_meta = storage.StorageTableMeta(
                                     name=job_args['data'][search_data_name]['name'],
                                     namespace=job_args['data'][search_data_name]['namespace'])
                         else:
-<<<<<<< HEAD
-                            tracker_client = TrackerClient(job_id=job_id, role=role, party_id=party_id,
-                                                           component_name=search_component_name)
-                            upstream_output_table_infos_json = tracker_client.get_output_data_info(search_data_name)
-=======
                             upstream_output_table_infos_json = tracker_client.get_output_data_info(
                                 data_name=search_data_name)
->>>>>>> 06150537
                             if upstream_output_table_infos_json:
                                 tracker = Tracker(job_id=job_id, role=role, party_id=party_id,
                                                   component_name=search_component_name)
