#
#  Copyright 2019 The FATE Authors. All Rights Reserved.
#
#  Licensed under the Apache License, Version 2.0 (the "License");
#  you may not use this file except in compliance with the License.
#  You may obtain a copy of the License at
#
#      http://www.apache.org/licenses/LICENSE-2.0
#
#  Unless required by applicable law or agreed to in writing, software
#  distributed under the License is distributed on an "AS IS" BASIS,
#  WITHOUT WARRANTIES OR CONDITIONS OF ANY KIND, either express or implied.
#  See the License for the specific language governing permissions and
#  limitations under the License.
#
import argparse
import importlib
import os
import traceback

from fate_arch.common import file_utils, EngineType, profile
from fate_arch.common.base_utils import current_timestamp, timestamp_to_date
<<<<<<< HEAD
from fate_arch.common.log import schedule_logger, getLogger
from fate_arch import session
from fate_flow.entity.types import ProcessRole
from fate_flow.entity.run_status import TaskStatus
from fate_flow.entity.run_parameters import RunParameters
from fate_flow.runtime_config import RuntimeConfig
=======
from fate_arch.common.log import schedule_logger, getLogger, LoggerFactory
from fate_arch import session, storage
from fate_arch.computing import ComputingEngine

from fate_flow.entity.types import TaskStatus, ProcessRole, RunParameters
from fate_flow.entity.runtime_config import RuntimeConfig
from fate_flow.manager.data_manager import DataTableTracker
>>>>>>> 7ce83ea5
from fate_flow.operation.job_tracker import Tracker
from fate_flow.components.checkpoint import CheckpointManager
from fate_arch import storage
from fate_flow.scheduling_apps.client.operation_client import OperationClient
from fate_flow.utils import job_utils, schedule_utils
from fate_flow.scheduling_apps.client import ControllerClient, TrackerClient
from fate_flow.db.db_models import TrackingOutputDataInfo, fill_db_model_object
<<<<<<< HEAD
from fate_arch.computing import ComputingEngine
from fate_flow.component_env_utils import dsl_utils
=======
>>>>>>> 7ce83ea5

LOGGER = getLogger()


class TaskExecutor(object):
    REPORT_TO_DRIVER_FIELDS = ["run_ip", "run_pid", "party_status", "update_time", "end_time", "elapsed"]

    @classmethod
    def run_task(cls, **kwargs):
        task_info = {}
        try:
<<<<<<< HEAD
            parser = argparse.ArgumentParser()
            parser.add_argument('-j', '--job_id', required=True, type=str, help="job id")
            parser.add_argument('-n', '--component_name', required=True, type=str,
                                help="component name")
            parser.add_argument('-t', '--task_id', required=True, type=str, help="task id")
            parser.add_argument('-v', '--task_version', required=True, type=int, help="task version")
            parser.add_argument('-r', '--role', required=True, type=str, help="role")
            parser.add_argument('-p', '--party_id', required=True, type=int, help="party id")
            parser.add_argument('-c', '--config', required=True, type=str, help="task parameters")
            parser.add_argument('--run_ip', help="run ip", type=str)
            parser.add_argument('--job_server', help="job server", type=str)
            args = parser.parse_args()
            job_id = args.job_id
            component_name = args.component_name
            task_id = args.task_id
            task_version = args.task_version
            role = args.role
            party_id = args.party_id
            schedule_logger(job_id).info('enter task executor process')
            schedule_logger(job_id).info(args)
            schedule_logger(job_id).info("python env: {}, python path: {}".format(os.getenv("VIRTUAL_ENV"), os.getenv("PYTHONPATH")))
            # init function args
            if args.job_server:
                RuntimeConfig.init_config(JOB_SERVER_HOST=args.job_server.split(':')[0],
                                          HTTP_PORT=args.job_server.split(':')[1])
                RuntimeConfig.set_process_role(ProcessRole.EXECUTOR)
            RuntimeConfig.load_component_registry()
            task_parameters = RunParameters(**file_utils.load_json_conf(args.config))
            job_parameters = task_parameters
            if job_parameters.assistant_role:
                TaskExecutor.monkey_patch()
=======
            job_id, component_name, task_id, task_version, role, party_id, run_ip, config, job_server = cls.get_run_task_args(kwargs)
            if job_server:
                RuntimeConfig.init_config(JOB_SERVER_HOST=job_server.split(':')[0],
                                          HTTP_PORT=job_server.split(':')[1])
                RuntimeConfig.set_process_role(ProcessRole.EXECUTOR)
>>>>>>> 7ce83ea5
            executor_pid = os.getpid()
            task_info.update({
                "job_id": job_id,
                "component_name": component_name,
                "task_id": task_id,
                "task_version": task_version,
                "role": role,
                "party_id": party_id,
                "run_ip": run_ip,
                "run_pid": executor_pid
            })
            start_time = current_timestamp()
            operation_client = OperationClient()
            job_conf = operation_client.get_job_conf(job_id, role)
            job_dsl = job_conf["job_dsl_path"]
            job_runtime_conf = job_conf["job_runtime_conf_path"]
            dsl_parser = schedule_utils.get_job_dsl_parser(dsl=job_dsl,
                                                           runtime_conf=job_runtime_conf,
                                                           train_runtime_conf=job_conf["train_runtime_conf_path"],
                                                           pipeline_dsl=job_conf["pipeline_dsl_path"])
            job_args_on_party = TaskExecutor.get_job_args_on_party(dsl_parser, job_runtime_conf, role, party_id)
<<<<<<< HEAD
            component = dsl_parser.get_component_info(component_name=component_name)
            component_provider, component_parameters_on_party = dsl_utils.get_component_run_info(dsl_parser=dsl_parser,
                                                                                                 component_name=component_name,
                                                                                                 role=role,
                                                                                                 party_id=party_id)

=======
            component = dsl_parser.get_component_info(component_name)
            component_parameters = component.get_role_parameters()
            component_parameters_on_party = component_parameters[role][
                party_index] if role in component_parameters else {}
>>>>>>> 7ce83ea5
            module_name = component.get_module()
            task_input_dsl = component.get_input()
            task_output_dsl = component.get_output()
            component_parameters_on_party['output_data_name'] = task_output_dsl.get('data')
<<<<<<< HEAD
=======
            json_conf = operation_client.load_json_conf(job_id, config)
            user_name = dsl_parser.get_job_parameters().get(role, {}).get(party_id, {}).get("user", '')
            schedule_logger(job_id).info(f"user name:{user_name}")
            src_user = json_conf.get("src_user")
            task_parameters = RunParameters(**json_conf)
            job_parameters = task_parameters
            if job_parameters.assistant_role:
                TaskExecutor.monkey_patch()
>>>>>>> 7ce83ea5
            job_log_dir = os.path.join(job_utils.get_job_log_directory(job_id=job_id), role, str(party_id))
            task_log_dir = os.path.join(job_log_dir, component_name)
            LoggerFactory.set_directory(directory=task_log_dir, parent_log_dir=job_log_dir,
                                        append_to_parent_log=True, force=True)

            kwargs = {
                'job_id': job_id,
                'role': role,
                'party_id': party_id,
                'component_name': component_name,
                'task_id': task_id,
                'task_version': task_version,
                'model_id': job_parameters.model_id,
                'model_version': job_parameters.model_version,
                'component_module_name': module_name,
                'job_parameters': job_parameters,
            }
            tracker = Tracker(**kwargs)
            tracker_client = TrackerClient(**kwargs)
            checkpoint_manager = CheckpointManager(**kwargs, max_to_keep=3)

<<<<<<< HEAD
            tracker = Tracker(job_id=job_id, role=role, party_id=party_id, component_name=component_name,
                              task_id=task_id,
                              task_version=task_version,
                              model_id=job_parameters.model_id,
                              model_version=job_parameters.model_version,
                              component_module_name=module_name,
                              job_parameters=job_parameters)
            tracker_client = TrackerClient(job_id=job_id, role=role, party_id=party_id,
                                           component_name=component_name,
                                           task_id=task_id,
                                           task_version=task_version,
                                           model_id=job_parameters.model_id,
                                           model_version=job_parameters.model_version,
                                           component_module_name=module_name,
                                           job_parameters=job_parameters)
=======
            run_class_paths = component_parameters_on_party.get('CodePath').split('/')
            run_class_package = '.'.join(run_class_paths[:-2]) + '.' + run_class_paths[-2].replace('.py', '')
            run_class_name = run_class_paths[-1]
>>>>>>> 7ce83ea5
            task_info["party_status"] = TaskStatus.RUNNING
            cls.report_task_update_to_driver(task_info)

            # init environment, process is shared globally
            RuntimeConfig.init_config(WORK_MODE=job_parameters.work_mode,
                                      COMPUTING_ENGINE=job_parameters.computing_engine,
                                      FEDERATION_ENGINE=job_parameters.federation_engine,
                                      FEDERATED_MODE=job_parameters.federated_mode)

            if RuntimeConfig.COMPUTING_ENGINE == ComputingEngine.EGGROLL:
                session_options = task_parameters.eggroll_run.copy()
            else:
                session_options = {}

<<<<<<< HEAD
            sess = session.Session(session_id=job_utils.generate_session_id(task_id, task_version, role, party_id),
                                   computing=job_parameters.computing_engine,
                                   federation=job_parameters.federation_engine)
=======
            sess = session.Session(computing_type=job_parameters.computing_engine,
                                   federation_type=job_parameters.federation_engine)
>>>>>>> 7ce83ea5
            computing_session_id = job_utils.generate_session_id(task_id, task_version, role, party_id)
            sess.init_computing(computing_session_id=computing_session_id, options=session_options)
            federation_session_id = job_utils.generate_task_version_id(task_id, task_version)
            component_parameters_on_party["job_parameters"] = job_parameters.to_dict()
            sess.init_federation(federation_session_id=federation_session_id,
                                 runtime_conf=component_parameters_on_party,
                                 service_conf=job_parameters.engines_address.get(EngineType.FEDERATION, {}))
            sess.as_default()

            schedule_logger().info('Run {} {} {} {} {} task'.format(job_id, component_name, task_id, role, party_id))
            schedule_logger().info("Component parameters on party {}".format(component_parameters_on_party))
            schedule_logger().info("Task input dsl {}".format(task_input_dsl))
            task_run_args, input_table_list = cls.get_task_run_args(job_id=job_id, role=role, party_id=party_id,
                                                                    task_id=task_id,
                                                                    task_version=task_version,
                                                                    job_args=job_args_on_party,
                                                                    job_parameters=job_parameters,
                                                                    task_parameters=task_parameters,
                                                                    input_dsl=task_input_dsl,
                                                                    )
            if module_name in {"Upload", "Download", "Reader", "Writer"}:
                task_run_args["job_parameters"] = job_parameters

<<<<<<< HEAD
            component_framework = dsl_utils.get_component_framework_interface(provider=component_provider)
            run_object = component_framework.get_module(module_name, role)
            run_object.set_tracker(tracker=tracker_client)
            run_object.set_task_version_id(task_version_id=job_utils.generate_task_version_id(task_id, task_version))
=======
            run_object = getattr(importlib.import_module(run_class_package), run_class_name)
            run_object = run_object()
            run_object.set_tracker(tracker_client)
            run_object.set_checkpoint_manager(checkpoint_manager)
            run_object.set_task_version_id(job_utils.generate_task_version_id(task_id, task_version))

>>>>>>> 7ce83ea5
            # add profile logs
            profile.profile_start()
            if checkpoint_manager.latest_checkpoint is None:
                run_object.run(component_parameters_on_party, task_run_args)
            else:
                run_object.warm_start(component_parameters_on_party, task_run_args)
            sess.wait_remote_all_done()
            profile.profile_ends()
            output_data = run_object.save_data()
            if not isinstance(output_data, list):
                output_data = [output_data]
            output_table_list = []
            for index, data in enumerate(output_data):
                data_name = task_output_dsl.get('data')[index] if task_output_dsl.get('data') else '{}'.format(index)
                persistent_table_namespace, persistent_table_name = tracker.save_output_data(
                    computing_table=data,
                    output_storage_engine=job_parameters.storage_engine,
                    output_storage_address=job_parameters.engines_address.get(EngineType.STORAGE, {}),
                    user_name=user_name)
                if persistent_table_namespace and persistent_table_name:
                    tracker.log_output_data_info(data_name=data_name,
                                                 table_namespace=persistent_table_namespace,
                                                 table_name=persistent_table_name)
                    output_table_list.append({"namespace": persistent_table_namespace, "name": persistent_table_name})
            TaskExecutor.log_output_data_table_tracker(job_id, input_table_list, output_table_list)
            output_model = run_object.export_model()
            # There is only one model output at the current dsl version.
            tracker.save_output_model(output_model,
                                      task_output_dsl['model'][0] if task_output_dsl.get('model') else 'default',
                                      tracker_client=tracker_client)
            task_info["party_status"] = TaskStatus.SUCCESS
        except Exception as e:
            traceback.print_exc()
            task_info["party_status"] = TaskStatus.FAILED
            schedule_logger().exception(e)
        finally:
            try:
                task_info["end_time"] = current_timestamp()
                task_info["elapsed"] = task_info["end_time"] - start_time
                cls.report_task_update_to_driver(task_info=task_info)
            except Exception as e:
                task_info["party_status"] = TaskStatus.FAILED
                traceback.print_exc()
                schedule_logger().exception(e)
        schedule_logger().info(
            'task {} {} {} start time: {}'.format(task_id, role, party_id, timestamp_to_date(start_time)))
        schedule_logger().info(
            'task {} {} {} end time: {}'.format(task_id, role, party_id, timestamp_to_date(task_info["end_time"])))
        schedule_logger().info(
            'task {} {} {} takes {}s'.format(task_id, role, party_id, int(task_info["elapsed"]) / 1000))
        schedule_logger().info(
            'Finish {} {} {} {} {} {} task {}'.format(job_id, component_name, task_id, task_version, role, party_id,
                                                      task_info["party_status"]))

        print('Finish {} {} {} {} {} {} task {}'.format(job_id, component_name, task_id, task_version, role, party_id,
                                                        task_info["party_status"]))
        return task_info

    @classmethod
    def get_run_task_args(cls, args):
        if args:
            job_id = args.get("job_id")
            component_name = args.get("component_name")
            task_id = args.get("task_id")
            task_version = args.get("task_version")
            role = args.get("role")
            party_id = args.get("party_id")
            config = args.get("config")
            run_ip = args.get("run_ip")
            job_server = args.get("job_server")
        else:
            parser = argparse.ArgumentParser()
            parser.add_argument('-j', '--job_id', required=True, type=str, help="job id")
            parser.add_argument('-n', '--component_name', required=True, type=str,
                                help="component name")
            parser.add_argument('-t', '--task_id', required=True, type=str, help="task id")
            parser.add_argument('-v', '--task_version', required=True, type=int, help="task version")
            parser.add_argument('-r', '--role', required=True, type=str, help="role")
            parser.add_argument('-p', '--party_id', required=True, type=int, help="party id")
            parser.add_argument('-c', '--config', required=True, type=str, help="task parameters")
            parser.add_argument('--run_ip', help="run ip", type=str)
            parser.add_argument('--job_server', help="job server", type=str)
            args = parser.parse_args()
            schedule_logger(args.job_id).info('enter task process')
            schedule_logger(args.job_id).info(args)
            # init function args
            job_id = args.job_id
            component_name = args.component_name
            task_id = args.task_id
            task_version = args.task_version
            role = args.role
            party_id = args.party_id
            run_ip = args.run_ip
            config = args.config
            job_server = args.job_server
        schedule_logger(job_id).info('enter task process')
        return job_id, component_name, task_id, task_version, role, party_id, run_ip, config, job_server

    @classmethod
    def log_output_data_table_tracker(cls, job_id, input_table_list, output_table_list):
        try:
            parent_number = 0
            if len(input_table_list) > 1 and len(output_table_list)>1:
                # TODO
                return
            for input_table in input_table_list:
                for output_table in output_table_list:
                    DataTableTracker.create_table_tracker(output_table.get("name"), output_table.get("namespace"),
                                                          entity_info={
                                                              "have_parent": True,
                                                              "parent_table_namespace": input_table.get("namespace"),
                                                              "parent_table_name": input_table.get("name"),
                                                              "parent_number": parent_number,
                                                              "job_id": job_id
                                                          })
                parent_number +=1
        except Exception as e:
            schedule_logger().exception(e)

    @classmethod
    def get_job_args_on_party(cls, dsl_parser, job_runtime_conf, role, party_id):
        party_index = job_runtime_conf["role"][role].index(int(party_id))
        job_args = dsl_parser.get_args_input()
        job_args_on_party = job_args[role][party_index].get('args') if role in job_args else {}
        return job_args_on_party

    @classmethod
    def get_task_run_args(cls, job_id, role, party_id, task_id, task_version,
                          job_args, job_parameters: RunParameters, task_parameters: RunParameters,
                          input_dsl, filter_type=None, filter_attr=None, get_input_table=False):
        task_run_args = {}
        input_table = {}
        input_table_info_list = []
        if 'idmapping' in role:
            return {}
        for input_type, input_detail in input_dsl.items():
            if filter_type and input_type not in filter_type:
                continue
            if input_type == 'data':
                this_type_args = task_run_args[input_type] = task_run_args.get(input_type, {})
                for data_type, data_list in input_detail.items():
                    data_dict = {}
                    for data_key in data_list:
                        data_key_item = data_key.split('.')
                        data_dict[data_key_item[0]] = {data_type: []}
                    for data_key in data_list:
                        data_key_item = data_key.split('.')
                        search_component_name, search_data_name = data_key_item[0], data_key_item[1]
                        storage_table_meta = None
                        tracker_client = TrackerClient(job_id=job_id, role=role, party_id=party_id,
                                                       component_name=search_component_name)
                        if search_component_name == 'args':
                            if job_args.get('data', {}).get(search_data_name).get('namespace', '') and job_args.get(
                                    'data', {}).get(search_data_name).get('name', ''):
                                # storage_table_meta = tracker_client.get_table_meta(table_name=job_args['data'][search_data_name]['name'],
                                #                                                    table_namespace=job_args['data'][search_data_name]['namespace'])
                                storage_table_meta = storage.StorageTableMeta(
                                    name=job_args['data'][search_data_name]['name'],
                                    namespace=job_args['data'][search_data_name]['namespace'])
                        else:
                            upstream_output_table_infos_json = tracker_client.get_output_data_info(
                                data_name=search_data_name)
                            if upstream_output_table_infos_json:
                                tracker = Tracker(job_id=job_id, role=role, party_id=party_id,
                                                  component_name=search_component_name)
                                upstream_output_table_infos = []
                                for _ in upstream_output_table_infos_json:
                                    upstream_output_table_infos.append(fill_db_model_object(
                                        Tracker.get_dynamic_db_model(TrackingOutputDataInfo, job_id)(), _))
                                output_tables_meta = tracker.get_output_data_table(output_data_infos=upstream_output_table_infos)
                                if output_tables_meta:
                                    storage_table_meta = output_tables_meta.get(search_data_name, None)
                        args_from_component = this_type_args[search_component_name] = this_type_args.get(
                            search_component_name, {})
                        if get_input_table and storage_table_meta:
                            input_table[data_key] = {'namespace': storage_table_meta.get_namespace(),
                                                     'name': storage_table_meta.get_name()}
                            computing_table = None
                        elif storage_table_meta:
                            LOGGER.info(f"load computing table use {task_parameters.computing_partitions}")
                            computing_table = session.get_latest_opened().computing.load(
                                storage_table_meta.get_address(),
                                schema=storage_table_meta.get_schema(),
                                partitions=task_parameters.computing_partitions)
                            input_table_info_list.append({'namespace': storage_table_meta.get_namespace(),
                                                          'name': storage_table_meta.get_name()})
                        else:
                            computing_table = None

                        if not computing_table or not filter_attr or not filter_attr.get("data", None):
                            data_dict[search_component_name][data_type].append(computing_table)
                            args_from_component[data_type] = data_dict[search_component_name][data_type]
                        else:
                            args_from_component[data_type] = dict(
                                [(a, getattr(computing_table, "get_{}".format(a))()) for a in filter_attr["data"]])
            elif input_type in ['model', 'isometric_model']:
                this_type_args = task_run_args[input_type] = task_run_args.get(input_type, {})
                for dsl_model_key in input_detail:
                    dsl_model_key_items = dsl_model_key.split('.')
                    if len(dsl_model_key_items) == 2:
                        search_component_name, search_model_alias = dsl_model_key_items[0], dsl_model_key_items[1]
                    elif len(dsl_model_key_items) == 3 and dsl_model_key_items[0] == 'pipeline':
                        search_component_name, search_model_alias = dsl_model_key_items[1], dsl_model_key_items[2]
                    else:
                        raise Exception('get input {} failed'.format(input_type))
                    tracker_client = TrackerClient(job_id=job_id, role=role, party_id=party_id, component_name=search_component_name
                                                   , model_id=job_parameters.model_id, model_version=job_parameters.model_version)
                    tracker = Tracker(job_id=job_id, role=role, party_id=party_id, component_name=search_component_name,
                                     model_id=job_parameters.model_id,
                                     model_version=job_parameters.model_version)
                    models = tracker_client.read_component_output_model(search_model_alias, tracker)
                    this_type_args[search_component_name] = models
        if get_input_table:
            return input_table
        return task_run_args, input_table_info_list

    @classmethod
    def report_task_update_to_driver(cls, task_info):
        """
        Report task update to FATEFlow Server
        :param task_info:
        :return:
        """
        schedule_logger().info("report task {} {} {} {} to driver".format(
            task_info["task_id"],
            task_info["task_version"],
            task_info["role"],
            task_info["party_id"],
        ))
        ControllerClient.report_task(task_info)

    @classmethod
    def monkey_patch(cls):
        package_name = "monkey_patch"
        package_path = os.path.join(file_utils.get_python_base_directory(), "fate_flow", package_name)
        if not os.path.exists(package_path):
            return
        for f in os.listdir(package_path):
            f_path = os.path.join(file_utils.get_python_base_directory(), "fate_flow", package_name, f)
            if not os.path.isdir(f_path) or "__pycache__" in f_path:
                continue
            patch_module = importlib.import_module("fate_flow." + package_name + '.' + f + '.monkey_patch')
            patch_module.patch_all()


if __name__ == '__main__':
    task_info = TaskExecutor.run_task()
    TaskExecutor.report_task_update_to_driver(task_info=task_info)<|MERGE_RESOLUTION|>--- conflicted
+++ resolved
@@ -20,14 +20,12 @@
 
 from fate_arch.common import file_utils, EngineType, profile
 from fate_arch.common.base_utils import current_timestamp, timestamp_to_date
-<<<<<<< HEAD
 from fate_arch.common.log import schedule_logger, getLogger
 from fate_arch import session
 from fate_flow.entity.types import ProcessRole
 from fate_flow.entity.run_status import TaskStatus
 from fate_flow.entity.run_parameters import RunParameters
 from fate_flow.runtime_config import RuntimeConfig
-=======
 from fate_arch.common.log import schedule_logger, getLogger, LoggerFactory
 from fate_arch import session, storage
 from fate_arch.computing import ComputingEngine
@@ -35,7 +33,6 @@
 from fate_flow.entity.types import TaskStatus, ProcessRole, RunParameters
 from fate_flow.entity.runtime_config import RuntimeConfig
 from fate_flow.manager.data_manager import DataTableTracker
->>>>>>> 7ce83ea5
 from fate_flow.operation.job_tracker import Tracker
 from fate_flow.components.checkpoint import CheckpointManager
 from fate_arch import storage
@@ -43,11 +40,8 @@
 from fate_flow.utils import job_utils, schedule_utils
 from fate_flow.scheduling_apps.client import ControllerClient, TrackerClient
 from fate_flow.db.db_models import TrackingOutputDataInfo, fill_db_model_object
-<<<<<<< HEAD
 from fate_arch.computing import ComputingEngine
 from fate_flow.component_env_utils import dsl_utils
-=======
->>>>>>> 7ce83ea5
 
 LOGGER = getLogger()
 
@@ -59,7 +53,6 @@
     def run_task(cls, **kwargs):
         task_info = {}
         try:
-<<<<<<< HEAD
             parser = argparse.ArgumentParser()
             parser.add_argument('-j', '--job_id', required=True, type=str, help="job id")
             parser.add_argument('-n', '--component_name', required=True, type=str,
@@ -91,13 +84,11 @@
             job_parameters = task_parameters
             if job_parameters.assistant_role:
                 TaskExecutor.monkey_patch()
-=======
             job_id, component_name, task_id, task_version, role, party_id, run_ip, config, job_server = cls.get_run_task_args(kwargs)
             if job_server:
                 RuntimeConfig.init_config(JOB_SERVER_HOST=job_server.split(':')[0],
                                           HTTP_PORT=job_server.split(':')[1])
                 RuntimeConfig.set_process_role(ProcessRole.EXECUTOR)
->>>>>>> 7ce83ea5
             executor_pid = os.getpid()
             task_info.update({
                 "job_id": job_id,
@@ -119,25 +110,20 @@
                                                            train_runtime_conf=job_conf["train_runtime_conf_path"],
                                                            pipeline_dsl=job_conf["pipeline_dsl_path"])
             job_args_on_party = TaskExecutor.get_job_args_on_party(dsl_parser, job_runtime_conf, role, party_id)
-<<<<<<< HEAD
             component = dsl_parser.get_component_info(component_name=component_name)
             component_provider, component_parameters_on_party = dsl_utils.get_component_run_info(dsl_parser=dsl_parser,
                                                                                                  component_name=component_name,
                                                                                                  role=role,
                                                                                                  party_id=party_id)
 
-=======
             component = dsl_parser.get_component_info(component_name)
             component_parameters = component.get_role_parameters()
             component_parameters_on_party = component_parameters[role][
                 party_index] if role in component_parameters else {}
->>>>>>> 7ce83ea5
             module_name = component.get_module()
             task_input_dsl = component.get_input()
             task_output_dsl = component.get_output()
             component_parameters_on_party['output_data_name'] = task_output_dsl.get('data')
-<<<<<<< HEAD
-=======
             json_conf = operation_client.load_json_conf(job_id, config)
             user_name = dsl_parser.get_job_parameters().get(role, {}).get(party_id, {}).get("user", '')
             schedule_logger(job_id).info(f"user name:{user_name}")
@@ -146,12 +132,26 @@
             job_parameters = task_parameters
             if job_parameters.assistant_role:
                 TaskExecutor.monkey_patch()
->>>>>>> 7ce83ea5
             job_log_dir = os.path.join(job_utils.get_job_log_directory(job_id=job_id), role, str(party_id))
             task_log_dir = os.path.join(job_log_dir, component_name)
             LoggerFactory.set_directory(directory=task_log_dir, parent_log_dir=job_log_dir,
                                         append_to_parent_log=True, force=True)
 
+            tracker = Tracker(job_id=job_id, role=role, party_id=party_id, component_name=component_name,
+                              task_id=task_id,
+                              task_version=task_version,
+                              model_id=job_parameters.model_id,
+                              model_version=job_parameters.model_version,
+                              component_module_name=module_name,
+                              job_parameters=job_parameters)
+            tracker_client = TrackerClient(job_id=job_id, role=role, party_id=party_id,
+                                           component_name=component_name,
+                                           task_id=task_id,
+                                           task_version=task_version,
+                                           model_id=job_parameters.model_id,
+                                           model_version=job_parameters.model_version,
+                                           component_module_name=module_name,
+                                           job_parameters=job_parameters)
             kwargs = {
                 'job_id': job_id,
                 'role': role,
@@ -168,27 +168,9 @@
             tracker_client = TrackerClient(**kwargs)
             checkpoint_manager = CheckpointManager(**kwargs, max_to_keep=3)
 
-<<<<<<< HEAD
-            tracker = Tracker(job_id=job_id, role=role, party_id=party_id, component_name=component_name,
-                              task_id=task_id,
-                              task_version=task_version,
-                              model_id=job_parameters.model_id,
-                              model_version=job_parameters.model_version,
-                              component_module_name=module_name,
-                              job_parameters=job_parameters)
-            tracker_client = TrackerClient(job_id=job_id, role=role, party_id=party_id,
-                                           component_name=component_name,
-                                           task_id=task_id,
-                                           task_version=task_version,
-                                           model_id=job_parameters.model_id,
-                                           model_version=job_parameters.model_version,
-                                           component_module_name=module_name,
-                                           job_parameters=job_parameters)
-=======
             run_class_paths = component_parameters_on_party.get('CodePath').split('/')
             run_class_package = '.'.join(run_class_paths[:-2]) + '.' + run_class_paths[-2].replace('.py', '')
             run_class_name = run_class_paths[-1]
->>>>>>> 7ce83ea5
             task_info["party_status"] = TaskStatus.RUNNING
             cls.report_task_update_to_driver(task_info)
 
@@ -203,14 +185,11 @@
             else:
                 session_options = {}
 
-<<<<<<< HEAD
             sess = session.Session(session_id=job_utils.generate_session_id(task_id, task_version, role, party_id),
                                    computing=job_parameters.computing_engine,
                                    federation=job_parameters.federation_engine)
-=======
             sess = session.Session(computing_type=job_parameters.computing_engine,
                                    federation_type=job_parameters.federation_engine)
->>>>>>> 7ce83ea5
             computing_session_id = job_utils.generate_session_id(task_id, task_version, role, party_id)
             sess.init_computing(computing_session_id=computing_session_id, options=session_options)
             federation_session_id = job_utils.generate_task_version_id(task_id, task_version)
@@ -234,19 +213,17 @@
             if module_name in {"Upload", "Download", "Reader", "Writer"}:
                 task_run_args["job_parameters"] = job_parameters
 
-<<<<<<< HEAD
             component_framework = dsl_utils.get_component_framework_interface(provider=component_provider)
             run_object = component_framework.get_module(module_name, role)
             run_object.set_tracker(tracker=tracker_client)
             run_object.set_task_version_id(task_version_id=job_utils.generate_task_version_id(task_id, task_version))
-=======
+
             run_object = getattr(importlib.import_module(run_class_package), run_class_name)
             run_object = run_object()
             run_object.set_tracker(tracker_client)
             run_object.set_checkpoint_manager(checkpoint_manager)
             run_object.set_task_version_id(job_utils.generate_task_version_id(task_id, task_version))
 
->>>>>>> 7ce83ea5
             # add profile logs
             profile.profile_start()
             if checkpoint_manager.latest_checkpoint is None:
