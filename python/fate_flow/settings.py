--- conflicted
+++ resolved
@@ -54,44 +54,6 @@
     },
 }
 
-<<<<<<< HEAD
-=======
-# Resource
-TOTAL_CORES_OVERWEIGHT_PERCENT = 1  # 1 means no overweight
-TOTAL_MEMORY_OVERWEIGHT_PERCENT = 1  # 1 means no overweight
-DEFAULT_TASK_PARALLELISM = 1
-DEFAULT_TASK_CORES = 4
-DEFAULT_TASK_MEMORY = 0  # mb
-MAX_CORES_PERCENT_PER_JOB = 1  # 1 means total
-STANDALONE_BACKEND_VIRTUAL_CORES_PER_NODE = 20
-IGNORE_RESOURCE_ROLES = {"arbiter"}
-SUPPORT_IGNORE_RESOURCE_ENGINES = {
-    ComputingEngine.EGGROLL, ComputingEngine.STANDALONE}
-
-# Storage engine is used for component output data
-SUPPORT_BACKENDS_ENTRANCE = {
-    "fate_on_eggroll": {
-        EngineType.COMPUTING: [(ComputingEngine.EGGROLL, "clustermanager")],
-        EngineType.STORAGE: [(StorageEngine.EGGROLL, "clustermanager")],
-        EngineType.FEDERATION: [(FederationEngine.EGGROLL, "rollsite")],
-    },
-    "fate_on_spark": {
-        EngineType.COMPUTING: [(ComputingEngine.SPARK, "spark"), (ComputingEngine.LINKIS_SPARK, "linkis_spark")],
-        EngineType.STORAGE: [(StorageEngine.HDFS, "hdfs"), (StorageEngine.LINKIS_HIVE, "linkis_hive"), (StorageEngine.HIVE, "hive")],
-        EngineType.FEDERATION: [
-            (FederationEngine.RABBITMQ, "rabbitmq"), (FederationEngine.PULSAR, "pulsar")]
-    }
-}
-
-# Scheduling
-DEFAULT_REMOTE_REQUEST_TIMEOUT = 30 * 1000  # ms
-DEFAULT_FEDERATED_COMMAND_TRYS = 3
-JOB_DEFAULT_TIMEOUT = 3 * 24 * 60 * 60
-JOB_START_TIMEOUT = 60 * 1000  # ms
-END_STATUS_JOB_SCHEDULING_TIME_LIMIT = 5 * 60 * 1000  # ms
-END_STATUS_JOB_SCHEDULING_UPDATES = 1
-
->>>>>>> 7ce83ea5
 # Endpoint
 FATE_FLOW_MODEL_TRANSFER_ENDPOINT = "/v1/model/transfer"
 FATE_MANAGER_GET_NODE_INFO_ENDPOINT = "/fate-manager/api/site/secretinfo"
