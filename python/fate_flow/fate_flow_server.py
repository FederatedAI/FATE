#
#  Copyright 2019 The FATE Authors. All Rights Reserved.
#
#  Licensed under the Apache License, Version 2.0 (the "License");
#  you may not use this file except in compliance with the License.
#  You may obtain a copy of the License at
#
#      http://www.apache.org/licenses/LICENSE-2.0
#
#  Unless required by applicable law or agreed to in writing, software
#  distributed under the License is distributed on an "AS IS" BASIS,
#  WITHOUT WARRANTIES OR CONDITIONS OF ANY KIND, either express or implied.
#  See the License for the specific language governing permissions and
#  limitations under the License.
#
import os
import signal
import sys
import time
import traceback

import grpc
from flask import Flask
from grpc._cython import cygrpc
from werkzeug.serving import run_simple
from werkzeug.wsgi import DispatcherMiddleware

from fate_flow.utils.proto_compatibility import proxy_pb2_grpc
from fate_flow.apps.data_access_app import manager as data_access_app_manager
from fate_flow.apps.job_app import manager as job_app_manager
from fate_flow.apps.model_app import manager as model_app_manager
from fate_flow.apps.pipeline_app import manager as pipeline_app_manager
from fate_flow.apps.table_app import manager as table_app_manager
from fate_flow.apps.tracking_app import manager as tracking_app_manager
from fate_flow.apps.permission_app import manager as permission_app_manager
from fate_flow.apps.version_app import manager as version_app_manager
from fate_flow.apps.proxy_app import manager as proxy_app_manager
from fate_flow.apps.info_app import manager as info_app_manager
from fate_flow.scheduling_apps.initiator_app import manager as initiator_app_manager
from fate_flow.scheduling_apps.party_app import manager as party_app_manager
from fate_flow.scheduling_apps.tracker_app import manager as tracker_app_manager
from fate_flow.scheduling_apps.operation_app import manager as operation_app_manager
from fate_flow.db.db_models import init_database_tables as init_flow_db
from fate_arch.storage.metastore.db_models import init_database_tables as init_arch_db
from fate_flow.scheduler.detector import Detector
from fate_flow.scheduler.dag_scheduler import DAGScheduler
from fate_flow.entity.runtime_config import RuntimeConfig
from fate_flow.entity.types import ProcessRole
from fate_flow.manager.resource_manager import ResourceManager
from fate_flow.settings import IP, HTTP_PORT, GRPC_PORT, _ONE_DAY_IN_SECONDS, stat_logger, API_VERSION, GRPC_SERVER_MAX_WORKERS
from fate_flow.utils.api_utils import get_json_result
from fate_flow.utils.authentication_utils import PrivilegeAuth
from fate_flow.utils.grpc_utils import UnaryService
from fate_flow.utils.service_utils import ServiceUtils
from fate_flow.utils.xthread import ThreadPoolExecutor
from fate_flow.utils import job_utils

'''
Initialize the manager
'''

manager = Flask(__name__)


@manager.errorhandler(500)
def internal_server_error(e):
    stat_logger.exception(e)
    return get_json_result(retcode=100, retmsg=str(e))


if __name__ == '__main__':
    manager.url_map.strict_slashes = False
    app = DispatcherMiddleware(
        manager,
        {
            '/{}/data'.format(API_VERSION): data_access_app_manager,
            '/{}/model'.format(API_VERSION): model_app_manager,
            '/{}/job'.format(API_VERSION): job_app_manager,
            '/{}/table'.format(API_VERSION): table_app_manager,
            '/{}/tracking'.format(API_VERSION): tracking_app_manager,
            '/{}/pipeline'.format(API_VERSION): pipeline_app_manager,
            '/{}/permission'.format(API_VERSION): permission_app_manager,
            '/{}/version'.format(API_VERSION): version_app_manager,
            '/{}/party'.format(API_VERSION): party_app_manager,
            '/{}/initiator'.format(API_VERSION): initiator_app_manager,
            '/{}/tracker'.format(API_VERSION): tracker_app_manager,
<<<<<<< HEAD
            '/{}/operation'.format(API_VERSION): operation_app_manager,
            '/{}/forward'.format(API_VERSION): proxy_app_manager
=======
            '/{}/forward'.format(API_VERSION): proxy_app_manager,
            '/{}/info'.format(API_VERSION): info_app_manager,
>>>>>>> 246de829
        }
    )
    # init
    # signal.signal(signal.SIGTERM, job_utils.cleaning)
    signal.signal(signal.SIGCHLD, job_utils.wait_child_process)
    # init db
    init_flow_db()
    init_arch_db()
    # init runtime config
    import argparse
    parser = argparse.ArgumentParser()
    parser.add_argument('--standalone_node', default=False, help="if standalone node mode or not ", action='store_true')
    args = parser.parse_args()
    RuntimeConfig.init_env()
    RuntimeConfig.set_process_role(ProcessRole.DRIVER)
    PrivilegeAuth.init()
    ServiceUtils.register()
    ResourceManager.initialize()
    Detector(interval=5 * 1000).start()
    DAGScheduler(interval=2 * 1000).start()
    thread_pool_executor = ThreadPoolExecutor(max_workers=GRPC_SERVER_MAX_WORKERS)
    stat_logger.info(f"start grpc server thread pool by {thread_pool_executor._max_workers} max workers")
    server = grpc.server(thread_pool=thread_pool_executor,
                         options=[(cygrpc.ChannelArgKey.max_send_message_length, -1),
                                  (cygrpc.ChannelArgKey.max_receive_message_length, -1)])

    proxy_pb2_grpc.add_DataTransferServiceServicer_to_server(UnaryService(), server)
    server.add_insecure_port("{}:{}".format(IP, GRPC_PORT))
    server.start()
    stat_logger.info("FATE Flow grpc server start successfully")
    # start http server
    try:
        stat_logger.info("FATE Flow http server start...")
        run_simple(hostname=IP, port=HTTP_PORT, application=app, threaded=True)
    except OSError as e:
        traceback.print_exc()
        os.kill(os.getpid(), signal.SIGKILL)
    except Exception as e:
        traceback.print_exc()
        os.kill(os.getpid(), signal.SIGKILL)

    try:
        while True:
            time.sleep(_ONE_DAY_IN_SECONDS)
    except KeyboardInterrupt:
        server.stop(0)
        sys.exit(0)<|MERGE_RESOLUTION|>--- conflicted
+++ resolved
@@ -39,7 +39,6 @@
 from fate_flow.scheduling_apps.initiator_app import manager as initiator_app_manager
 from fate_flow.scheduling_apps.party_app import manager as party_app_manager
 from fate_flow.scheduling_apps.tracker_app import manager as tracker_app_manager
-from fate_flow.scheduling_apps.operation_app import manager as operation_app_manager
 from fate_flow.db.db_models import init_database_tables as init_flow_db
 from fate_arch.storage.metastore.db_models import init_database_tables as init_arch_db
 from fate_flow.scheduler.detector import Detector
@@ -84,13 +83,10 @@
             '/{}/party'.format(API_VERSION): party_app_manager,
             '/{}/initiator'.format(API_VERSION): initiator_app_manager,
             '/{}/tracker'.format(API_VERSION): tracker_app_manager,
-<<<<<<< HEAD
+            '/{}/forward'.format(API_VERSION): proxy_app_manager,
+            '/{}/info'.format(API_VERSION): info_app_manager,
             '/{}/operation'.format(API_VERSION): operation_app_manager,
             '/{}/forward'.format(API_VERSION): proxy_app_manager
-=======
-            '/{}/forward'.format(API_VERSION): proxy_app_manager,
-            '/{}/info'.format(API_VERSION): info_app_manager,
->>>>>>> 246de829
         }
     )
     # init
