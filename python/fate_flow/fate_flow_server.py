#
#  Copyright 2019 The FATE Authors. All Rights Reserved.
#
#  Licensed under the Apache License, Version 2.0 (the "License");
#  you may not use this file except in compliance with the License.
#  You may obtain a copy of the License at
#
#      http://www.apache.org/licenses/LICENSE-2.0
#
#  Unless required by applicable law or agreed to in writing, software
#  distributed under the License is distributed on an "AS IS" BASIS,
#  WITHOUT WARRANTIES OR CONDITIONS OF ANY KIND, either express or implied.
#  See the License for the specific language governing permissions and
#  limitations under the License.
#
import os
import signal
import sys
import time
import traceback
import logging

import grpc
from grpc._cython import cygrpc
from werkzeug.serving import run_simple

from fate_flow.utils.proto_compatibility import proxy_pb2_grpc
from fate_flow.apps import app
from fate_flow.db.db_models import init_database_tables as init_flow_db
from fate_arch.storage.metastore.db_models import init_database_tables as init_arch_db
from fate_flow.scheduler.detector import Detector
from fate_flow.scheduler.dag_scheduler import DAGScheduler
from fate_flow.runtime_config import RuntimeConfig
from fate_flow.entity.types import ProcessRole
from fate_flow.manager.resource_manager import ResourceManager
<<<<<<< HEAD
from fate_flow.settings import WORK_MODE
from fate_flow.settings import IP, HTTP_PORT, GRPC_PORT, _ONE_DAY_IN_SECONDS, stat_logger, GRPC_SERVER_MAX_WORKERS, detect_logger, access_logger
=======
from fate_flow.settings import Settings, _ONE_DAY_IN_SECONDS, stat_logger, GRPC_SERVER_MAX_WORKERS, detect_logger
>>>>>>> a786db82
from fate_flow.utils.authentication_utils import PrivilegeAuth
from fate_flow.utils.grpc_utils import UnaryService
from fate_flow.db.db_services import service_db
from fate_flow.utils.xthread import ThreadPoolExecutor
from fate_flow.utils import job_utils
from fate_arch.common.log import schedule_logger


if __name__ == '__main__':
    # init
    # signal.signal(signal.SIGTERM, job_utils.cleaning)
    signal.signal(signal.SIGCHLD, job_utils.wait_child_process)
    # init db
    init_flow_db()
    init_arch_db()
    # init runtime config
    import argparse
    parser = argparse.ArgumentParser()
    parser.add_argument('--debug', default=False, help="debug mode", action='store_true')
    args = parser.parse_args()
    debug_mode = args.debug
    RuntimeConfig.init_env()
    RuntimeConfig.init_config(WORK_MODE=WORK_MODE)
    RuntimeConfig.init_config(JOB_SERVER_HOST=IP, HTTP_PORT=HTTP_PORT)
    RuntimeConfig.set_process_role(ProcessRole.DRIVER)
    RuntimeConfig.load_component_registry()
    PrivilegeAuth.init()

    RuntimeConfig.service_db = service_db()
    RuntimeConfig.service_db.register_models()

    ResourceManager.initialize()
    Detector(interval=5 * 1000, logger=detect_logger).start()
    DAGScheduler(interval=2 * 1000, logger=schedule_logger()).start()
    thread_pool_executor = ThreadPoolExecutor(max_workers=GRPC_SERVER_MAX_WORKERS)
    stat_logger.info(f"start grpc server thread pool by {thread_pool_executor._max_workers} max workers")
    server = grpc.server(thread_pool=thread_pool_executor,
                         options=[(cygrpc.ChannelArgKey.max_send_message_length, -1),
                                  (cygrpc.ChannelArgKey.max_receive_message_length, -1)])

    proxy_pb2_grpc.add_DataTransferServiceServicer_to_server(UnaryService(), server)
    server.add_insecure_port("{}:{}".format(Settings.IP, Settings.GRPC_PORT))
    server.start()
    stat_logger.info("FATE Flow grpc server start successfully")
    # start http server
    try:
        stat_logger.info("FATE Flow http server start...")
<<<<<<< HEAD
        werkzeug_logger = logging.getLogger("werkzeug")
        for h in access_logger.handlers:
            werkzeug_logger.addHandler(h)
        run_simple(hostname=IP, port=HTTP_PORT, application=app, threaded=True, use_reloader=debug_mode, use_debugger=debug_mode)
=======
        run_simple(hostname=Settings.IP, port=Settings.HTTP_PORT, application=app, threaded=True)
>>>>>>> a786db82
    except OSError as e:
        traceback.print_exc()
        os.kill(os.getpid(), signal.SIGKILL)
    except Exception as e:
        traceback.print_exc()
        os.kill(os.getpid(), signal.SIGKILL)

    try:
        while True:
            time.sleep(_ONE_DAY_IN_SECONDS)
    except KeyboardInterrupt:
        server.stop(0)
        sys.exit(0)<|MERGE_RESOLUTION|>--- conflicted
+++ resolved
@@ -33,12 +33,9 @@
 from fate_flow.runtime_config import RuntimeConfig
 from fate_flow.entity.types import ProcessRole
 from fate_flow.manager.resource_manager import ResourceManager
-<<<<<<< HEAD
 from fate_flow.settings import WORK_MODE
 from fate_flow.settings import IP, HTTP_PORT, GRPC_PORT, _ONE_DAY_IN_SECONDS, stat_logger, GRPC_SERVER_MAX_WORKERS, detect_logger, access_logger
-=======
 from fate_flow.settings import Settings, _ONE_DAY_IN_SECONDS, stat_logger, GRPC_SERVER_MAX_WORKERS, detect_logger
->>>>>>> a786db82
 from fate_flow.utils.authentication_utils import PrivilegeAuth
 from fate_flow.utils.grpc_utils import UnaryService
 from fate_flow.db.db_services import service_db
@@ -86,14 +83,11 @@
     # start http server
     try:
         stat_logger.info("FATE Flow http server start...")
-<<<<<<< HEAD
+        run_simple(hostname=Settings.IP, port=Settings.HTTP_PORT, application=app, threaded=True)
         werkzeug_logger = logging.getLogger("werkzeug")
         for h in access_logger.handlers:
             werkzeug_logger.addHandler(h)
         run_simple(hostname=IP, port=HTTP_PORT, application=app, threaded=True, use_reloader=debug_mode, use_debugger=debug_mode)
-=======
-        run_simple(hostname=Settings.IP, port=Settings.HTTP_PORT, application=app, threaded=True)
->>>>>>> a786db82
     except OSError as e:
         traceback.print_exc()
         os.kill(os.getpid(), signal.SIGKILL)
