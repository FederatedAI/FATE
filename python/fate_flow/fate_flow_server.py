--- conflicted
+++ resolved
@@ -84,13 +84,10 @@
             '/{}/party'.format(API_VERSION): party_app_manager,
             '/{}/initiator'.format(API_VERSION): initiator_app_manager,
             '/{}/tracker'.format(API_VERSION): tracker_app_manager,
-<<<<<<< HEAD
+            '/{}/forward'.format(API_VERSION): proxy_app_manager,
+            '/{}/info'.format(API_VERSION): info_app_manager,
             '/{}/operation'.format(API_VERSION): operation_app_manager,
             '/{}/forward'.format(API_VERSION): proxy_app_manager
-=======
-            '/{}/forward'.format(API_VERSION): proxy_app_manager,
-            '/{}/info'.format(API_VERSION): info_app_manager,
->>>>>>> 246de829
         }
     )
     # init
