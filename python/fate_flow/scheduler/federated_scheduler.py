--- conflicted
+++ resolved
@@ -298,11 +298,7 @@
     @classmethod
     def tracker_command(cls, job, request_data, command, json_body=None):
         job_parameters = job.f_runtime_conf_on_party["job_parameters"]
-<<<<<<< HEAD
-        response = federated_api(job_id=request_data['job_id'],
-=======
         response = federated_api(job_id=str(request_data['job_id']),
->>>>>>> 6f9a35a8
                                  method='POST',
                                  endpoint='/tracker/{}/{}/{}/{}/{}'.format(
                                      request_data['job_id'],
