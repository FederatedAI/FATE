--- conflicted
+++ resolved
@@ -449,18 +449,12 @@
         return total, finished_count
 
     @classmethod
-<<<<<<< HEAD
     def stop_job(cls, job_id, role, party_id, stop_status, job_info=None):
-        schedule_logger(job_id=job_id).info(f"request stop job {job_id}")
+        schedule_logger(job_id=job_id).info(f"request stop job {job_id} with {stop_status}")
         if job_info:
             jobs = [dict_to_model(Job, job_info)]
         else:
             jobs = JobSaver.query_job(job_id=job_id, role=role, party_id=party_id, is_initiator=True)
-=======
-    def stop_job(cls, job_id, role, party_id, stop_status):
-        schedule_logger(job_id=job_id).info(f"request stop job {job_id} with {stop_status}")
-        jobs = JobSaver.query_job(job_id=job_id, role=role, party_id=party_id, is_initiator=True)
->>>>>>> 8a52f466
         if len(jobs) > 0:
             if stop_status == JobStatus.CANCELED:
                 schedule_logger(job_id=job_id).info(f"cancel job {job_id}")
