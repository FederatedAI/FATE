--- conflicted
+++ resolved
@@ -60,14 +60,10 @@
                               model_id=common_job_parameters.model_id, model_version=common_job_parameters.model_version)
             pipeline_model = tracker.get_output_model('pipeline')
             train_runtime_conf = json_loads(pipeline_model['Pipeline'].train_runtime_conf)
-<<<<<<< HEAD
-            if model_utils.check_if_parent_model(pipeline=pipeline_model['Pipeline']):
-=======
             if not model_utils.check_if_deployed(role=job_initiator['role'],
                                              party_id=job_initiator['party_id'],
                                              model_id=common_job_parameters.model_id,
                                              model_version=common_job_parameters.model_version):
->>>>>>> 6f9a35a8
                 raise Exception(f"Model {common_job_parameters.model_id} {common_job_parameters.model_version} has not been deployed yet.")
             job_dsl = json_loads(pipeline_model['Pipeline'].inference_dsl)
 
