--- conflicted
+++ resolved
@@ -13,28 +13,15 @@
 #  See the License for the specific language governing permissions and
 #  limitations under the License.
 #
-<<<<<<< HEAD
 import sys
 import os
 from fate_arch.common import engine_utils
 from fate_arch.computing import ComputingEngine
 from fate_arch.common import EngineType
 from fate_arch.common.base_utils import json_dumps, current_timestamp, fate_uuid
-from fate_arch.common.log import schedule_logger
-=======
 from fate_flow.utils.authentication_utils import authentication_check, data_authentication_check
 from federatedml.protobuf.generated import pipeline_pb2
 from fate_arch.common.log import schedule_logger
-from fate_arch.common import EngineType, string_utils
-from fate_flow.entity.types import JobStatus, EndStatus, RunParameters
-from fate_flow.entity.runtime_config import RuntimeConfig
-from fate_flow.operation.job_tracker import Tracker
-from fate_flow.settings import USE_AUTHENTICATION, DEFAULT_TASK_PARALLELISM, DEFAULT_FEDERATED_STATUS_COLLECT_TYPE, \
-    USE_DATA_AUTHENTICATION
-from fate_flow.utils import job_utils, schedule_utils, data_utils
-from fate_flow.operation.job_saver import JobSaver
-from fate_arch.common.base_utils import json_dumps, current_timestamp
->>>>>>> 7ce83ea5
 from fate_flow.controller.task_controller import TaskController
 from fate_flow.entity.run_status import JobStatus, EndStatus
 from fate_flow.entity.run_parameters import RunParameters
@@ -43,6 +30,8 @@
 from fate_flow.manager.resource_manager import ResourceManager
 from fate_flow.operation.job_saver import JobSaver
 from fate_flow.operation.job_tracker import Tracker
+from fate_flow.settings import USE_AUTHENTICATION, DEFAULT_TASK_PARALLELISM, DEFAULT_FEDERATED_STATUS_COLLECT_TYPE, \
+    USE_DATA_AUTHENTICATION
 from fate_flow.protobuf.python import pipeline_pb2
 from fate_flow.runtime_config import RuntimeConfig
 from fate_flow.settings import USE_AUTHENTICATION
@@ -96,14 +85,10 @@
             is_initiator = True
         else:
             is_initiator = False
-<<<<<<< HEAD
         job_info["status"] = JobStatus.READY
-=======
-        job_info["status"] = JobStatus.WAITING
         job_info["user_id"] = dest_user
         job_info["src_user"] = src_user
         job_info["user"] = user
->>>>>>> 7ce83ea5
         # this party configuration
         job_info["role"] = role
         job_info["party_id"] = party_id
@@ -131,7 +116,6 @@
         JobSaver.create_job(job_info=job_info)
 
     @classmethod
-<<<<<<< HEAD
     def get_job_engines(cls, job_parameters: RunParameters):
         kwargs = {}
         for k in {EngineType.COMPUTING, EngineType.FEDERATION, EngineType.STORAGE}:
@@ -155,53 +139,6 @@
                     setattr(job_parameters, key, getattr(job_default_settings, key.upper()))
                 else:
                     schedule_logger(job_id=job_id).warning(f"can not found {key} job parameter default value from job_default_settings")
-=======
-    def backend_compatibility(cls, job_parameters: RunParameters):
-        # compatible with previous 1.5 versions
-        if job_parameters.computing_engine is None or job_parameters.federation_engine is None:
-            if job_parameters.work_mode is None or job_parameters.backend is None:
-                raise RuntimeError("unable to find compatible backend engines")
-            work_mode = WorkMode(job_parameters.work_mode)
-            backend = Backend(job_parameters.backend)
-            if backend == Backend.EGGROLL:
-                if work_mode == WorkMode.CLUSTER:
-                    job_parameters.computing_engine = ComputingEngine.EGGROLL
-                    job_parameters.federation_engine = FederationEngine.EGGROLL
-                    job_parameters.storage_engine = StorageEngine.EGGROLL
-                else:
-                    job_parameters.computing_engine = ComputingEngine.STANDALONE
-                    job_parameters.federation_engine = FederationEngine.STANDALONE
-                    job_parameters.storage_engine = StorageEngine.STANDALONE
-            elif backend == Backend.SPARK_PULSAR:
-                job_parameters.computing_engine = ComputingEngine.SPARK
-                job_parameters.federation_engine = FederationEngine.PULSAR
-                job_parameters.storage_engine = StorageEngine.HDFS
-            elif backend == Backend.SPARK_RABBITMQ:
-                job_parameters.computing_engine = ComputingEngine.SPARK
-                job_parameters.federation_engine = FederationEngine.RABBITMQ
-                job_parameters.storage_engine = StorageEngine.HDFS
-                # add mq info
-                federation_info = {}
-                federation_info['union_name'] = string_utils.random_string(4)
-                federation_info['policy_id'] = string_utils.random_string(10)
-                job_parameters.federation_info = federation_info
-            elif backend == Backend.LINKIS_SPARK_RABBITMQ:
-                job_parameters.computing_engine = ComputingEngine.LINKIS_SPARK
-                job_parameters.federation_engine = FederationEngine.RABBITMQ
-                job_parameters.storage_engine = StorageEngine.LINKIS_HIVE
-                # add mq info
-                federation_info = {}
-                federation_info['union_name'] = string_utils.random_string(4)
-                federation_info['policy_id'] = string_utils.random_string(10)
-                job_parameters.federation_info = federation_info
-
-        if job_parameters.federated_mode is None:
-            if job_parameters.computing_engine in [ComputingEngine.EGGROLL, ComputingEngine.SPARK,
-                                                   ComputingEngine.LINKIS_SPARK]:
-                job_parameters.federated_mode = FederatedMode.MULTIPLE
-            elif job_parameters.computing_engine in [ComputingEngine.STANDALONE]:
-                job_parameters.federated_mode = FederatedMode.SINGLE
->>>>>>> 7ce83ea5
 
     @classmethod
     def adapt_job_parameters(cls, role, job_parameters: RunParameters, create_initiator_baseline=False):
