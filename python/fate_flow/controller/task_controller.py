--- conflicted
+++ resolved
@@ -139,12 +139,8 @@
             p = job_utils.run_subprocess(job_id=job_id, config_dir=task_dir, process_cmd=process_cmd, log_dir=task_log_dir)
             if p:
                 task_info["party_status"] = TaskStatus.RUNNING
-<<<<<<< HEAD
                 #task_info["run_pid"] = p.pid
-=======
                 task_info["start_time"] = current_timestamp()
-                task_info["run_pid"] = p.pid
->>>>>>> 7138b3eb
                 task_executor_process_start_status = True
             else:
                 task_info["party_status"] = TaskStatus.FAILED
