#!/usr/bin/env python
# -*- coding: utf-8 -*-

#
#  Copyright 2019 The FATE Authors. All Rights Reserved.
#
#  Licensed under the Apache License, Version 2.0 (the "License");
#  you may not use this file except in compliance with the License.
#  You may obtain a copy of the License at
#
#      http://www.apache.org/licenses/LICENSE-2.0
#
#  Unless required by applicable law or agreed to in writing, software
#  distributed under the License is distributed on an "AS IS" BASIS,
#  WITHOUT WARRANTIES OR CONDITIONS OF ANY KIND, either express or implied.
#  See the License for the specific language governing permissions and
#  limitations under the License.

import functools
# import time
import uuid

from federatedml.feature.binning.base_binning import BaseBinning
from federatedml.feature.binning.quantile_summaries import quantile_summary_factory
from federatedml.param.feature_binning_param import FeatureBinningParam
from federatedml.statistic import data_overview
from federatedml.util import LOGGER
from federatedml.util import consts


class QuantileBinning(BaseBinning):
    """
    After quantile binning, the numbers of elements in each binning are equal.

    The result of this algorithm has the following deterministic bound:
    If the data_instances has N elements and if we request the quantile at probability `p` up to error
    `err`, then the algorithm will return a sample `x` from the data so that the *exact* rank
    of `x` is close to (p * N).
    More precisely,

    {{{
      floor((p - 2 * err) * N) <= rank(x) <= ceil((p + 2 * err) * N)
    }}}

    This method implements a variation of the Greenwald-Khanna algorithm (with some speed
    optimizations).
    """

    def __init__(self, params: FeatureBinningParam, abnormal_list=None, allow_duplicate=False):
        super(QuantileBinning, self).__init__(params, abnormal_list)
        self.summary_dict = None
        self.allow_duplicate = allow_duplicate

    def fit_split_points(self, data_instances):
        """
        Apply the binning method

        Parameters
        ----------
        data_instances : DTable
            The input data

        Returns
        -------
        split_points : dict.
            Each value represent for the split points for a feature. The element in each row represent for
            the corresponding split point.
            e.g.
            split_points = {'x1': [0.1, 0.2, 0.3, 0.4 ...],    # The first feature
                            'x2': [1, 2, 3, 4, ...],           # The second feature
                            ...                         # Other features
                            }
        """
        header = data_overview.get_header(data_instances)
        # LOGGER.debug("in _fit_split_point, cols_map: {}".format(self.bin_inner_param.bin_cols_map))

        self._default_setting(header)
        # self._init_cols(data_instances)
        percent_value = 1.0 / self.bin_num

        # calculate the split points
        percentile_rate = [i * percent_value for i in range(1, self.bin_num)]
        percentile_rate.append(1.0)
        is_sparse = data_overview.is_sparse_data(data_instances)

        self._fit_split_point(data_instances, is_sparse, percentile_rate)

        self.fit_category_features(data_instances)
        return self.bin_results.all_split_points

    @staticmethod
    def copy_merge(s1, s2):
        return s1.merge(s2)

    def _fit_split_point(self, data_instances, is_sparse, percentile_rate):
        if self.summary_dict is None:
            f = functools.partial(self.feature_summary,
                                  params=self.params,
                                  abnormal_list=self.abnormal_list,
                                  cols_dict=self.bin_inner_param.bin_cols_map,
                                  header=self.header,
                                  is_sparse=is_sparse)
            # summary_dict_table = data_instances.mapReducePartitions(f, self.copy_merge)
            summary_dict_table = data_instances.mapReducePartitions(f, lambda s1, s2: s1.merge(s2))
            # summary_dict = dict(summary_dict.collect())

            if is_sparse:
                total_count = data_instances.count()
                summary_dict_table = summary_dict_table.mapValues(lambda x: x.set_total_count(total_count))

            self.summary_dict = summary_dict_table
        else:
            summary_dict_table = self.summary_dict

        f = functools.partial(self._get_split_points,
                              allow_duplicate=self.allow_duplicate,
                              percentile_rate=percentile_rate)
        summary_dict = dict(summary_dict_table.mapValues(f).collect())

        for col_name, split_point in summary_dict.items():
            self.bin_results.put_col_split_points(col_name, split_point)

    @staticmethod
    def _get_split_points(summary, percentile_rate, allow_duplicate):
        split_point = []
        for percen_rate in percentile_rate:
            s_p = summary.query(percen_rate)
            if not allow_duplicate:
                if s_p not in split_point:
                    split_point.append(s_p)
            else:
                split_point.append(s_p)
        return split_point

<<<<<<< HEAD
=======
    # def _fit_split_point(self, data_instances, is_sparse, percentile_rate):
    #     if self.summary_dict is None:
    #         f = functools.partial(self.feature_summary,
    #                               params=self.params,
    #                               abnormal_list=self.abnormal_list,
    #                               cols_dict=self.bin_inner_param.bin_cols_map,
    #                               header=self.header,
    #                               is_sparse=is_sparse)
    #         summary_dict = data_instances.mapReducePartitions(f, self.copy_merge)
    #         summary_dict = dict(summary_dict.collect())
    #
    #         LOGGER.debug(f"new summary_dict: {summary_dict}")
    #         if is_sparse:
    #             total_count = data_instances.count()
    #             for _, summary_obj in summary_dict.items():
    #                 summary_obj.set_total_count(total_count)
    #
    #         self.summary_dict = summary_dict
    #     else:
    #         summary_dict = self.summary_dict
    #
    #     for col_name, summary in summary_dict.items():
    #         split_point = []
    #         for percen_rate in percentile_rate:
    #             s_p = summary.query(percen_rate)
    #             if not self.allow_duplicate:
    #                 if s_p not in split_point:
    #                     split_point.append(s_p)
    #             else:
    #                 split_point.append(s_p)
    #         self.bin_results.put_col_split_points(col_name, split_point)

>>>>>>> 0ff192ff
    @staticmethod
    def feature_summary(data_iter, params, cols_dict, abnormal_list, header, is_sparse):
        summary_dict = {}

        summary_param = {'compress_thres': params.compress_thres,
                         'head_size': params.head_size,
                         'error': params.error,
                         'abnormal_list': abnormal_list}

        for col_name, col_index in cols_dict.items():
            quantile_summaries = quantile_summary_factory(is_sparse=is_sparse, param_dict=summary_param)
            summary_dict[col_name] = quantile_summaries
        _ = str(uuid.uuid1())
        for _, instant in data_iter:
            if not is_sparse:
                if type(instant).__name__ == 'Instance':
                    features = instant.features
                else:
                    features = instant
                for col_name, summary in summary_dict.items():
                    col_index = cols_dict[col_name]
                    summary.insert(features[col_index])
            else:
                data_generator = instant.features.get_all_data()
                for col_idx, col_value in data_generator:
                    col_name = header[col_idx]
                    if col_name not in cols_dict:
                        continue
                    summary = summary_dict[col_name]
                    summary.insert(col_value)
        result = []
        for features_name, summary_obj in summary_dict.items():
            summary_obj.compress()
            # result.append(((_, features_name), summary_obj))
            result.append((features_name, summary_obj))

        return result

    @staticmethod
    def _query_quantile_points(col_name, summary, quantile_dict):
        quantile = quantile_dict.get(col_name)
        if quantile is not None:
            return summary.query(quantile)
        return col_name, quantile

    @staticmethod
    def _query_quantile_points(col_name, summary, quantile_dict):
        quantile = quantile_dict.get(col_name)
        if quantile is not None:
            return col_name, summary.query(quantile)
        return col_name, quantile

    def query_quantile_point(self, query_points, col_names=None):

        if self.summary_dict is None:
            raise RuntimeError("Bin object should be fit before query quantile points")

        if col_names is None:
            col_names = self.bin_inner_param.bin_names

        summary_dict = self.summary_dict

        if isinstance(query_points, (int, float)):
            query_dict = {}
            for col_name in col_names:
                query_dict[col_name] = query_points
        elif isinstance(query_points, dict):
            query_dict = query_points
        else:
            raise ValueError("query_points has wrong type, should be a float, int or dict")

        f = functools.partial(self._query_quantile_points,
<<<<<<< HEAD
                              percentile_rate=query_points)
        summary_dict = dict(summary_dict.map(f).collect())

        result = {}
        for col_name, query_point in query_dict.items():
            summary = summary_dict[col_name]
            result[col_name] = summary.query(query_point)
=======
                              quantile_dict=query_dict)
        result = dict(summary_dict.map(f).collect())
>>>>>>> 0ff192ff
        return result


<|MERGE_RESOLUTION|>--- conflicted
+++ resolved
@@ -16,10 +16,11 @@
 #  See the License for the specific language governing permissions and
 #  limitations under the License.
 
+import copy
 import functools
-# import time
 import uuid
 
+from fate_arch.common.versions import get_eggroll_version
 from federatedml.feature.binning.base_binning import BaseBinning
 from federatedml.feature.binning.quantile_summaries import quantile_summary_factory
 from federatedml.param.feature_binning_param import FeatureBinningParam
@@ -82,7 +83,7 @@
         percentile_rate = [i * percent_value for i in range(1, self.bin_num)]
         percentile_rate.append(1.0)
         is_sparse = data_overview.is_sparse_data(data_instances)
-
+    
         self._fit_split_point(data_instances, is_sparse, percentile_rate)
 
         self.fit_category_features(data_instances)
@@ -90,7 +91,8 @@
 
     @staticmethod
     def copy_merge(s1, s2):
-        return s1.merge(s2)
+        new_s1 = copy.deepcopy(s1)
+        return new_s1.merge(s2)
 
     def _fit_split_point(self, data_instances, is_sparse, percentile_rate):
         if self.summary_dict is None:
@@ -132,8 +134,6 @@
                 split_point.append(s_p)
         return split_point
 
-<<<<<<< HEAD
-=======
     # def _fit_split_point(self, data_instances, is_sparse, percentile_rate):
     #     if self.summary_dict is None:
     #         f = functools.partial(self.feature_summary,
@@ -166,7 +166,6 @@
     #                 split_point.append(s_p)
     #         self.bin_results.put_col_split_points(col_name, split_point)
 
->>>>>>> 0ff192ff
     @staticmethod
     def feature_summary(data_iter, params, cols_dict, abnormal_list, header, is_sparse):
         summary_dict = {}
@@ -197,6 +196,7 @@
                         continue
                     summary = summary_dict[col_name]
                     summary.insert(col_value)
+
         result = []
         for features_name, summary_obj in summary_dict.items():
             summary_obj.compress()
@@ -206,11 +206,102 @@
         return result
 
     @staticmethod
-    def _query_quantile_points(col_name, summary, quantile_dict):
-        quantile = quantile_dict.get(col_name)
-        if quantile is not None:
-            return summary.query(quantile)
-        return col_name, quantile
+    def _query_split_points(summary, percent_rates):
+        split_point = []
+        for percent_rate in percent_rates:
+            s_p = summary.query(percent_rate)
+            if s_p not in split_point:
+                split_point.append(s_p)
+        return split_point
+
+    @staticmethod
+    def approxi_quantile(data_instances, params, cols_dict, abnormal_list, header, is_sparse):
+        """
+        Calculates each quantile information
+
+        Parameters
+        ----------
+        data_instances : DTable
+            The input data
+
+        cols_dict: dict
+            Record key, value pairs where key is cols' name, and value is cols' index.
+
+        params : FeatureBinningParam object,
+                Parameters that user set.
+
+        abnormal_list: list, default: None
+            Specify which columns are abnormal so that will not static when traveling.
+
+        header: list,
+            Storing the header information.
+
+        is_sparse: bool
+            Specify whether data_instance is in sparse type
+
+        Returns
+        -------
+        summary_dict: dict
+            {'col_name1': summary1,
+             'col_name2': summary2,
+             ...
+             }
+
+        """
+
+        summary_dict = {}
+
+        summary_param = {'compress_thres': params.compress_thres,
+                         'head_size': params.head_size,
+                         'error': params.error,
+                         'abnormal_list': abnormal_list}
+
+        for col_name, col_index in cols_dict.items():
+            quantile_summaries = quantile_summary_factory(is_sparse=is_sparse, param_dict=summary_param)
+            summary_dict[col_name] = quantile_summaries
+
+        QuantileBinning.insert_datas(data_instances, summary_dict, cols_dict, header, is_sparse)
+        for _, summary_obj in summary_dict.items():
+            summary_obj.compress()
+        return summary_dict
+
+    @staticmethod
+    def insert_datas(data_instances, summary_dict, cols_dict, header, is_sparse):
+
+        for iter_key, instant in data_instances:
+            if not is_sparse:
+                if type(instant).__name__ == 'Instance':
+                    features = instant.features
+                else:
+                    features = instant
+                for col_name, summary in summary_dict.items():
+                    col_index = cols_dict[col_name]
+                    summary.insert(features[col_index])
+            else:
+                data_generator = instant.features.get_all_data()
+                for col_idx, col_value in data_generator:
+                    col_name = header[col_idx]
+                    summary = summary_dict[col_name]
+                    summary.insert(col_value)
+
+    @staticmethod
+    def merge_summary_dict(s_dict1, s_dict2):
+        if s_dict1 is None and s_dict2 is None:
+            return None
+        if s_dict1 is None:
+            return s_dict2
+        if s_dict2 is None:
+            return s_dict1
+
+        s_dict1 = copy.deepcopy(s_dict1)
+        s_dict2 = copy.deepcopy(s_dict2)
+
+        new_dict = {}
+        for col_name, summary1 in s_dict1.items():
+            summary2 = s_dict2.get(col_name)
+            summary1.merge(summary2)
+            new_dict[col_name] = summary1
+        return new_dict
 
     @staticmethod
     def _query_quantile_points(col_name, summary, quantile_dict):
@@ -239,18 +330,18 @@
             raise ValueError("query_points has wrong type, should be a float, int or dict")
 
         f = functools.partial(self._query_quantile_points,
-<<<<<<< HEAD
-                              percentile_rate=query_points)
-        summary_dict = dict(summary_dict.map(f).collect())
-
-        result = {}
-        for col_name, query_point in query_dict.items():
-            summary = summary_dict[col_name]
-            result[col_name] = summary.query(query_point)
-=======
                               quantile_dict=query_dict)
         result = dict(summary_dict.map(f).collect())
->>>>>>> 0ff192ff
         return result
 
 
+class QuantileBinningTool(QuantileBinning):
+    """
+    Use for quantile binning data directly.
+    """
+
+    def __init__(self, bin_nums=consts.G_BIN_NUM, param_obj: FeatureBinningParam = None,
+                 abnormal_list=None, allow_duplicate=False):
+        if param_obj is None:
+            param_obj = FeatureBinningParam(bin_num=bin_nums)
+        super().__init__(params=param_obj, abnormal_list=abnormal_list, allow_duplicate=allow_duplicate)