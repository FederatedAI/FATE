#!/usr/bin/env python
# -*- coding: utf-8 -*-

#
#  Copyright 2019 The FATE Authors. All Rights Reserved.
#
#  Licensed under the Apache License, Version 2.0 (the "License");
#  you may not use this file except in compliance with the License.
#  You may obtain a copy of the License at
#
#      http://www.apache.org/licenses/LICENSE-2.0
#
#  Unless required by applicable law or agreed to in writing, software
#  distributed under the License is distributed on an "AS IS" BASIS,
#  WITHOUT WARRANTIES OR CONDITIONS OF ANY KIND, either express or implied.
#  See the License for the specific language governing permissions and
#  limitations under the License.
#

import math
import time

from federatedml.util import LOGGER
from federatedml.util import consts


class Stats(object):
    def __init__(self, value, g: int, delta: int):
        self.value = value
        self.g = g
        self.delta = delta


class QuantileSummaries(object):
    def __init__(self, compress_thres=consts.DEFAULT_COMPRESS_THRESHOLD,
                 head_size=consts.DEFAULT_HEAD_SIZE,
                 error=consts.DEFAULT_RELATIVE_ERROR,
                 abnormal_list=None):
        self.compress_thres = compress_thres
        self.head_size = head_size
        self.error = error
        self.head_sampled = []
        self.sampled = []  # list of Stats
        self.count = 0  # Total observations appeared
        if abnormal_list is None:
            self.abnormal_list = []
        else:
            self.abnormal_list = abnormal_list

    # insert a number
    def insert(self, x):
        """
        Insert an observation of data. First store in a array buffer. If the buffer is full,
        do a batch insert. If the size of sampled list reach compress_thres, compress this list.
        Parameters
        ----------
        x : float
            The observation that prepare to insert

        """
        if x in self.abnormal_list:
            return

        try:
            x = float(x)
        except ValueError:
            return

        self.head_sampled.append(x)
        if len(self.head_sampled) >= self.head_size:
            self._insert_head_buffer()
            if len(self.sampled) >= self.compress_thres:
                self.compress()

    def _insert_head_buffer(self):
        if not len(self.head_sampled):  # If empty
            return
        current_count = self.count
        sorted_head = sorted(self.head_sampled)
        new_sampled = []
        sample_idx = 0
        ops_idx = 0
        while ops_idx < len(sorted_head):
            current_sample = sorted_head[ops_idx]
            while sample_idx < len(self.sampled) and self.sampled[sample_idx].value <= current_sample:
                new_sampled.append(self.sampled[sample_idx])
                sample_idx += 1

            current_count += 1

            # If it is the first one to insert or if it is the last one
            if not new_sampled or (sample_idx == len(self.sampled) and
                                   ops_idx == len(sorted_head) - 1):
                delta = 0
            else:
                # delta = math.floor(2 * self.error * current_count) - 1
                delta = math.floor(2 * self.error * current_count)

            new_stats = Stats(current_sample, 1, delta)
            new_sampled.append(new_stats)
            ops_idx += 1
        self.sampled = new_sampled
        self.head_sampled = []
        self.count = current_count

    def compress(self):
        self._insert_head_buffer()
        # merge_threshold = math.floor(2 * self.error * self.count) - 1
        merge_threshold = 2 * self.error * self.count
        compressed = self._compress_immut(merge_threshold)
        self.sampled = compressed

    def merge(self, other):
        """
        merge current summeries with the other one.
        Parameters
        ----------
        other : QuantileSummaries
            The summaries to be merged
        """
        t0 = time.time()
        if other.head_sampled:
            # other._insert_head_buffer()
            other.compress()

        if self.head_sampled:
            # self._insert_head_buffer()
            self.compress()

        if other.count == 0:
            return self

        if self.count == 0:
            return other

        # merge two sorted array
        new_sample = []
        i, j = 0, 0
        while i < len(self.sampled) and j < len(other.sampled):
            if self.sampled[i].value < other.sampled[j].value:
                new_sample.append(self.sampled[i])
                i += 1
            else:
                new_sample.append(other.sampled[j])
                j += 1
        new_sample += self.sampled[i:]
        new_sample += other.sampled[j:]

        res_summary = self.__class__(compress_thres=self.compress_thres,
                                     head_size=self.head_size,
                                     error=self.error,
                                     abnormal_list=self.abnormal_list)
        res_summary.count = self.count + other.count
        res_summary.sampled = new_sample
        # self.sampled = new_sample
        # self.count += other.count
        # merge_threshold = math.floor(2 * self.error * self.count) - 1
        merge_threshold = 2 * self.error * self.count

        res_summary.sampled = res_summary._compress_immut(merge_threshold)
        LOGGER.debug(f"res_summary count: {res_summary.count}, self count: {self.count}, other count: {other.count}")
        return res_summary

    def query(self, quantile):
        """
        Given the queried quantile, return the approximation guaranteed result
        Parameters
        ----------
        quantile : float [0.0, 1.0]
            The target quantile

        Returns
        -------
        float, the corresponding value result.
        """
        if self.head_sampled:
            # self._insert_head_buffer()
            self.compress()

        if quantile < 0 or quantile > 1:
            raise ValueError("Quantile should be in range [0.0, 1.0]")

        if self.count == 0:
            return 0

        if quantile <= self.error:
            return self.sampled[0].value

        if quantile >= 1 - self.error:
            return self.sampled[-1].value

        rank = math.ceil(quantile * self.count)
        target_error = math.ceil(self.error * self.count)
        min_rank = 0
        i = 1
        while i < len(self.sampled) - 1:
            cur_sample = self.sampled[i]
            min_rank += cur_sample.g
            max_rank = min_rank + cur_sample.delta
            if max_rank - target_error <= rank <= min_rank + target_error:
                return cur_sample.value
            i += 1
        return self.sampled[-1].value

    def value_to_rank(self, value):
        min_rank, max_rank = 0, 0
        for sample in self.sampled:
            if sample.value < value:
                min_rank += sample.g
                max_rank = min_rank + sample.delta
            else:
                return (min_rank + max_rank) // 2
        return (min_rank + max_rank) // 2

    def query_value_list(self, values):
        self.compress()
        res = []
        min_rank, max_rank = 0, 0
        idx = 0
        sample_idx = 0
        from federatedml.util import LOGGER
        # LOGGER.debug(f"sampled: {[x.value for x in self.sampled]}")
        # for sample in self.sampled:
        while sample_idx < len(self.sampled):
            v = values[idx]
            sample = self.sampled[sample_idx]
            if sample.value < v:
                min_rank += sample.g
                max_rank = min_rank + sample.delta
                sample_idx += 1
            else:
                res.append((min_rank + max_rank) // 2)
                idx += 1
                if idx >= len(values):
                    break
                # LOGGER.debug(f"value: {v}, sample_value: {sample.value}, min_rank: {min_rank}"
                #              f"max_rank: {max_rank}, res: {(min_rank + max_rank) // 2}")

        while idx < len(values):
            res.append((min_rank + max_rank) // 2)
            idx += 1
        return res

    def _compress_immut(self, merge_threshold):
        t0 = time.time()

        if not self.sampled:
            return self.sampled

        res = []

        # Start from the last element
        head = self.sampled[-1]
        i = len(self.sampled) - 2  # Do not merge the last element

        while i >= 1:
            this_sample = self.sampled[i]
            if this_sample.g + head.g + head.delta < merge_threshold:
                head.g = head.g + this_sample.g
            else:
                res.append(head)
                head = this_sample
            i -= 1
        res.append(head)

        # If head of current sample is smaller than this new res's head
        # Add current head into res
        current_head = self.sampled[0]
        if current_head.value <= head.value and len(self.sampled) > 1:
            res.append(current_head)

        # Python do not support prepend, thus, use reverse instead
        res.reverse()
        t1 = time.time()
        if t1 - t0 > 1:
            LOGGER.debug(f"_compress_immut took {time.time() - t0}s")
        return res


class SparseQuantileSummaries(QuantileSummaries):
    def __init__(self, compress_thres=consts.DEFAULT_COMPRESS_THRESHOLD,
                 head_size=consts.DEFAULT_HEAD_SIZE,
                 error=consts.DEFAULT_RELATIVE_ERROR,
                 abnormal_list=None):
        super(SparseQuantileSummaries, self).__init__(compress_thres, head_size, error, abnormal_list)

        # Compare with the sparse point, static the number of each part.
        self.smaller_num = 0
        self.bigger_num = 0
        self._total_count = 0

    def set_total_count(self, total_count):
        self._total_count = total_count
<<<<<<< HEAD
        LOGGER.debug(f"In set_total_count, count: {self.count}")
=======
>>>>>>> 0ff192ff
        return self

    def insert(self, x):
        if x in self.abnormal_list:
            return
        if x < consts.FLOAT_ZERO:
            self.smaller_num += 1
        elif x >= consts.FLOAT_ZERO:
            self.bigger_num += 1
        super(SparseQuantileSummaries, self).insert(x)

    def query(self, quantile):
        if self.zero_lower_bound < quantile < self.zero_upper_bound:
            return 0.0

        non_zero_quantile = self._convert_query_percentile(quantile)
        LOGGER.debug(f"quantile: {quantile}, zero_lower_bound: {self.zero_lower_bound},"
                     f"zero_upper_bound: {self.zero_upper_bound}, total_count: {self._total_count},"
                     f"count: {self.count}"
                     f"non_zero_quantile: {non_zero_quantile}")
        result = super(SparseQuantileSummaries, self).query(non_zero_quantile)
        return result

    def value_to_rank(self, value):
        quantile_rank = super().value_to_rank(value)
        zeros_count = self._total_count - self.count

        if value > 0:
            return quantile_rank + zeros_count
        elif value < 0:
            return quantile_rank
        else:
            return quantile_rank + zeros_count // 2

    def merge(self, other):
        assert isinstance(other, SparseQuantileSummaries)
        res_summary = super(SparseQuantileSummaries, self).merge(other)
        res_summary.smaller_num = self.smaller_num + other.smaller_num
        res_summary.bigger_num = self.bigger_num + other.bigger_num
        return res_summary

    def _convert_query_percentile(self, quantile):
        zeros_count = self._total_count - self.count
        if zeros_count == 0:
            return quantile

        if quantile <= self.zero_lower_bound:
            return (self._total_count / self.count) * quantile

        return (quantile - self.zero_upper_bound + self.zero_lower_bound) / (
                1 - self.zero_upper_bound + self.zero_lower_bound)

    @property
    def zero_lower_bound(self):
        if self.smaller_num == 0:
            return 0.0
        return self.smaller_num / self._total_count

    @property
    def zero_upper_bound(self):
        if self.bigger_num == 0:
            return self._total_count
        zeros_num = self._total_count - self.smaller_num - self.bigger_num
        return (self.smaller_num + zeros_num) / self._total_count


def quantile_summary_factory(is_sparse, param_dict):
    if is_sparse:
        return SparseQuantileSummaries(**param_dict)
    else:
        return QuantileSummaries(**param_dict)<|MERGE_RESOLUTION|>--- conflicted
+++ resolved
@@ -18,9 +18,7 @@
 #
 
 import math
-import time
-
-from federatedml.util import LOGGER
+
 from federatedml.util import consts
 
 
@@ -118,7 +116,6 @@
         other : QuantileSummaries
             The summaries to be merged
         """
-        t0 = time.time()
         if other.head_sampled:
             # other._insert_head_buffer()
             other.compress()
@@ -131,7 +128,9 @@
             return self
 
         if self.count == 0:
-            return other
+            self.count = other.count
+            self.sampled = other.sampled
+            return self
 
         # merge two sorted array
         new_sample = []
@@ -146,20 +145,13 @@
         new_sample += self.sampled[i:]
         new_sample += other.sampled[j:]
 
-        res_summary = self.__class__(compress_thres=self.compress_thres,
-                                     head_size=self.head_size,
-                                     error=self.error,
-                                     abnormal_list=self.abnormal_list)
-        res_summary.count = self.count + other.count
-        res_summary.sampled = new_sample
-        # self.sampled = new_sample
-        # self.count += other.count
+        self.sampled = new_sample
+        self.count += other.count
         # merge_threshold = math.floor(2 * self.error * self.count) - 1
         merge_threshold = 2 * self.error * self.count
 
-        res_summary.sampled = res_summary._compress_immut(merge_threshold)
-        LOGGER.debug(f"res_summary count: {res_summary.count}, self count: {self.count}, other count: {other.count}")
-        return res_summary
+        self.sampled = self._compress_immut(merge_threshold)
+        return self
 
     def query(self, quantile):
         """
@@ -202,48 +194,7 @@
             i += 1
         return self.sampled[-1].value
 
-    def value_to_rank(self, value):
-        min_rank, max_rank = 0, 0
-        for sample in self.sampled:
-            if sample.value < value:
-                min_rank += sample.g
-                max_rank = min_rank + sample.delta
-            else:
-                return (min_rank + max_rank) // 2
-        return (min_rank + max_rank) // 2
-
-    def query_value_list(self, values):
-        self.compress()
-        res = []
-        min_rank, max_rank = 0, 0
-        idx = 0
-        sample_idx = 0
-        from federatedml.util import LOGGER
-        # LOGGER.debug(f"sampled: {[x.value for x in self.sampled]}")
-        # for sample in self.sampled:
-        while sample_idx < len(self.sampled):
-            v = values[idx]
-            sample = self.sampled[sample_idx]
-            if sample.value < v:
-                min_rank += sample.g
-                max_rank = min_rank + sample.delta
-                sample_idx += 1
-            else:
-                res.append((min_rank + max_rank) // 2)
-                idx += 1
-                if idx >= len(values):
-                    break
-                # LOGGER.debug(f"value: {v}, sample_value: {sample.value}, min_rank: {min_rank}"
-                #              f"max_rank: {max_rank}, res: {(min_rank + max_rank) // 2}")
-
-        while idx < len(values):
-            res.append((min_rank + max_rank) // 2)
-            idx += 1
-        return res
-
     def _compress_immut(self, merge_threshold):
-        t0 = time.time()
-
         if not self.sampled:
             return self.sampled
 
@@ -271,9 +222,6 @@
 
         # Python do not support prepend, thus, use reverse instead
         res.reverse()
-        t1 = time.time()
-        if t1 - t0 > 1:
-            LOGGER.debug(f"_compress_immut took {time.time() - t0}s")
         return res
 
 
@@ -291,10 +239,6 @@
 
     def set_total_count(self, total_count):
         self._total_count = total_count
-<<<<<<< HEAD
-        LOGGER.debug(f"In set_total_count, count: {self.count}")
-=======
->>>>>>> 0ff192ff
         return self
 
     def insert(self, x):
@@ -311,30 +255,14 @@
             return 0.0
 
         non_zero_quantile = self._convert_query_percentile(quantile)
-        LOGGER.debug(f"quantile: {quantile}, zero_lower_bound: {self.zero_lower_bound},"
-                     f"zero_upper_bound: {self.zero_upper_bound}, total_count: {self._total_count},"
-                     f"count: {self.count}"
-                     f"non_zero_quantile: {non_zero_quantile}")
         result = super(SparseQuantileSummaries, self).query(non_zero_quantile)
         return result
 
-    def value_to_rank(self, value):
-        quantile_rank = super().value_to_rank(value)
-        zeros_count = self._total_count - self.count
-
-        if value > 0:
-            return quantile_rank + zeros_count
-        elif value < 0:
-            return quantile_rank
-        else:
-            return quantile_rank + zeros_count // 2
-
     def merge(self, other):
-        assert isinstance(other, SparseQuantileSummaries)
-        res_summary = super(SparseQuantileSummaries, self).merge(other)
-        res_summary.smaller_num = self.smaller_num + other.smaller_num
-        res_summary.bigger_num = self.bigger_num + other.bigger_num
-        return res_summary
+        self.smaller_num += other.smaller_num
+        self.bigger_num += other.bigger_num
+        super(SparseQuantileSummaries, self).merge(other)
+        return self
 
     def _convert_query_percentile(self, quantile):
         zeros_count = self._total_count - self.count
