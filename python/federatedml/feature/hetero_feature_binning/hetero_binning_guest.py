--- conflicted
+++ resolved
@@ -154,13 +154,8 @@
 
         if self._stage == "fit":
             self.labels = list(label_counts_dict.keys())
-<<<<<<< HEAD
-            if len(self.labels) == 2 and not self.labels[0]:
-                self.labels.reverse()
-=======
             self.labels.sort()
             self.labels.reverse()
->>>>>>> bce4631b
 
         label_counts = [label_counts_dict.get(k, 0) for k in self.labels]
         label_table = IvCalculator.convert_label(data_instances, self.labels)
