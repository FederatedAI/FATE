#
#  Copyright 2019 The FATE Authors. All Rights Reserved.
#
#  Licensed under the Apache License, Version 2.0 (the "License");
#  you may not use this file except in compliance with the License.
#  You may obtain a copy of the License at
#
#      http://www.apache.org/licenses/LICENSE-2.0
#
#  Unless required by applicable law or agreed to in writing, software
#  distributed under the License is distributed on an "AS IS" BASIS,
#  WITHOUT WARRANTIES OR CONDITIONS OF ANY KIND, either express or implied.
#  See the License for the specific language governing permissions and
#  limitations under the License.
#

import numpy as np

from federatedml.linear_model.linear_model_base import BaseLinearModel
from federatedml.linear_model.linear_model_weight import LinearModelWeights as LogisticRegressionWeights
from federatedml.one_vs_rest.one_vs_rest import one_vs_rest_factory
from federatedml.optim.initialize import Initializer
from federatedml.param.evaluation_param import EvaluateParam
from federatedml.param.logistic_regression_param import InitParam
from federatedml.protobuf.generated import lr_model_param_pb2
from federatedml.util import LOGGER
from federatedml.util.fate_operator import vec_dot


class BaseLogisticRegression(BaseLinearModel):
    def __init__(self):
        super(BaseLogisticRegression, self).__init__()
        # attribute:

        self.initializer = Initializer()
        self.model_name = 'LogisticRegression'
        self.model_param_name = 'LogisticRegressionParam'
        self.model_meta_name = 'LogisticRegressionMeta'

        # one_vs_rest parameter
        self.need_one_vs_rest = None
        self.one_vs_rest_classes = []
        self.one_vs_rest_obj = None

    def _init_model(self, params):
        super()._init_model(params)
        self.one_vs_rest_obj = one_vs_rest_factory(self, role=self.role, mode=self.mode, has_arbiter=True)

    def compute_wx(self, data_instances, coef_, intercept_=0):
        return data_instances.mapValues(lambda v: vec_dot(v.features, coef_) + intercept_)

    def get_single_model_param(self):
        weight_dict = {}
        # LOGGER.debug("in get_single_model_param, model_weights: {}, coef: {}, header: {}".format(
        #     self.model_weights.unboxed, self.model_weights.coef_, self.header
        # ))
        for idx, header_name in enumerate(self.header):
            coef_i = self.model_weights.coef_[idx]
            weight_dict[header_name] = coef_i

        result = {'iters': self.n_iter_,
                  'loss_history': self.loss_history,
                  'is_converged': self.is_converged,
                  'weight': weight_dict,
                  'intercept': self.model_weights.intercept_,
                  'header': self.header,
                  'best_iteration': -1 if self.validation_strategy is None else
                  self.validation_strategy.best_iteration
                  }
        return result

    def _get_param(self):
        self.header = self.header if self.header else []
        LOGGER.debug("In get_param, self.need_one_vs_rest: {}".format(self.need_one_vs_rest))

<<<<<<< HEAD
=======
        if self.need_cv:
            param_protobuf_obj = lr_model_param_pb2.LRModelParam()
            return param_protobuf_obj

>>>>>>> dd414389
        if self.need_one_vs_rest:
            # one_vs_rest_class = list(map(str, self.one_vs_rest_obj.classes))
            one_vs_rest_result = self.one_vs_rest_obj.save(lr_model_param_pb2.SingleModel)
            single_result = {'header': self.header, 'need_one_vs_rest': True, "best_iteration": -1}
        else:
            one_vs_rest_result = None
            single_result = self.get_single_model_param()
            single_result['need_one_vs_rest'] = False
        single_result['one_vs_rest_result'] = one_vs_rest_result
        # LOGGER.debug("in _get_param, single_result: {}".format(single_result))

        param_protobuf_obj = lr_model_param_pb2.LRModelParam(**single_result)

        return param_protobuf_obj

    def load_model(self, model_dict):
        LOGGER.debug("Start Loading model")
        result_obj = list(model_dict.get('model').values())[0].get(self.model_param_name)
        meta_obj = list(model_dict.get('model').values())[0].get(self.model_meta_name)
        # self.fit_intercept = meta_obj.fit_intercept
        if self.init_param_obj is None:
            self.init_param_obj = InitParam()
        self.init_param_obj.fit_intercept = meta_obj.fit_intercept
        self.header = list(result_obj.header)
        # For hetero-lr arbiter predict function
        if self.header is None:
            return

        need_one_vs_rest = result_obj.need_one_vs_rest
        LOGGER.debug("in _load_model need_one_vs_rest: {}".format(need_one_vs_rest))
        if need_one_vs_rest:
            one_vs_rest_result = result_obj.one_vs_rest_result
            self.one_vs_rest_obj = one_vs_rest_factory(classifier=self, role=self.role,
                                                       mode=self.mode, has_arbiter=True)
            self.one_vs_rest_obj.load_model(one_vs_rest_result)
            self.need_one_vs_rest = True
        else:
            self.load_single_model(result_obj)
            self.need_one_vs_rest = False

    def load_single_model(self, single_model_obj):
        LOGGER.info("It's a binary task, start to load single model")
        feature_shape = len(self.header)
        tmp_vars = np.zeros(feature_shape)
        weight_dict = dict(single_model_obj.weight)

        for idx, header_name in enumerate(self.header):
            tmp_vars[idx] = weight_dict.get(header_name)

        if self.fit_intercept:
            tmp_vars = np.append(tmp_vars, single_model_obj.intercept)
        if len(tmp_vars) == 0:
            tmp_vars = [0.]
        self.model_weights = LogisticRegressionWeights(tmp_vars, fit_intercept=self.fit_intercept)
        self.n_iter_ = single_model_obj.iters
        return self

    def one_vs_rest_fit(self, train_data=None, validate_data=None):
        LOGGER.debug("Class num larger than 2, need to do one_vs_rest")
        self.one_vs_rest_obj.fit(data_instances=train_data, validate_data=validate_data)

    def get_metrics_param(self):
        if self.need_one_vs_rest:
            eval_type = 'multi'
        else:
            eval_type = "binary"
        return EvaluateParam(eval_type=eval_type)<|MERGE_RESOLUTION|>--- conflicted
+++ resolved
@@ -73,13 +73,10 @@
         self.header = self.header if self.header else []
         LOGGER.debug("In get_param, self.need_one_vs_rest: {}".format(self.need_one_vs_rest))
 
-<<<<<<< HEAD
-=======
         if self.need_cv:
             param_protobuf_obj = lr_model_param_pb2.LRModelParam()
             return param_protobuf_obj
 
->>>>>>> dd414389
         if self.need_one_vs_rest:
             # one_vs_rest_class = list(map(str, self.one_vs_rest_obj.classes))
             one_vs_rest_result = self.one_vs_rest_obj.save(lr_model_param_pb2.SingleModel)
