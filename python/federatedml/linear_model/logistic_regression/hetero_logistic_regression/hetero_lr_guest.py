#
#  Copyright 2019 The FATE Authors. All Rights Reserved.
#
#  Licensed under the Apache License, Version 2.0 (the "License");
#  you may not use this file except in compliance with the License.
#  You may obtain a copy of the License at
#
#      http://www.apache.org/licenses/LICENSE-2.0
#
#  Unless required by applicable law or agreed to in writing, software
#  distributed under the License is distributed on an "AS IS" BASIS,
#  WITHOUT WARRANTIES OR CONDITIONS OF ANY KIND, either express or implied.
#  See the License for the specific language governing permissions and
#  limitations under the License.
#

import copy

from federatedml.framework.hetero.procedure import convergence
from federatedml.framework.hetero.procedure import paillier_cipher, batch_generator
from federatedml.linear_model.linear_model_weight import LinearModelWeights
from federatedml.linear_model.logistic_regression.hetero_logistic_regression.hetero_lr_base import HeteroLRBase
from federatedml.optim import activation
from federatedml.optim.gradient import hetero_lr_gradient_and_loss
from federatedml.secureprotol import EncryptModeCalculator
from federatedml.util import LOGGER
from federatedml.util import consts
from federatedml.util.io_check import assert_io_num_rows_equal


class HeteroLRGuest(HeteroLRBase):
    def __init__(self):
        super().__init__()
        self.data_batch_count = []
        # self.guest_forward = None
        self.role = consts.GUEST
        self.cipher = paillier_cipher.Guest()
        self.batch_generator = batch_generator.Guest()
        self.gradient_loss_operator = hetero_lr_gradient_and_loss.Guest()
        self.converge_procedure = convergence.Guest()
        self.encrypted_calculator = None
        # self.need_one_vs_rest = None

    @staticmethod
    def load_data(data_instance):
        """
        set the negative label to -1
        Parameters
        ----------
        data_instance: DTable of Instance, input data
        """
        data_instance = copy.deepcopy(data_instance)
        if data_instance.label != 1:
            data_instance.label = -1
        return data_instance

    def fit(self, data_instances, validate_data=None):
        """
        Train lr model of role guest
        Parameters
        ----------
        data_instances: DTable of Instance, input data
        """

        LOGGER.info("Enter hetero_lr_guest fit")
        self._abnormal_detection(data_instances)
        self.check_abnormal_values(data_instances)
        self.check_abnormal_values(validate_data)
        self.header = self.get_header(data_instances)

        classes = self.one_vs_rest_obj.get_data_classes(data_instances)

        if len(classes) > 2:
            self.need_one_vs_rest = True
            self.need_call_back_loss = False
            self.one_vs_rest_fit(train_data=data_instances, validate_data=validate_data)
<<<<<<< HEAD
        else:
            sample_weights = self.check_and_remote_sample_weights(data_instances)
            if sample_weights:
                self.gradient_loss_operator.set_use_sample_weight()
=======
        elif len(classes) == 2:
>>>>>>> c07981b7
            self.need_one_vs_rest = False
            self.fit_binary(data_instances, validate_data)
        else:
            raise ValueError("Number of classes should be greater or equal to 2")
        LOGGER.debug(f"Final summary: {self.summary()}")

    def fit_binary(self, data_instances, validate_data=None):
        LOGGER.info("Enter hetero_lr_guest fit")
        self.header = self.get_header(data_instances)

        self.validation_strategy = self.init_validation_strategy(data_instances, validate_data)
        data_instances = data_instances.mapValues(HeteroLRGuest.load_data)
        LOGGER.debug(f"MODEL_STEP After load data, data count: {data_instances.count()}")
        self.cipher_operator = self.cipher.gen_paillier_cipher_operator()

        LOGGER.info("Generate mini-batch from input data")
        self.batch_generator.initialize_batch_generator(data_instances, self.batch_size)
        self.gradient_loss_operator.set_total_batch_nums(self.batch_generator.batch_nums)

        self.encrypted_calculator = [EncryptModeCalculator(self.cipher_operator,
                                                           self.encrypted_mode_calculator_param.mode,
                                                           self.encrypted_mode_calculator_param.re_encrypted_rate) for _
                                     in range(self.batch_generator.batch_nums)]

        LOGGER.info("Start initialize model.")
        LOGGER.info("fit_intercept:{}".format(self.init_param_obj.fit_intercept))
        model_shape = self.get_features_shape(data_instances)
        w = self.initializer.init_model(model_shape, init_params=self.init_param_obj)
        self.model_weights = LinearModelWeights(w, fit_intercept=self.fit_intercept)

        while self.n_iter_ < self.max_iter:
            LOGGER.info("iter:{}".format(self.n_iter_))
            batch_data_generator = self.batch_generator.generate_batch_data()
            self.optimizer.set_iters(self.n_iter_)
            batch_index = 0
            for batch_data in batch_data_generator:
                # transforms features of raw input 'batch_data_inst' into more representative features 'batch_feat_inst'
                batch_feat_inst = batch_data
                # LOGGER.debug(f"MODEL_STEP In Batch {batch_index}, batch data count: {batch_feat_inst.count()}")

                # Start gradient procedure
                LOGGER.debug("iter: {}, before compute gradient, data count: {}".format(self.n_iter_,
                                                                                        batch_feat_inst.count()))
                optim_guest_gradient = self.gradient_loss_operator.compute_gradient_procedure(
                            batch_feat_inst,
                            self.encrypted_calculator,
                            self.model_weights,
                            self.optimizer,
                            self.n_iter_,
                            batch_index)

                # LOGGER.debug('optim_guest_gradient: {}'.format(optim_guest_gradient))
                # training_info = {"iteration": self.n_iter_, "batch_index": batch_index}
                # self.update_local_model(fore_gradient, data_instances, self.model_weights.coef_, **training_info)

                loss_norm = self.optimizer.loss_norm(self.model_weights)
                self.gradient_loss_operator.compute_loss(data_instances, self.model_weights, self.n_iter_, batch_index, loss_norm)

                self.model_weights = self.optimizer.update_model(self.model_weights, optim_guest_gradient)
                batch_index += 1
                # LOGGER.debug("lr_weight, iters: {}, update_model: {}".format(self.n_iter_, self.model_weights.unboxed))

            self.is_converged = self.converge_procedure.sync_converge_info(suffix=(self.n_iter_,))
            LOGGER.info("iter: {},  is_converged: {}".format(self.n_iter_, self.is_converged))

            if self.validation_strategy:
                LOGGER.debug('LR guest running validation')
                self.validation_strategy.validate(self, self.n_iter_)
                if self.validation_strategy.need_stop():
                    LOGGER.debug('early stopping triggered')
                    break

            self.n_iter_ += 1

            if self.is_converged:
                break

        if self.validation_strategy and self.validation_strategy.has_saved_best_model():
            self.load_model(self.validation_strategy.cur_best_model)
        self.set_summary(self.get_model_summary())

    @assert_io_num_rows_equal
    def predict(self, data_instances):
        """
        Prediction of lr
        Parameters
        ----------
        data_instances: DTable of Instance, input data

        Returns
        ----------
        DTable
            include input data label, predict probably, label
        """
        LOGGER.info("Start predict is a one_vs_rest task: {}".format(self.need_one_vs_rest))
        self._abnormal_detection(data_instances)
        data_instances = self.align_data_header(data_instances, self.header)
        if self.need_one_vs_rest:
            predict_result = self.one_vs_rest_obj.predict(data_instances)
            return predict_result

        # data_features = self.transform(data_instances)
        pred_prob = self.compute_wx(data_instances, self.model_weights.coef_, self.model_weights.intercept_)
        host_probs = self.transfer_variable.host_prob.get(idx=-1)

        LOGGER.info("Get probability from Host")

        # guest probability
        for host_prob in host_probs:
            pred_prob = pred_prob.join(host_prob, lambda g, h: g + h)
        pred_prob = pred_prob.mapValues(lambda p: activation.sigmoid(p))
        threshold = self.model_param.predict_param.threshold

        # pred_label = pred_prob.mapValues(lambda x: 1 if x > threshold else 0)

        # predict_result = data_instances.mapValues(lambda x: x.label)
        # predict_result = predict_result.join(pred_prob, lambda x, y: (x, y))
        # predict_result = predict_result.join(pred_label, lambda x, y: [x[0], y, x[1],
        #                                                               {"0": (1 - x[1]), "1": x[1]}])
        predict_result = self.predict_score_to_output(data_instances, pred_prob, classes=[0, 1], threshold=threshold)

        return predict_result<|MERGE_RESOLUTION|>--- conflicted
+++ resolved
@@ -74,14 +74,10 @@
             self.need_one_vs_rest = True
             self.need_call_back_loss = False
             self.one_vs_rest_fit(train_data=data_instances, validate_data=validate_data)
-<<<<<<< HEAD
-        else:
+        elif len(classes) == 2:
             sample_weights = self.check_and_remote_sample_weights(data_instances)
             if sample_weights:
                 self.gradient_loss_operator.set_use_sample_weight()
-=======
-        elif len(classes) == 2:
->>>>>>> c07981b7
             self.need_one_vs_rest = False
             self.fit_binary(data_instances, validate_data)
         else:
