--- conflicted
+++ resolved
@@ -55,15 +55,10 @@
             self.gradient_operator = LogisticGradient()
 
     def fit(self, data_instances, validate_data=None):
-<<<<<<< HEAD
-        # LOGGER.debug("Start data count: {}".format(data_instances.count()))
-        self._client_check_data(data_instances)
-=======
         self._abnormal_detection(data_instances)
         self.check_abnormal_values(data_instances)
         self.init_schema(data_instances)
         # validation_strategy = self.init_validation_strategy(data_instances, validate_data)
->>>>>>> 1ae69199
 
         pubkey = self.cipher.gen_paillier_pubkey(enable=self.use_encrypt, suffix=('fit',))
         if self.use_encrypt:
