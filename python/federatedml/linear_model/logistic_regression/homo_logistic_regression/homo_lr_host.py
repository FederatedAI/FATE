--- conflicted
+++ resolved
@@ -29,9 +29,6 @@
 from federatedml.util.fate_operator import vec_dot
 from federatedml.optim.gradient.homo_lr_gradient import LogisticGradient, TaylorLogisticGradient
 from federatedml.protobuf.generated import lr_model_param_pb2
-from federatedml.optim import activation
-from federatedml.feature.instance import Instance
-from federatedml.util.fate_operator import vec_dot
 from federatedml.util import LOGGER
 from federatedml.util import consts
 from federatedml.util import fate_operator
@@ -185,46 +182,27 @@
         pubkey = self.cipher.gen_paillier_pubkey(enable=self.use_encrypt, suffix=suffix)
         if self.use_encrypt:
             self.cipher_operator.set_public_key(pubkey)
+
+        if self.use_encrypt:
             final_model = self.transfer_variable.aggregated_model.get(idx=0, suffix=suffix)
             model_weights = LogisticRegressionWeights(final_model.unboxed, self.fit_intercept)
             wx = self.compute_wx(data_instances, model_weights.coef_, model_weights.intercept_)
             self.transfer_variable.predict_wx.remote(wx, consts.ARBITER, 0, suffix=suffix)
             predict_result = self.transfer_variable.predict_result.get(idx=0, suffix=suffix)
-<<<<<<< HEAD
-=======
             # predict_result = predict_result.join(data_instances, lambda p, d: [d.label, p, None,
             #                                                                    {"0": None, "1": None}])
->>>>>>> 0d8600e8
             predict_result = predict_result.join(data_instances, lambda p, d:
                                                  Instance(features=[d.label, p, None, {"0": None, "1": None}],
                                                           inst_id=d.inst_id)
                                                  )
-<<<<<<< HEAD
-
-
-            # Instance([d.label, p, None,
-            #                                                                    {"0": None, "1": None}])
-
         else:
-            # predict_wx = self.compute_wx(data_instances, self.model_weights.coef_, self.model_weights.intercept_)
-            # pred_table = self.classify(predict_wx, self.model_param.predict_param.threshold)
-            # predict_result = data_instances.mapValues(lambda x: x.label)
-
-=======
-        else:
->>>>>>> 0d8600e8
             pred_prob = data_instances.mapValues(
                 lambda v: activation.sigmoid(vec_dot(v.features, self.model_weights.coef_)
                                              + self.model_weights.intercept_))
             predict_result = self.predict_score_to_output(data_instances, pred_prob, classes=[0, 1],
                                                           threshold=self.model_param.predict_param.threshold)
 
-<<<<<<< HEAD
-            # predict_result = pred_table.join(predict_result, lambda x, y: [y, x[1], x[0],
-            #                                                                {"1": x[0], "0": 1 - x[0]}])
-=======
-
->>>>>>> 0d8600e8
+
         return predict_result
 
     def _get_param(self):
