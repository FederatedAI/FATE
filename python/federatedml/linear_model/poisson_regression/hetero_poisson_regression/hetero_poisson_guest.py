--- conflicted
+++ resolved
@@ -76,11 +76,8 @@
         if not self.component_properties.is_warm_start:
             w = self.initializer.init_model(model_shape, init_params=self.init_param_obj)
             self.model_weights = LinearModelWeights(w, fit_intercept=self.fit_intercept, raise_overflow_error=False)
-<<<<<<< HEAD
-=======
         else:
             self.callback_warm_start_init_iter(self.n_iter_)
->>>>>>> 372f3576
 
         while self.n_iter_ < self.max_iter:
             self.callback_list.on_epoch_begin(self.n_iter_)
@@ -115,21 +112,10 @@
             self.is_converged = self.converge_procedure.sync_converge_info(suffix=(self.n_iter_,))
             LOGGER.info("iter: {},  is_converged: {}".format(self.n_iter_, self.is_converged))
 
-<<<<<<< HEAD
-            self.add_checkpoint(step_index=self.n_iter_, step_name=self.flowid)
-
-            if self.validation_strategy:
-                LOGGER.debug('Poisson guest running validation')
-                self.validation_strategy.validate(self, self.n_iter_)
-                if self.validation_strategy.need_stop():
-                    LOGGER.debug('early stopping triggered')
-                    break
-=======
             self.callback_list.on_epoch_end(self.n_iter_)
             if self.stop_training:
                 break
 
->>>>>>> 372f3576
             self.n_iter_ += 1
             if self.is_converged:
                 break
