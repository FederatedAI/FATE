--- conflicted
+++ resolved
@@ -64,13 +64,8 @@
     def compute_loss(self, weights=None, labels=None, suffix=None, cipher=None):
         """
          Compute hetero linr loss:
-<<<<<<< HEAD
-            loss = (1/N)*\sum(wx-y)^2 where y is label, w is model weight and x is features
+            loss = (1/N)*\\sum(wx-y)^2 where y is label, w is model weight and x is features
             (wx - y)^2 = (wx_h)^2 + (wx_g - y)^2 + 2 * (wx_h * (wx_g - y))
-=======
-            loss = (1/N)*\\sum(wx-y)^2 where y is label, w is model weight and x is features
-            log(wx - y)^2 = (wx_h)^2 + (wx_g - y)^2 + 2 * (wx_h * (wx_g - y))
->>>>>>> b0786f17
         """
         LOGGER.info(f"[compute_loss]: Calculate loss ...")
         wx_self_square = (self.wx_self * self.wx_self).reduce(operator.add)
