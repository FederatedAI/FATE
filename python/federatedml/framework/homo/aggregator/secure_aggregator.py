from federatedml.framework.homo.blocks import RandomPaddingCipherClient, RandomPaddingCipherServer, PadsCipher, RandomPaddingCipherTransVar
from federatedml.framework.homo.aggregator.aggregator_base import AggregatorBaseClient, AutoSuffix, AggregatorBaseServer
import numpy as np
from federatedml.framework.weights import Weights, NumpyWeights
from federatedml.util import LOGGER
import torch as t
from typing import Union, List
from fate_arch.computing._util import is_table
from federatedml.util import consts


AGG_TYPE = ['weighted_mean', 'sum', 'mean']


class SecureAggregatorClient(AggregatorBaseClient):

    def __init__(self, secure_aggregate=True, aggregate_type='weighted_mean', aggregate_weight=1.0,
<<<<<<< HEAD
                 communicate_match_suffix=None, server=(consts.ARBITER,), clients=(consts.GUEST, consts.HOST), lm_aggregate=False):
=======
                 communicate_match_suffix=None, server=(consts.ARBITER,), clients=(consts.GUEST, consts.HOST)):
>>>>>>> f1e60b90

        super(SecureAggregatorClient, self).__init__(
            communicate_match_suffix=communicate_match_suffix, clients=clients, server=server)
        self.secure_aggregate = secure_aggregate
        self.suffix = {
            "local_loss": AutoSuffix("local_loss"),
            "agg_loss": AutoSuffix("agg_loss"),
            "local_model": AutoSuffix("local_model"),
            "agg_model": AutoSuffix("agg_model"),
            "converge_status": AutoSuffix("converge_status")
        }

        # init secure aggregate random padding:
        if self.secure_aggregate:
            self._random_padding_cipher: PadsCipher = RandomPaddingCipherClient(
                trans_var=RandomPaddingCipherTransVar(
                    prefix=communicate_match_suffix,
                    clients=clients,
                    server=server)).create_cipher()
            LOGGER.info('initialize secure aggregator done')

        # compute weight
        assert aggregate_type in AGG_TYPE, 'aggregate type must in {}'.format(
            AGG_TYPE)
        if aggregate_type == 'weighted_mean':
            aggregate_weight = aggregate_weight
        elif aggregate_type == 'mean':
            aggregate_weight = 1

        self.send(aggregate_weight, suffix=('agg_weight', ))
        self._weight = aggregate_weight / \
            self.get(suffix=('agg_weight', ))[0]  # local weight / total weight

        if aggregate_type == 'sum':  # reset _weight
            self._weight = 1

        self._set_table_amplify_factor = False
        self._lm_aggregate = lm_aggregate

        LOGGER.debug('aggregate compute weight is {}'.format(self._weight))

    def _handle_table_data(self, model):

        model = model.mapValues(lambda x: x * self._weight)
        if self.secure_aggregate:
            if not self._set_table_amplify_factor:
                self._random_padding_cipher.set_amplify_factor(
                    consts.SECURE_AGG_AMPLIFY_FACTOR)
            model = self._random_padding_cipher.encrypt_table(model)
        return model

    def _process_model(self, model):

        to_agg = None

        if isinstance(model, np.ndarray) or isinstance(model, Weights):
            if isinstance(model, np.ndarray):
                to_agg = NumpyWeights(model * self._weight)
            else:
                to_agg = model * self._weight

            if self.secure_aggregate:
                to_agg: Weights = to_agg.encrypted(
                    self._random_padding_cipher)
            return to_agg

        # is FATE distrubed Table
        elif is_table(model):
            return self._handle_table_data(model)

        if isinstance(model, t.nn.Module):
            if self._lm_aggregate:  
                # if model is large, cannot send large object, need to break into key/value
                # and aggregate them in the format of distributed table
                from fate_arch.session import computing_session as session
                parameters = list(model.named_parameters())
                tmp_list = [(k, v.cpu().detach().numpy()) for k, v in parameters if v.requires_grad]
                table = session.parallelize(tmp_list, include_key=True, partition=4)
                return self._handle_table_data(table)
            else:
                parameters = list(model.parameters())
                tmp_list = [[np.array(p.cpu().detach().tolist()) for p in parameters if p.requires_grad]]
                LOGGER.debug('Aggregate trainable parameters: {}/{}'.format(len(tmp_list[0]), len(parameters)))
        elif isinstance(model, t.optim.Optimizer):
            tmp_list = [[np.array(p.cpu().detach().tolist()) for p in group["params"]]
                        for group in model.param_groups]
        elif isinstance(model, list):
            for p in model:
                assert isinstance(
                    p, np.ndarray), 'expecting List[np.ndarray], but got {}'.format(p)
            tmp_list = [model]

        if self.secure_aggregate:
            to_agg = [
                [
                    NumpyWeights(
                        arr *
                        self._weight).encrypted(
                        self._random_padding_cipher) for arr in arr_list] for arr_list in tmp_list]
        else:
            to_agg = [[arr * self._weight for arr in arr_list]
                      for arr_list in tmp_list]

        return to_agg

    def _recover_model(self, model, agg_model):

        if isinstance(model, np.ndarray):
            return agg_model.unboxed
        elif isinstance(model, Weights):
            return agg_model
        elif is_table(agg_model):
            if self._lm_aggregate and isinstance(model, t.nn.Module):
                # recover weights from table
                parameters = dict(agg_model.collect())
                for k, v in model.named_parameters():
                    if k in parameters and v.requires_grad:
                        v.data.copy_(t.Tensor(parameters[k]))
                return model
            else:
                return agg_model
        else:
            if self.secure_aggregate:
                agg_model = [[np_weight.unboxed for np_weight in arr_list]
                             for arr_list in agg_model]

            if isinstance(model, t.nn.Module):
                for agg_p, p in zip(agg_model[0], [p for p in model.parameters() if p.requires_grad]):
                    p.data.copy_(t.Tensor(agg_p))

                return model
            elif isinstance(model, t.optim.Optimizer):
                for agg_group, group in zip(agg_model, model.param_groups):
                    for agg_p, p in zip(agg_group, group["params"]):
                        p.data.copy_(t.Tensor(agg_p))
                return model
            else:
                return agg_model

    def send_loss(self, loss, suffix=tuple()):
        suffix = self._get_suffix('local_loss', suffix)
        assert isinstance(loss, float) or isinstance(
            loss, np.ndarray), 'illegal loss type {}, loss should be a float or a np array'.format(type(loss))
        self.send(loss * self._weight, suffix)

    def send_model(self,
                   model: Union[np.ndarray,
                                Weights,
                                List[np.ndarray],
                                t.nn.Module,
                                t.optim.Optimizer],
                   suffix=tuple()):
        """Sending model to arbiter for aggregation

        Parameters
        ----------
        model : model can be:
                A numpy array
                A Weight instance(or subclass of Weights), see federatedml.framework.weights
                List of numpy array
                A pytorch model, is the subclass of torch.nn.Module
                A pytorch optimizer, will extract param group from this optimizer as weights to aggregate
        suffix : sending suffix, by default tuple(), can be None or tuple contains str&number. If None, will automatically generate suffix
        """
        suffix = self._get_suffix('local_model', suffix)
        # judge model type
        to_agg_model = self._process_model(model)
        self.send(to_agg_model, suffix)

    def get_aggregated_model(self, suffix=tuple()):
        suffix = self._get_suffix("agg_model", suffix)
        return self.get(suffix)[0]

    def get_aggregated_loss(self, suffix=tuple()):
        suffix = self._get_suffix("agg_loss", suffix)
        return self.get(suffix)[0]

    def get_converge_status(self, suffix=tuple()):
        suffix = self._get_suffix("converge_status", suffix)
        return self.get(suffix)[0]

    def model_aggregation(self, model, suffix=tuple()):
        self.send_model(model, suffix=suffix)
        agg_model = self.get_aggregated_model(suffix=suffix)
        return self._recover_model(model, agg_model)

    def loss_aggregation(self, loss, suffix=tuple()):
        self.send_loss(loss, suffix=suffix)
        converge_status = self.get_converge_status(suffix=suffix)
        return converge_status


class SecureAggregatorServer(AggregatorBaseServer):

    def __init__(
        self,
        secure_aggregate=True,
        communicate_match_suffix=None,
        server=(
            consts.ARBITER,
        ),
        clients=(
            consts.GUEST,
<<<<<<< HEAD
            consts.HOST)
            ):
=======
            consts.HOST)):
>>>>>>> f1e60b90
        super(SecureAggregatorServer, self).__init__(
            communicate_match_suffix=communicate_match_suffix, clients=clients, server=server)
        self.suffix = {
            "local_loss": AutoSuffix("local_loss"),
            "agg_loss": AutoSuffix("agg_loss"),
            "local_model": AutoSuffix("local_model"),
            "agg_model": AutoSuffix("agg_model"),
            "converge_status": AutoSuffix("converge_status")
        }
        self.secure_aggregate = secure_aggregate
        if self.secure_aggregate:
            RandomPaddingCipherServer(trans_var=RandomPaddingCipherTransVar(
                prefix=communicate_match_suffix, clients=clients, server=server)).exchange_secret_keys()
            LOGGER.info('initialize secure aggregator done')

        agg_weights = self.collect(suffix=('agg_weight', ))
        sum_weights = 0
        for i in agg_weights:
            sum_weights += i
        self.broadcast(sum_weights, suffix=('agg_weight', ))

    def aggregate_model(self, suffix=None, party_idx=-1):

        # get suffix
        suffix = self._get_suffix('local_model', suffix)
        # recv params for aggregation
        models = self.collect(suffix=suffix, party_idx=party_idx)
        agg_result = None

        # Aggregate Weights or Numpy Array
        if isinstance(models[0], Weights):
            agg_result = models[0]
            for w in models[1:]:
                agg_result += w

        # Aggregate Table
        elif is_table(models[0]):
            agg_result = models[0]
            for table in models[1:]:
                agg_result = agg_result.join(table, lambda x1, x2: x1 + x2)
            return agg_result

        # Aggregate numpy groups
        elif isinstance(models[0], list):
            # aggregation
            agg_result = models[0]
            # aggregate numpy model weights from all clients
            for params_group in models[1:]:
                for agg_params, params in zip(
                        agg_result, params_group):
                    for agg_p, p in zip(agg_params, params):
                        # agg_p: NumpyWeights or numpy array
                        agg_p += p

        if agg_result is None:
            raise ValueError(
                'can not aggregate receive model, format is illegal: {}'.format(models))

        return agg_result

    def broadcast_model(self, model, suffix=tuple(), party_idx=-1):
        suffix = self._get_suffix('agg_model', suffix)
        self.broadcast(model, suffix=suffix, party_idx=party_idx)

    def aggregate_loss(self, suffix=tuple(), party_idx=-1):

        # get loss
        suffix = self._get_suffix('local_loss', suffix)
        losses = self.collect(suffix, party_idx=party_idx)
        # aggregate loss
        total_loss = losses[0]
        for loss in losses[1:]:
            total_loss += loss

        return total_loss

    def broadcast_loss(self, loss_sum, suffix=tuple(), party_idx=-1):
        suffix = self._get_suffix('agg_loss', suffix)
        self.broadcast(loss_sum, suffix=suffix, party_idx=party_idx)

    def model_aggregation(self, suffix=tuple(), party_idx=-1):
        agg_model = self.aggregate_model(suffix=suffix, party_idx=party_idx)
        self.broadcast_model(agg_model, suffix=suffix, party_idx=party_idx)
        return agg_model

    def broadcast_converge_status(self, converge_status, suffix=tuple(), party_idx=-1):
        suffix = self._get_suffix('converge_status', suffix)
        self.broadcast(converge_status, suffix=suffix, party_idx=party_idx)

    def loss_aggregation(self, check_converge=False, converge_func=None, suffix=tuple(), party_idx=-1):
        agg_loss = self.aggregate_loss(suffix=suffix, party_idx=party_idx)
        if check_converge:
            converge_status = converge_func(agg_loss)
        else:
            converge_status = False
        self.broadcast_converge_status(
            converge_status, suffix=suffix, party_idx=party_idx)
        return agg_loss, converge_status<|MERGE_RESOLUTION|>--- conflicted
+++ resolved
@@ -15,11 +15,7 @@
 class SecureAggregatorClient(AggregatorBaseClient):
 
     def __init__(self, secure_aggregate=True, aggregate_type='weighted_mean', aggregate_weight=1.0,
-<<<<<<< HEAD
                  communicate_match_suffix=None, server=(consts.ARBITER,), clients=(consts.GUEST, consts.HOST), lm_aggregate=False):
-=======
-                 communicate_match_suffix=None, server=(consts.ARBITER,), clients=(consts.GUEST, consts.HOST)):
->>>>>>> f1e60b90
 
         super(SecureAggregatorClient, self).__init__(
             communicate_match_suffix=communicate_match_suffix, clients=clients, server=server)
@@ -223,12 +219,9 @@
         ),
         clients=(
             consts.GUEST,
-<<<<<<< HEAD
             consts.HOST)
             ):
-=======
-            consts.HOST)):
->>>>>>> f1e60b90
+
         super(SecureAggregatorServer, self).__init__(
             communicate_match_suffix=communicate_match_suffix, clients=clients, server=server)
         self.suffix = {
