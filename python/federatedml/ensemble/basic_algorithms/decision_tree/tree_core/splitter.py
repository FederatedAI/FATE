--- conflicted
+++ resolved
@@ -64,14 +64,8 @@
 
 class Splitter(object):
 
-<<<<<<< HEAD
     def __init__(self, criterion_method, criterion_params=[0, 1], min_impurity_split=1e-2, min_sample_split=2,
                  min_leaf_node=1, min_child_weight=1):
-=======
-    def __init__(self, criterion_method, criterion_params, min_impurity_split=1e-2, min_sample_split=2,
-                 min_leaf_node=1):
-
->>>>>>> a5b9d82e
         LOGGER.info("splitter init!")
         if not isinstance(criterion_method, str):
             raise TypeError("criterion_method type should be str, but %s find" % (type(criterion_method).__name__))
