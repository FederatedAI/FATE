import functools
import numpy as np
from federatedml.secureprotol.fixedpoint import FixedPointNumber
from federatedml.secureprotol.encrypt_mode import EncryptModeCalculator
from federatedml.cipher_compressor.packer import GuestIntegerPacker, cipher_list_to_cipher_tensor
from federatedml.ensemble.basic_algorithms.decision_tree.tree_core.splitter import SplitInfo
from federatedml.util import consts
from federatedml.cipher_compressor.compressor import CipherCompressorHost, NormalCipherPackage
from federatedml.cipher_compressor.compressor import PackingCipherTensorPackage
from federatedml.util import LOGGER
fix_point_precision = 2**52
REGRESSION_MAX_GRADIENT = 10**9


def post_func(x):
    # add a 0 to occupy h position
    return x[0], 0


def g_h_recover_post_func(unpack_rs_list: list, precision):
    if len(unpack_rs_list) == 2:
        g = unpack_rs_list[0] / precision
        h = unpack_rs_list[1] / precision
        return g, h
    else:
        g_list, h_list = [], []
        for g, h in zip(unpack_rs_list[0::2], unpack_rs_list[1::2]):
            g_list.append(g / precision)
            h_list.append(h / precision)
        return np.array(g_list), np.array(h_list)


class SplitInfoPackage(NormalCipherPackage):

    def __init__(self, padding_length, max_capacity):
        super(SplitInfoPackage, self).__init__(padding_length, max_capacity)
        self._split_info_without_gh = []
        self._cur_splitinfo_contains = 0

    def add(self, split_info):

        split_info_cp = SplitInfo(sitename=split_info.sitename, best_bid=split_info.best_bid,
                                  best_fid=split_info.best_fid, missing_dir=split_info.missing_dir,
                                  mask_id=split_info.mask_id, sample_count=split_info.sample_count)

        en_g = split_info.sum_grad
        super(SplitInfoPackage, self).add(en_g)
        self._cur_splitinfo_contains += 1
        self._split_info_without_gh.append(split_info_cp)

    def unpack(self, decrypter):
        unpack_rs = super(SplitInfoPackage, self).unpack(decrypter)
        for split_info, g_h in zip(self._split_info_without_gh, unpack_rs):
            split_info.sum_grad = g_h

        return self._split_info_without_gh


class SplitInfoPackage2(PackingCipherTensorPackage):

    def __init__(self, padding_length, max_capacity):
        super(SplitInfoPackage2, self).__init__(padding_length, max_capacity)
        self._split_info_without_gh = []
        self._cur_splitinfo_contains = 0

    def add(self, split_info):

        split_info_cp = SplitInfo(sitename=split_info.sitename, best_bid=split_info.best_bid,
                                  best_fid=split_info.best_fid, missing_dir=split_info.missing_dir,
                                  mask_id=split_info.mask_id, sample_count=split_info.sample_count)

        en_g = split_info.sum_grad
        super(SplitInfoPackage2, self).add(en_g)
        self._cur_splitinfo_contains += 1
        self._split_info_without_gh.append(split_info_cp)

    def unpack(self, decrypter):
        unpack_rs = super(SplitInfoPackage2, self).unpack(decrypter)
        for split_info, g_h in zip(self._split_info_without_gh, unpack_rs):
            split_info.sum_grad = g_h

        return self._split_info_without_gh


class GHPacker(object):

    def __init__(self, sample_num: int, en_calculator: EncryptModeCalculator,
                 precision=fix_point_precision, max_sample_weight=1.0, task_type=consts.CLASSIFICATION,
<<<<<<< HEAD
                 g_min=None, g_max=None, sync_para=True):
=======
                 g_min=None, g_max=None, class_num=1, mo_mode=False, sync_para=True):
>>>>>>> c0d4304f

        if task_type == consts.CLASSIFICATION:
            g_max = 1.0
            g_min = -1.0
            h_max = 1.0
        elif task_type == consts.REGRESSION:

            if g_min is None and g_max is None:
                g_max = REGRESSION_MAX_GRADIENT  # assign a large value for regression gradients
                g_min = -g_max
            else:
                g_max = g_max
                g_min = g_min
            h_max = 2.0
        else:
            raise ValueError('unknown task type {}'.format(task_type))

        self.g_max, self.g_min, self.h_max = g_max * max_sample_weight, g_min * max_sample_weight, h_max * max_sample_weight
        self.g_offset = abs(self.g_min)
        self.g_max_int, self.h_max_int = self._compute_packing_parameter(sample_num, precision)
        self.exponent = FixedPointNumber.encode(0, precision=precision).exponent
        self.precision = precision
        self.class_num = class_num
        self.mo_mode = mo_mode
        self.packer = GuestIntegerPacker(class_num * 2, [self.g_max_int, self.h_max_int] * class_num,
                                         encrypt_mode_calculator=en_calculator,
                                         sync_para=sync_para)

    def _compute_packing_parameter(self, sample_num: int, precision=2 ** 53):

        h_sum_max = self.h_max * sample_num
        h_max_int = int(h_sum_max * precision) + 1

        g_offset_max = self.g_offset + self.g_max
        g_max_int = int(g_offset_max * sample_num * precision) + 1

        return g_max_int, h_max_int

    @staticmethod
    def fixedpoint_encode(num, mul):
        int_fixpoint = int(round(num * mul))
        return int_fixpoint

    @staticmethod
    def to_fixedpoint_arr_format(gh, mul, g_offset):

        en_list = []
        g_arr, h_arr = gh
        for g, h in zip(g_arr, h_arr):
            g += g_offset  # to positive
            g_encoding = GHPacker.fixedpoint_encode(g, mul)
            h_encoding = GHPacker.fixedpoint_encode(h, mul)
            en_list.append(g_encoding)
            en_list.append(h_encoding)

        return en_list
    
    @staticmethod
    def to_fixedpoint(gh, mul, g_offset):
        g, h = gh
        return [GHPacker.fixedpoint_encode(g+g_offset, mul), GHPacker.fixedpoint_encode(h, mul)]

    def pack_and_encrypt(self, gh):
        
        fixedpoint_encode_func = self.to_fixedpoint
        if self.mo_mode:
            fixedpoint_encode_func = self.to_fixedpoint_arr_format
        fixed_int_encode_func = functools.partial(fixedpoint_encode_func, mul=self.precision, g_offset=self.g_offset)
        large_int_gh = gh.mapValues(fixed_int_encode_func)
        if not self.mo_mode:
            en_g_h = self.packer.pack_and_encrypt(large_int_gh, post_process_func=post_func) # take cipher out from list
        else:
            en_g_h = self.packer.pack_and_encrypt(large_int_gh)
            en_g_h = en_g_h.mapValues(lambda x: (x, 0))  # add 0 to occupy h position

        return en_g_h

    def decompress_and_unpack(self, split_info_package_list):

        rs = self.packer.decrypt_cipher_packages(split_info_package_list)
        for split_info in rs:
<<<<<<< HEAD
            g, h = g_h_recover_post_func(self.packer._unpack_an_int(
                split_info.sum_grad, self.packer._bit_assignment[0]), precision=self.precision)
=======
            if self.mo_mode:
                unpack_rs = self.packer.unpack_an_int_list(split_info.sum_grad)
            else:
                unpack_rs = self.packer.unpack_an_int(split_info.sum_grad, self.packer.bit_assignment[0])
            g, h = g_h_recover_post_func(unpack_rs, fix_point_precision)
>>>>>>> c0d4304f
            split_info.sum_grad = g - self.g_offset * split_info.sample_count
            split_info.sum_hess = h

        return rs


class PackedGHCompressor(object):

    def __init__(self, sync_para=True, mo_mode=False):
        package_class = SplitInfoPackage
        if mo_mode:
            package_class = SplitInfoPackage2
        self.compressor = CipherCompressorHost(package_class=package_class, sync_para=sync_para)

    def compress_split_info(self, split_info_list, g_h_sum_info):

        split_info_list.append(g_h_sum_info)  # append to end
        rs = self.compressor.compress(split_info_list)
        return rs<|MERGE_RESOLUTION|>--- conflicted
+++ resolved
@@ -86,11 +86,7 @@
 
     def __init__(self, sample_num: int, en_calculator: EncryptModeCalculator,
                  precision=fix_point_precision, max_sample_weight=1.0, task_type=consts.CLASSIFICATION,
-<<<<<<< HEAD
-                 g_min=None, g_max=None, sync_para=True):
-=======
                  g_min=None, g_max=None, class_num=1, mo_mode=False, sync_para=True):
->>>>>>> c0d4304f
 
         if task_type == consts.CLASSIFICATION:
             g_max = 1.0
@@ -172,16 +168,11 @@
 
         rs = self.packer.decrypt_cipher_packages(split_info_package_list)
         for split_info in rs:
-<<<<<<< HEAD
-            g, h = g_h_recover_post_func(self.packer._unpack_an_int(
-                split_info.sum_grad, self.packer._bit_assignment[0]), precision=self.precision)
-=======
             if self.mo_mode:
                 unpack_rs = self.packer.unpack_an_int_list(split_info.sum_grad)
             else:
                 unpack_rs = self.packer.unpack_an_int(split_info.sum_grad, self.packer.bit_assignment[0])
             g, h = g_h_recover_post_func(unpack_rs, fix_point_precision)
->>>>>>> c0d4304f
             split_info.sum_grad = g - self.g_offset * split_info.sample_count
             split_info.sum_hess = h
 
@@ -200,4 +191,4 @@
 
         split_info_list.append(g_h_sum_info)  # append to end
         rs = self.compressor.compress(split_info_list)
-        return rs+        return rs
