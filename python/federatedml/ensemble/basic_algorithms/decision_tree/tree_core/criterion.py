#!/usr/bin/env python    
# -*- coding: utf-8 -*- 

#
#  Copyright 2019 The FATE Authors. All Rights Reserved.
#
#  Licensed under the Apache License, Version 2.0 (the "License");
#  you may not use this file except in compliance with the License.
#  You may obtain a copy of the License at
#
#      http://www.apache.org/licenses/LICENSE-2.0
#
#  Unless required by applicable law or agreed to in writing, software
#  distributed under the License is distributed on an "AS IS" BASIS,
#  WITHOUT WARRANTIES OR CONDITIONS OF ANY KIND, either express or implied.
#  See the License for the specific language governing permissions and
#  limitations under the License.
#
################################################################################
#
#
################################################################################

# =============================================================================
# Criterion
# =============================================================================
import math
from federatedml.util import LOGGER
from federatedml.util import consts


class Criterion(object):
    def __init__(self, criterion_params):
        pass

    @staticmethod
    def split_gain(node_sum, left_node_sum, right_node_sum):
        raise NotImplementedError("node gain calculation method should be define!!!")


class XgboostCriterion(Criterion):

    def __init__(self, reg_lambda=0.1, reg_alpha=0):

        self.reg_lambda = reg_lambda  # l2 reg
        self.reg_alpha = reg_alpha  # l1 reg
        LOGGER.info('splitter criterion setting done: l1 {}, l2 {}'.format(self.reg_alpha, self.reg_lambda))

    @staticmethod
    def _g_alpha_cmp(gradient, reg_alpha):
        if gradient < - reg_alpha:
            return gradient + reg_alpha
        elif gradient > reg_alpha:
            return gradient - reg_alpha
        else:
            return 0

<<<<<<< HEAD
=======
    @staticmethod
    def truncate(f, n=consts.TREE_DECIMAL_ROUND):
        return math.floor(f * 10 ** n) / 10 ** n

>>>>>>> b68a6618
    def split_gain(self, node_sum, left_node_sum, right_node_sum):
        sum_grad, sum_hess = node_sum
        left_node_sum_grad, left_node_sum_hess = left_node_sum
        right_node_sum_grad, right_node_sum_hess = right_node_sum
        rs = self.node_gain(left_node_sum_grad, left_node_sum_hess) + \
             self.node_gain(right_node_sum_grad, right_node_sum_hess) - \
             self.node_gain(sum_grad, sum_hess)
        return self.truncate(rs)

    def node_gain(self, sum_grad, sum_hess):
        sum_grad, sum_hess = self.truncate(sum_grad), self.truncate(sum_hess)
        num = self._g_alpha_cmp(sum_grad, self.reg_alpha)
        return self.truncate(num * num / (sum_hess + self.reg_lambda))

    def node_weight(self, sum_grad, sum_hess):
        return self.truncate(-(self._g_alpha_cmp(sum_grad, self.reg_alpha)) / (sum_hess + self.reg_lambda))<|MERGE_RESOLUTION|>--- conflicted
+++ resolved
@@ -55,13 +55,10 @@
         else:
             return 0
 
-<<<<<<< HEAD
-=======
     @staticmethod
     def truncate(f, n=consts.TREE_DECIMAL_ROUND):
         return math.floor(f * 10 ** n) / 10 ** n
 
->>>>>>> b68a6618
     def split_gain(self, node_sum, left_node_sum, right_node_sum):
         sum_grad, sum_hess = node_sum
         left_node_sum_grad, left_node_sum_hess = left_node_sum
