import functools
import copy
from federatedml.ensemble.basic_algorithms import HeteroDecisionTreeGuest
from federatedml.ensemble.boosting.hetero import hetero_fast_secureboost_plan as plan
from federatedml.util import consts
from federatedml.ensemble.basic_algorithms.decision_tree.tree_core.node import Node
from federatedml.util import LOGGER


class HeteroFastDecisionTreeGuest(HeteroDecisionTreeGuest):

    def __init__(self, tree_param):
        super(HeteroFastDecisionTreeGuest, self).__init__(tree_param)
        self.node_plan = []
        self.node_plan_idx = 0
        self.tree_type = None
        self.target_host_id = -1
        self.guest_depth = 0
        self.host_depth = 0
        self.cur_dep = 0
        self.use_guest_feat_when_predict = False

    """
    Setting
    """

    def use_guest_feat_only_predict_mode(self):
        self.use_guest_feat_when_predict = True

    def set_tree_work_mode(self, tree_type, target_host_id):
        self.tree_type, self.target_host_id = tree_type, target_host_id

    def set_layered_depth(self, guest_depth, host_depth):
        self.guest_depth, self.host_depth = guest_depth, host_depth

    """
    Tree Plan
    """

    def initialize_node_plan(self):
        if self.tree_type == plan.tree_type_dict['layered_tree']:
            self.node_plan = plan.create_layered_tree_node_plan(guest_depth=self.guest_depth,
                                                                host_depth=self.host_depth,
                                                                host_list=self.host_party_idlist)
            self.max_depth = len(self.node_plan)
            LOGGER.info('max depth reset to {}, cur node plan is {}'.format(self.max_depth, self.node_plan))
        else:
            self.node_plan = plan.create_node_plan(self.tree_type, self.target_host_id, self.max_depth)

    def get_node_plan(self, idx):
        return self.node_plan[idx]

    def host_id_to_idx(self, host_id):
        if host_id == -1:
            return -1
        return self.host_party_idlist.index(host_id)

    """
    Compute split point
    """

    def compute_best_splits_with_node_plan(self, tree_action, target_host_idx, cur_to_split_nodes, node_map: dict,
                                           dep: int, batch_idx: int, mode=consts.MIX_TREE):

        LOGGER.debug('node plan at dep {} is {}'.format(dep, (tree_action, target_host_idx)))

        cur_best_split = []

        if tree_action == plan.tree_actions['guest_only']:
            acc_histograms = self.get_local_histograms(dep, self.data_with_node_assignments, self.grad_and_hess,
                                                       None, cur_to_split_nodes, node_map, ret='tensor',
                                                       hist_sub=False)

            cur_best_split = self.splitter.find_split(acc_histograms, self.valid_features,
                                                      self.data_bin.partitions, self.sitename,
                                                      self.use_missing, self.zero_as_missing)
            LOGGER.debug('computing local splits done')

        if tree_action == plan.tree_actions['host_only']:

            self.federated_find_split(dep, batch_idx, idx=target_host_idx)

            if mode == consts.LAYERED_TREE:
                host_split_info = self.sync_final_split_host(dep, batch_idx, idx=target_host_idx)
                LOGGER.debug('get encrypted split value from host')

                cur_best_split = self.merge_splitinfo(splitinfo_guest=[],
                                                      splitinfo_host=host_split_info,
                                                      merge_host_split_only=True)
<<<<<<< HEAD
=======

>>>>>>> a8ef0db6
        return cur_best_split

    def compute_best_splits_with_node_plan2(self, tree_action, target_host_idx, cur_to_split_nodes, node_map: dict,
                                            dep: int, batch_idx: int, mode=consts.MIX_TREE):

        LOGGER.debug('node plan at dep {} is {}'.format(dep, (tree_action, target_host_idx)))

        # In layered mode, guest hist computation does not start from root node, so need to disable hist-sub
        hist_sub = True if mode == consts.MIX_TREE else False

        if tree_action == plan.tree_actions['guest_only']:
            inst2node_idx = self.get_computing_inst2node_idx()
            node_sample_count = self.count_node_sample_num(inst2node_idx, node_map)
            LOGGER.debug('sample count is {}'.format(node_sample_count))
            acc_histograms = self.get_local_histograms(dep, self.data_with_node_assignments, self.grad_and_hess,
                                                       node_sample_count, cur_to_split_nodes, node_map, ret='tensor',
                                                       hist_sub=hist_sub)

            best_split_info_guest = self.splitter.find_split(acc_histograms, self.valid_features,
                                                             self.data_bin.partitions, self.sitename,
                                                             self.use_missing, self.zero_as_missing)

            return best_split_info_guest

        if tree_action == plan.tree_actions['host_only']:

            split_info_table = self.transfer_inst.encrypted_splitinfo_host.get(idx=target_host_idx, suffix=(dep, batch_idx))

            if self.run_cipher_compressing:
                self.cipher_decompressor.renew_decompressor(node_map)
            cipher_decompressor = self.cipher_decompressor if self.run_cipher_compressing else None
            host_split_info = self.splitter.find_host_best_split_info(split_info_table, self.get_host_sitename(target_host_idx),
                                                                      self.encrypter,
                                                                      cipher_decompressor=cipher_decompressor)

            split_info_list = [None for i in range(len(host_split_info))]
            for key in host_split_info:
                split_info_list[node_map[key]] = host_split_info[key]

            # MIX mode and Layered mode difference:
            if mode == consts.MIX_TREE:
                for split_info in split_info_list:
                    split_info.sum_grad, split_info.sum_hess, split_info.gain = self.encrypt(split_info.sum_grad), \
                                                                                self.encrypt(split_info.sum_hess), \
                                                                                self.encrypt(split_info.gain)
                return_split_info = split_info_list
            else:
                return_split_info = copy.deepcopy(split_info_list)
                for split_info in return_split_info:
                    split_info.sum_grad, split_info.sum_hess, split_info.gain = None, None, None

            self.transfer_inst.federated_best_splitinfo_host.remote(return_split_info,
                                                                    suffix=(dep, batch_idx),
                                                                    idx=target_host_idx,
                                                                    role=consts.HOST)

            if mode == consts.MIX_TREE:
                return []
            elif mode == consts.LAYERED_TREE:

                final_host_split_info = self.sync_final_split_host(dep, batch_idx, idx=target_host_idx)
                for s1, s2 in zip(split_info_list, final_host_split_info[0]):
                    s2.gain = s1.gain
                    s2.sum_grad = s1.sum_grad
                    s2.sum_hess = s1.sum_hess

                cur_best_split = self.merge_splitinfo(splitinfo_guest=[],
                                                      splitinfo_host=final_host_split_info,
                                                      merge_host_split_only=True,
                                                      need_decrypt=False)
                return cur_best_split

    """
    Tree update
    """

    def assign_instances_to_new_node_with_node_plan(self, dep, tree_action, mode=consts.MIX_TREE, ):

        LOGGER.info("redispatch node of depth {}".format(dep))
        dispatch_node_method = functools.partial(self.assign_an_instance,
                                                 tree_=self.tree_node,
                                                 decoder=self.decode,
                                                 sitename=self.sitename,
                                                 split_maskdict=self.split_maskdict,
                                                 bin_sparse_points=self.bin_sparse_points,
                                                 use_missing=self.use_missing,
                                                 zero_as_missing=self.zero_as_missing,
                                                 missing_dir_maskdict=self.missing_dir_maskdict)

        dispatch_guest_result = self.data_with_node_assignments.mapValues(dispatch_node_method)
        LOGGER.info("remask dispatch node result of depth {}".format(dep))

        dispatch_to_host_result = dispatch_guest_result.filter(
            lambda key, value: isinstance(value, tuple) and len(value) > 2)

        dispatch_guest_result = dispatch_guest_result.subtractByKey(dispatch_to_host_result)
        leaf = dispatch_guest_result.filter(lambda key, value: isinstance(value, tuple) is False)
        if self.sample_weights is None:
            self.sample_weights = leaf
        else:
            self.sample_weights = self.sample_weights.union(leaf)

        dispatch_guest_result = dispatch_guest_result.subtractByKey(leaf)

        if tree_action == plan.tree_actions['host_only'] and mode == consts.LAYERED_TREE:
            dispatch_guest_result = dispatch_guest_result.subtractByKey(leaf)
            dispatch_node_host_result = self.sync_dispatch_node_host(dispatch_to_host_result, dep, idx=-1)

            self.inst2node_idx = None
            for idx in range(len(dispatch_node_host_result)):
                if self.inst2node_idx is None:
                    self.inst2node_idx = dispatch_node_host_result[idx]
                else:
                    self.inst2node_idx = self.inst2node_idx.join(dispatch_node_host_result[idx],
                                                                 lambda unleaf_state_nodeid1,
                                                                        unleaf_state_nodeid2:
                                                                 unleaf_state_nodeid1 if len(
                                                                     unleaf_state_nodeid1) == 2 else
                                                                 unleaf_state_nodeid2)
            self.inst2node_idx = self.inst2node_idx.union(dispatch_guest_result)
        else:
            LOGGER.debug('skip host only inst2node_idx computation')
            self.inst2node_idx = dispatch_guest_result

    """
    Layered Mode
    """

    def layered_mode_fit(self):

        LOGGER.info('running layered mode')

        self.initialize_node_plan()
        self.process_and_sync_grad_and_hess()
        root_node = self.initialize_root_node()
        self.cur_layer_nodes = [root_node]
        self.inst2node_idx = self.assign_instance_to_root_node(self.data_bin, root_node_id=root_node.id)

        for dep in range(self.max_depth):

            tree_action, layer_target_host_id = self.get_node_plan(dep)
            host_idx = self.host_id_to_idx(layer_target_host_id)

            self.sync_cur_to_split_nodes(self.cur_layer_nodes, dep, idx=-1)

            if len(self.cur_layer_nodes) == 0:
                break

            if layer_target_host_id != -1:
                self.sync_node_positions(dep, idx=-1)

            self.update_instances_node_positions()

            split_info = []
            for batch_idx, i in enumerate(range(0, len(self.cur_layer_nodes), self.max_split_nodes)):
                self.cur_to_split_nodes = self.cur_layer_nodes[i: i + self.max_split_nodes]
                if self.new_ver:
                    cur_splitinfos = self.compute_best_splits_with_node_plan2(tree_action, host_idx,
                                                                              node_map=self.get_node_map(self.cur_to_split_nodes),
                                                                              cur_to_split_nodes=self.cur_to_split_nodes,
                                                                              dep=dep, batch_idx=batch_idx,
                                                                              mode=consts.LAYERED_TREE)
                else:
                    cur_splitinfos = self.compute_best_splits_with_node_plan(tree_action, host_idx, node_map=
                                                                             self.get_node_map(self.cur_to_split_nodes),
                                                                             cur_to_split_nodes=self.cur_to_split_nodes,
                                                                             dep=dep, batch_idx=batch_idx,
                                                                             mode=consts.LAYERED_TREE)
                split_info.extend(cur_splitinfos)

            self.update_tree(split_info, False)
            self.assign_instances_to_new_node_with_node_plan(dep, tree_action, mode=consts.LAYERED_TREE,)

        if self.cur_layer_nodes:
            self.assign_instance_to_leaves_and_update_weights()

        self.convert_bin_to_real()
        self.round_leaf_val()
        self.sync_tree(idx=-1)

    """
    Mix Mode
    """

    def sync_en_g_sum_h_sum(self):
        root_sum_grad, root_sum_hess = self.get_grad_hess_sum(self.grad_and_hess)
        en_g, en_h = self.encrypt(root_sum_grad), self.encrypt(root_sum_hess)
        self.transfer_inst.encrypted_grad_and_hess.remote(idx=self.host_id_to_idx(self.target_host_id),
                                                          obj=[en_g, en_h], suffix='ghsum', role=consts.HOST)

    def mix_mode_fit(self):

        LOGGER.info('running mix mode')

        self.initialize_node_plan()

        if self.tree_type != plan.tree_type_dict['guest_feat_only']:
            self.process_and_sync_grad_and_hess(idx=self.host_id_to_idx(self.target_host_id))
            self.sync_en_g_sum_h_sum()
        else:
            root_node = self.initialize_root_node()
            self.cur_layer_nodes = [root_node]
            self.inst2node_idx = self.assign_instance_to_root_node(self.data_bin, root_node_id=root_node.id)

        for dep in range(self.max_depth):

            tree_action, layer_target_host_id = self.get_node_plan(dep)
            host_idx = self.host_id_to_idx(layer_target_host_id)

            # get cur_layer_node_num
            if self.tree_type == plan.tree_type_dict['host_feat_only']:
                self.cur_layer_nodes = self.sync_host_cur_layer_nodes(dep, host_idx)

            if len(self.cur_layer_nodes) == 0:
                break

            if self.tree_type == plan.tree_type_dict['guest_feat_only']:
                self.update_instances_node_positions()

            split_info = []
            for batch_idx, i in enumerate(range(0, len(self.cur_layer_nodes), self.max_split_nodes)):
                self.cur_to_split_nodes = self.cur_layer_nodes[i: i + self.max_split_nodes]
                if self.new_ver:
                    cur_splitinfos = self.compute_best_splits_with_node_plan2(tree_action, host_idx,
                                                                              node_map=self.get_node_map(self.cur_to_split_nodes),
                                                                              cur_to_split_nodes=self.cur_to_split_nodes,
                                                                              dep=dep, batch_idx=batch_idx,
                                                                              mode=consts.MIX_TREE)
                else:
                    cur_splitinfos = self.compute_best_splits_with_node_plan(tree_action, host_idx, node_map=
                                                                             self.get_node_map(self.cur_to_split_nodes),
                                                                             cur_to_split_nodes=self.cur_to_split_nodes,
                                                                             dep=dep, batch_idx=batch_idx,
                                                                             mode=consts.MIX_TREE)
                split_info.extend(cur_splitinfos)

            if self.tree_type == plan.tree_type_dict['guest_feat_only']:
                self.update_tree(split_info, False)
                self.assign_instances_to_new_node_with_node_plan(dep, tree_action, host_idx)

        if self.tree_type == plan.tree_type_dict['host_feat_only']:
            target_idx = self.host_id_to_idx(self.get_node_plan(0)[1])  # get host id
            leaves = self.sync_host_leaf_nodes(target_idx)  # get leaves node from host
            self.tree_node = self.handle_leaf_nodes(leaves)  # decrypt node info
            sample_pos = self.sync_sample_leaf_pos(idx=target_idx)  # get final sample leaf id from host

            # checking sample number
            assert sample_pos.count() == self.data_bin.count(), 'numbers of sample positions failed to match, ' \
                                                                'sample leaf pos number:{}, instance number {}'.\
                format(sample_pos.count(), self.data_bin.count())

            self.sample_weights = self.extract_sample_weights_from_node(sample_pos)  # extract leaf weights
        else:
            if self.cur_layer_nodes:
                self.assign_instance_to_leaves_and_update_weights() # guest local updates
            self.convert_bin_to_real()  # convert bin id to real value features

        self.round_leaf_val()

    def mix_mode_predict(self, data_inst):

        LOGGER.info("running mix mode predict")

        if self.use_guest_feat_when_predict:
            LOGGER.debug('predicting using guest local tree')
            predict_data = data_inst.mapValues(lambda inst: (0, 1))
            traverse_tree = functools.partial(self.traverse_tree,
                                              tree_=self.tree_node,
                                              decoder=self.decode,
                                              sitename=self.sitename,
                                              split_maskdict=self.split_maskdict,
                                              use_missing=self.use_missing,
                                              zero_as_missing=self.zero_as_missing,
                                              missing_dir_maskdict=self.missing_dir_maskdict)
            predict_result = predict_data.join(data_inst, traverse_tree)
            LOGGER.debug('guest_predict_inst_count is {}'.format(predict_result.count()))
        else:
            LOGGER.debug('predicting using host local tree')
            leaf_node_info = self.sync_sample_leaf_pos(idx=self.host_id_to_idx(self.target_host_id))
            predict_result = self.extract_sample_weights_from_node(leaf_node_info)

        self.transfer_inst.sync_flag.remote(True, idx=-1)
        return predict_result

    """
    Federation Functions
    """

    def sync_sample_leaf_pos(self, idx):
        leaf_pos = self.transfer_inst.dispatch_node_host_result.get(idx=idx, suffix=('final sample pos',))
        return leaf_pos

    def sync_host_cur_layer_nodes(self, dep, host_idx):
        nodes = self.transfer_inst.host_cur_to_split_node_num.get(idx=host_idx, suffix=(dep, ))
        for n in nodes:
            n.sum_grad = self.decrypt(n.sum_grad)
            n.sum_hess = self.decrypt(n.sum_hess)
        return nodes

    def sync_host_leaf_nodes(self, idx):
        return self.transfer_inst.host_leafs.get(idx=idx)

    """
    Mix Functions
    """

    @staticmethod
    def get_node_weights(node_id, tree_nodes):
        return tree_nodes[node_id].weight

    def extract_sample_weights_from_node(self, sample_leaf_pos):
        """
        Given a dtable contains leaf positions of samples, return leaf weights
        """
        func = functools.partial(self.get_node_weights, tree_nodes=self.tree_node)
        sample_weights = sample_leaf_pos.mapValues(func)
        return sample_weights

    def handle_leaf_nodes(self, nodes):
        """
        decrypte hess and grad and return tree node list that only contains leaves
        """
        max_node_id = -1
        for n in nodes:
            n.sum_hess = self.decrypt(n.sum_hess)
            n.sum_grad = self.decrypt(n.sum_grad)
            n.weight = self.splitter.node_weight(n.sum_grad, n.sum_hess)
            n.sitename = self.sitename
            if n.id > max_node_id:
                max_node_id = n.id
        new_nodes = [Node() for i in range(max_node_id+1)]
        for n in nodes:
            new_nodes[n.id] = n
        return new_nodes

    """
    Fit & Predict
    """

    def fit(self):

        LOGGER.info('fitting a hetero decision tree')

        if self.tree_type == plan.tree_type_dict['host_feat_only'] or \
           self.tree_type == plan.tree_type_dict['guest_feat_only']:

            self.mix_mode_fit()

        elif self.tree_type == plan.tree_type_dict['layered_tree']:

            self.layered_mode_fit()

        LOGGER.info("end to fit guest decision tree")

    def predict(self, data_inst):
        LOGGER.info("start to predict!")
        if self.tree_type == plan.tree_type_dict['guest_feat_only'] or \
                self.tree_type == plan.tree_type_dict['host_feat_only']:
            predict_res = self.mix_mode_predict(data_inst)
            LOGGER.debug('input result count {} , out count {}'.format(data_inst.count(), predict_res.count()))
            return predict_res
        else:
            LOGGER.debug('running layered mode predict')
            return super(HeteroFastDecisionTreeGuest, self).predict(data_inst)

    def get_model_meta(self):
        return super(HeteroFastDecisionTreeGuest, self).get_model_meta()

    def get_model_param(self):
        return super(HeteroFastDecisionTreeGuest, self).get_model_param()
<|MERGE_RESOLUTION|>--- conflicted
+++ resolved
@@ -87,10 +87,7 @@
                 cur_best_split = self.merge_splitinfo(splitinfo_guest=[],
                                                       splitinfo_host=host_split_info,
                                                       merge_host_split_only=True)
-<<<<<<< HEAD
-=======
-
->>>>>>> a8ef0db6
+
         return cur_best_split
 
     def compute_best_splits_with_node_plan2(self, tree_action, target_host_idx, cur_to_split_nodes, node_map: dict,
