--- conflicted
+++ resolved
@@ -36,7 +36,6 @@
 
         # goss subsample
         self.run_goss = False
-        self.top_rate, self.other_rate = 0.2, 0.1  # goss sampling rate
 
         # cipher compressing
         self.task_type = None
@@ -47,6 +46,10 @@
         # code version control
         self.new_ver = True
 
+        # mo tree
+        self.mo_tree = False
+        self.class_num = 1
+
     """
     Node Encode/ Decode
     """
@@ -98,8 +101,6 @@
         if self.complete_secure_tree:
             LOGGER.info('running complete secure')
         if self.run_goss:
-            LOGGER.info('run goss is {}, top rate is {}, other rate is {}'.format(self.run_goss, self.top_rate,
-                                                                                  self.other_rate))
             LOGGER.info('sampled g_h count is {}, total sample num is {}'.format(self.grad_and_hess.count(),
                                                                                  self.data_bin.count()))
         if self.run_cipher_compressing:
@@ -114,13 +115,14 @@
              encrypter, encrypted_mode_calculator,
              host_party_list,
              task_type,
+             class_num=1,
              complete_secure=False,
              goss_subsample=False,
-             top_rate=0.1,
-             other_rate=0.2,
              cipher_compressing=False,
              max_sample_weight=1,
-             new_ver=True):
+             new_ver=True,
+             mo_tree=False
+             ):
 
         super(HeteroDecisionTreeGuest, self).init_data_and_variable(flowid, runtime_idx, data_bin, bin_split_points,
                                                                     bin_sparse_points, valid_features, grad_and_hess)
@@ -131,15 +133,15 @@
         self.encrypted_mode_calculator = encrypted_mode_calculator
         self.complete_secure_tree = complete_secure
         self.host_party_idlist = host_party_list
-
         self.run_goss = goss_subsample
-        self.top_rate = top_rate
-        self.other_rate = other_rate
-
         self.run_cipher_compressing = cipher_compressing
         self.max_sample_weight = max_sample_weight
-
         self.task_type = task_type
+        self.mo_tree = mo_tree
+        if self.mo_tree:  # when mo mode is activated, need class number
+            self.class_num = class_num
+        else:
+            self.class_num = 1
 
         # initializing goss settings
         if self.run_goss:
@@ -147,13 +149,10 @@
 
             if self.encrypted_mode_calculator.mode != 'strict':
                 if self.encrypted_mode_calculator.enc_zeros is None:
-                    self.encrypted_mode_calculator.init_enc_zero(self.grad_and_hess,
+                    self.encrypted_mode_calculator.init_enc_zero(data_bin,
                                                                  raw_en=self.run_cipher_compressing, exponent=0)
                     LOGGER.info('fast/balance encrypt mode, initialize enc zeros for goss sampling')
 
-            self.goss_sampling()
-            self.max_sample_weight = self.max_sample_weight * ((1 - top_rate) / other_rate)
-
         self.new_ver = new_ver
         self.report_init_status()
 
@@ -167,18 +166,6 @@
     def decrypt(self, val):
         return self.encrypter.decrypt(val)
 
-<<<<<<< HEAD
-    def get_encrypt_type(self):
-
-        if isinstance(self.encrypter, PaillierEncrypt):
-            return consts.PAILLIER
-        elif isinstance(self.encrypter, IterativeAffineEncrypt):
-            return consts.ITERATIVEAFFINE
-        else:
-            raise ValueError('unknown encrypter type: {}'.format(type(self.encrypter)))
-
-=======
->>>>>>> 9976698c
     """
     Node Splitting
     """
@@ -391,7 +378,10 @@
                                    max_sample_weight=self.max_sample_weight,
                                    en_calculator=self.encrypted_mode_calculator,
                                    g_min=g_min,
-                                   g_max=g_max)
+                                   g_max=g_max,
+                                   mo_mode=self.mo_tree,  # mo packing
+                                   class_num=self.class_num  # no mo packing
+                                   )
             en_grad_hess = self.packer.pack_and_encrypt(self.grad_and_hess)
 
         else:
@@ -409,7 +399,7 @@
         for i in range(len(mask_tree_node_queue)):
             mask_tree_node_queue[i] = Node(id=mask_tree_node_queue[i].id,
                                            parent_nodeid=mask_tree_node_queue[i].parent_nodeid,
-                                           is_left_node=mask_tree_node_queue[i].is_left_node, )
+                                           is_left_node=mask_tree_node_queue[i].is_left_node)
 
         self.transfer_inst.tree_node_queue.remote(mask_tree_node_queue,
                                                   role=consts.HOST,
@@ -425,8 +415,8 @@
                                                  suffix=(dep,))
 
     def sync_encrypted_splitinfo_host(self, dep=-1, batch=-1, idx=-1):
+
         LOGGER.info("get encrypted splitinfo of depth {}, batch {}".format(dep, batch))
-
         LOGGER.debug('host idx is {}'.format(idx))
         encrypted_splitinfo_host = self.transfer_inst.encrypted_splitinfo_host.get(idx=idx,
                                                                                    suffix=(dep, batch,))
@@ -494,10 +484,6 @@
     """
     Pre-porcess / Post-Process
     """
-
-    def goss_sampling(self,):
-        new_g_h = goss_sampling(self.grad_and_hess, self.top_rate, self.other_rate)
-        self.grad_and_hess = new_g_h
 
     def remove_sensitive_info(self):
         """
@@ -513,7 +499,7 @@
 
         return new_tree_
 
-    def initialize_root_node(self, ):
+    def initialize_root_node(self):
         LOGGER.info('initializing root node')
         root_sum_grad, root_sum_hess = self.get_grad_hess_sum(self.grad_and_hess)
         root_node = Node(id=0, sitename=self.sitename, sum_grad=root_sum_grad, sum_hess=root_sum_hess,
@@ -710,7 +696,6 @@
         self.sample_weights_post_process()
         LOGGER.info("fitting guest decision tree done")
 
-
     @staticmethod
     def traverse_tree(predict_state, data_inst, tree_=None,
                       decoder=None, sitename=consts.GUEST, split_maskdict=None,
@@ -792,7 +777,6 @@
         model_meta.use_missing = self.use_missing
         model_meta.zero_as_missing = self.zero_as_missing
 
-
         return model_meta
 
     def set_model_meta(self, model_meta):
@@ -810,20 +794,18 @@
 
         model_param = DecisionTreeModelParam()
         for node in self.tree_node:
-<<<<<<< HEAD
             weight, mo_weight = self.mo_weight_extract(node)
-=======
->>>>>>> 9976698c
             model_param.tree_.add(id=node.id,
                                   sitename=node.sitename,
                                   fid=node.fid,
                                   bid=node.bid,
-                                  weight=node.weight,
+                                  weight=weight,
                                   is_leaf=node.is_leaf,
                                   left_nodeid=node.left_nodeid,
                                   right_nodeid=node.right_nodeid,
-                                  missing_dir=node.missing_dir)
-
+                                  missing_dir=node.missing_dir,
+                                  mo_weight=mo_weight
+                                  )
         model_param.split_maskdict.update(self.split_maskdict)
         model_param.missing_dir_maskdict.update(self.missing_dir_maskdict)
         model_param.leaf_count.update(self.leaf_count)
@@ -832,11 +814,12 @@
     def set_model_param(self, model_param):
         self.tree_node = []
         for node_param in model_param.tree_:
+            weight = self.mo_weight_load(node_param)
             _node = Node(id=node_param.id,
                          sitename=node_param.sitename,
                          fid=node_param.fid,
                          bid=node_param.bid,
-                         weight=node_param.weight,
+                         weight=weight,
                          is_leaf=node_param.is_leaf,
                          left_nodeid=node_param.left_nodeid,
                          right_nodeid=node_param.right_nodeid,
