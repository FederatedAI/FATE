--- conflicted
+++ resolved
@@ -302,10 +302,7 @@
 
                 # update best splitinfo and gain for every cur to split nodes
                 for node_idx, splitinfo in splitinfos:
-<<<<<<< HEAD
-=======
-
->>>>>>> a8ef0db6
+
                     if best_splitinfo_host[node_idx][0] == -1:
                         best_splitinfo_host[node_idx] = list(splitinfo[:2])
                         best_gains[node_idx] = splitinfo[2]
