import numpy as np
import functools
from federatedml.ensemble.basic_algorithms.decision_tree.tree_core.node import Node
from federatedml.util import LOGGER
from federatedml.protobuf.generated.boosting_tree_model_meta_pb2 import DecisionTreeModelMeta
from federatedml.protobuf.generated.boosting_tree_model_param_pb2 import DecisionTreeModelParam
from federatedml.ensemble.basic_algorithms.decision_tree.tree_core.decision_tree import DecisionTree
from federatedml.transfer_variable.transfer_class.hetero_decision_tree_transfer_variable import \
    HeteroDecisionTreeTransferVariable
from federatedml.util import consts
from federatedml.ensemble.basic_algorithms.decision_tree.tree_core.g_h_optim import PackedGHCompressor
from federatedml.ensemble.basic_algorithms.decision_tree.tree_core.splitter import SplitInfo


class HeteroDecisionTreeHost(DecisionTree):

    def __init__(self, tree_param):

        super(HeteroDecisionTreeHost, self).__init__(tree_param)

        # add host side feature importance support
        self.feature_importance_type = 'split'
        self.encrypted_grad_and_hess = None
        self.runtime_idx = 0
        self.sitename = consts.HOST  # will be modified in self.set_runtime_idx()
        self.complete_secure_tree = False
        self.host_party_idlist = []

        # feature shuffling / missing_dir masking
        self.feature_num = -1
        self.missing_dir_mask_left = {}  # mask for left direction
        self.missing_dir_mask_right = {}  # mask for right direction
        self.split_maskdict = {}  # save split value
        self.split_feature_dict = {}  # save split feature idx
        self.missing_dir_maskdict = {}  # save missing dir
        self.fid_bid_random_mapping = {}
        self.inverse_fid_bid_random_mapping = {}
        self.bin_num = None

        # goss subsample
        self.run_goss = False

        # transfer variable
        self.transfer_inst = HeteroDecisionTreeTransferVariable()

        # cipher compressing
        self.cipher_compressor = None
        self.run_cipher_compressing = True

        # code version control
        self.new_ver = True

        # multi mode
        self.mo_tree = False

    """
    Setting
    """

    def report_init_status(self):

        LOGGER.info('reporting initialization status')
        LOGGER.info('using new version code {}'.format(self.new_ver))
        if self.complete_secure_tree:
            LOGGER.info('running complete secure')
        if self.run_goss:
            LOGGER.info('running goss')
        if self.run_cipher_compressing:
            LOGGER.info('running cipher compressing')
        LOGGER.debug('bin num and feature num: {}/{}'.format(self.bin_num, self.feature_num))

    def init(self, flowid, runtime_idx, data_bin, bin_split_points, bin_sparse_points, bin_num,
             valid_features,
             complete_secure=False,
             goss_subsample=False,
             cipher_compressing=False,
             new_ver=True,
<<<<<<< HEAD
             mo_tree=False
=======
>>>>>>> 0b99f303
             ):

        super(HeteroDecisionTreeHost, self).init_data_and_variable(flowid, runtime_idx, data_bin, bin_split_points,
                                                                   bin_sparse_points, valid_features, None)

        self.check_max_split_nodes()
        self.complete_secure_tree = complete_secure
        self.run_goss = goss_subsample
        self.bin_num = bin_num
        self.run_cipher_compressing = cipher_compressing
        self.feature_num = self.bin_split_points.shape[0]
        self.new_ver = new_ver
        self.mo_tree = mo_tree

        self.report_init_status()

    def set_host_party_idlist(self, l):
        self.host_party_idlist = l

    """
    Node encode/decode
    """

    def generate_missing_dir(self, dep, left_num=3, right_num=3):
        """
        randomly generate missing dir mask
        """
        rn = np.random.choice(range(left_num + right_num), left_num + right_num, replace=False)
        left_dir = rn[0:left_num]
        right_dir = rn[left_num:]
        self.missing_dir_mask_left[dep] = left_dir
        self.missing_dir_mask_right[dep] = right_dir

    @staticmethod
    def generate_fid_bid_random_mapping(feature_num, bin_num):

        total_id_num = feature_num * bin_num

        mapping = {}
        idx = 0
        id_list = np.random.choice(range(total_id_num), total_id_num, replace=False)
        for fid in range(feature_num):
            for bid in range(bin_num):
                mapping[(fid, bid)] = int(id_list[idx])
                idx += 1

        return mapping

    def save_split_info(self, etype="feature_idx", val=None, nid=None):

        if etype == "feature_idx":
            self.split_feature_dict[nid] = val
            return None

        if etype == "feature_val":
            self.split_maskdict[nid] = val
            return None

        if etype == "missing_dir":
            self.missing_dir_maskdict[nid] = val
            return None

        raise TypeError("encode type %s is not support!" % (str(etype)))

    @staticmethod
    def decode(dtype="feature_idx", val=None, nid=None, split_maskdict=None, missing_dir_maskdict=None):

        if dtype == "feature_idx":
            return val

        if dtype == "feature_val":
            if nid in split_maskdict:
                return split_maskdict[nid]
            else:
                raise ValueError("decode val %s cause error, can't recognize it!" % (str(val)))

        if dtype == "missing_dir":
            if nid in missing_dir_maskdict:
                return missing_dir_maskdict[nid]
            else:
                raise ValueError("decode val %s cause error, can't recognize it!" % (str(val)))

        return TypeError("decode type %s is not support!" % (str(dtype)))

    def generate_split_point_masking_variable(self, dep):
        # for split point masking
        self.generate_missing_dir(dep, 5, 5)
        self.fid_bid_random_mapping = self.generate_fid_bid_random_mapping(self.feature_num, self.bin_num)
        self.inverse_fid_bid_random_mapping = {v: k for k, v in self.fid_bid_random_mapping.items()}

    def unmask_split_info(self, split_info_list, inverse_mask_id_mapping, left_missing_dir, right_missing_dir):

        for split_info in split_info_list:
            if split_info.mask_id is not None:
                fid, bid = inverse_mask_id_mapping[split_info.mask_id]
                split_info.best_fid, split_info.best_bid = fid, bid
                masked_missing_dir = split_info.missing_dir
                if masked_missing_dir in left_missing_dir:
                    split_info.missing_dir = -1
                elif masked_missing_dir in right_missing_dir:
                    split_info.missing_dir = 1

        return split_info_list

    def record_split_info(self, split_info_list):

        final_split_info = []
        for i, split_info in enumerate(split_info_list):

            if split_info.best_fid != -1:
                LOGGER.debug('sitename is {}, self.sitename is {}'
                             .format(split_info.sitename, self.sitename))
                assert split_info.sitename == self.sitename
                self.save_split_info("feature_idx", split_info.best_fid, self.cur_to_split_nodes[i].id)
                assert split_info.best_fid is not None
                self.save_split_info("feature_val", split_info.best_bid, self.cur_to_split_nodes[i].id)
                self.save_split_info("missing_dir", split_info.missing_dir, self.cur_to_split_nodes[i].id)
                split_info.mask_id = None
            else:
                LOGGER.debug('this node can not be further split by host feature: {}'.format(split_info))

            final_split_info.append(split_info)

        return final_split_info

    """
    Federation Functions
    """

    def init_compressor_and_sync_gh(self):
        LOGGER.info("get encrypted grad and hess")

        if self.run_cipher_compressing:
            self.cipher_compressor = PackedGHCompressor(mo_mode=self.mo_tree)

        self.grad_and_hess = self.transfer_inst.encrypted_grad_and_hess.get(idx=0)

    def sync_node_positions(self, dep=-1):
        LOGGER.info("get tree node queue of depth {}".format(dep))
        node_positions = self.transfer_inst.node_positions.get(idx=0,
                                                               suffix=(dep,))
        return node_positions

    def sync_tree_node_queue(self, dep=-1):
        LOGGER.info("get tree node queue of depth {}".format(dep))
        self.cur_layer_nodes = self.transfer_inst.tree_node_queue.get(idx=0,
                                                                      suffix=(dep,))

    def sync_encrypted_splitinfo_host(self, encrypted_splitinfo_host, dep=-1, batch=-1):
        LOGGER.info("send encrypted splitinfo of depth {}, batch {}".format(dep, batch))
        self.transfer_inst.encrypted_splitinfo_host.remote(encrypted_splitinfo_host,
                                                           role=consts.GUEST,
                                                           idx=-1,
                                                           suffix=(dep, batch,))

    def sync_federated_best_splitinfo_host(self, dep=-1, batch=-1):
        LOGGER.info("get federated best splitinfo of depth {}, batch {}".format(dep, batch))
        federated_best_splitinfo_host = self.transfer_inst.federated_best_splitinfo_host.get(idx=0,
                                                                                             suffix=(dep, batch,))
        return federated_best_splitinfo_host

    def sync_dispatch_node_host(self, dep):
        LOGGER.info("get node from host to dispath, depth is {}".format(dep))
        dispatch_node_host = self.transfer_inst.dispatch_node_host.get(idx=0,
                                                                       suffix=(dep,))
        return dispatch_node_host

    def sync_dispatch_node_host_result(self, dispatch_node_host_result, dep=-1):
        LOGGER.info("send host dispatch result, depth is {}".format(dep))

        self.transfer_inst.dispatch_node_host_result.remote(dispatch_node_host_result,
                                                            role=consts.GUEST,
                                                            idx=-1,
                                                            suffix=(dep,))

    def sync_tree(self, ):
        LOGGER.info("sync tree from guest")
        self.tree_node = self.transfer_inst.tree.get(idx=0)

    def sync_predict_finish_tag(self, recv_times):
        LOGGER.info("get the {}-th predict finish tag from guest".format(recv_times))
        finish_tag = self.transfer_inst.predict_finish_tag.get(idx=0,
                                                               suffix=(recv_times,))
        return finish_tag

    def sync_predict_data(self, recv_times):
        LOGGER.info("srecv predict data to host, recv times is {}".format(recv_times))
        predict_data = self.transfer_inst.predict_data.get(idx=0,
                                                           suffix=(recv_times,))
        return predict_data

    def sync_data_predicted_by_host(self, predict_data, send_times):
        LOGGER.info("send predicted data by host, send times is {}".format(send_times))

        self.transfer_inst.predict_data_by_host.remote(predict_data,
                                                       role=consts.GUEST,
                                                       idx=0,
                                                       suffix=(send_times,))

    """
    Tree Updating
    """

    @staticmethod
    def assign_an_instance(value1, value2, sitename=None, decoder=None,
                           split_feature_dict=None,
                           bin_sparse_points=None,
                           use_missing=False, zero_as_missing=False,
                           split_maskdict=None,
                           missing_dir_maskdict=None):

        unleaf_state, fid, bid, node_sitename, nodeid, left_nodeid, right_nodeid = value1
        if node_sitename != sitename:
            return value1

        fid = split_feature_dict[nodeid]
        bid = decoder("feature_val", bid, nodeid, split_maskdict=split_maskdict)
        missing_dir = decoder("missing_dir", 1, nodeid, missing_dir_maskdict=missing_dir_maskdict)
        direction = HeteroDecisionTreeHost.make_decision(value2, fid, bid, missing_dir, use_missing, zero_as_missing,
                                                         bin_sparse_points[fid])

        return (unleaf_state, left_nodeid) if direction else (unleaf_state, right_nodeid)

    def assign_instances_to_new_node(self, dispatch_node_host, dep=-1):

        LOGGER.info("start to find host dispath of depth {}".format(dep))
        dispatch_node_method = functools.partial(self.assign_an_instance,
                                                 sitename=self.sitename,
                                                 decoder=self.decode,
                                                 split_maskdict=self.split_maskdict,
                                                 split_feature_dict=self.split_feature_dict,
                                                 bin_sparse_points=self.bin_sparse_points,
                                                 use_missing=self.use_missing,
                                                 zero_as_missing=self.zero_as_missing,
                                                 missing_dir_maskdict=self.missing_dir_maskdict)
        dispatch_node_host_result = dispatch_node_host.join(self.data_bin, dispatch_node_method)
        self.sync_dispatch_node_host_result(dispatch_node_host_result, dep)

    def update_instances_node_positions(self):

        # join data and inst2node_idx to update current node positions of samples
        self.data_with_node_assignments = self.data_bin.join(self.inst2node_idx, lambda v1, v2: (v1, v2))

    """
    Pre-Process / Post-Process
    """

    def remove_redundant_splitinfo_in_split_maskdict(self, split_nid_used):
        LOGGER.info("remove duplicated nodes from split mask dict")
        duplicated_nodes = set(self.split_maskdict.keys()) - set(split_nid_used)
        for nid in duplicated_nodes:
            del self.split_maskdict[nid]

    def convert_bin_to_real(self, split_maskdict):
        LOGGER.info("convert tree node bins to real value")
        split_nid_used = []

        for i in range(len(self.tree_node)):
            if self.tree_node[i].is_leaf:
                continue
            if self.tree_node[i].sitename == self.sitename:
                fid = self.split_feature_dict[self.tree_node[i].id]
                bid = self.decode("feature_val", self.tree_node[i].bid, self.tree_node[i].id, split_maskdict)
                # recover real split value
                real_splitval = self.bin_split_points[fid][bid]
                self.split_maskdict[self.tree_node[i].id] = real_splitval
                self.tree_node[i].fid = fid
                split_nid_used.append(self.tree_node[i].id)

        self.remove_redundant_splitinfo_in_split_maskdict(split_nid_used)

    def collect_host_split_feat_importance(self):

        for node in self.tree_node:
            if node.is_leaf:
                continue
            elif node.sitename == self.sitename:
                LOGGER.debug('sitename are {} {}'.format(node.sitename, self.sitename))
                fid = self.split_feature_dict[node.id]
                self.update_feature_importance(SplitInfo(sitename=self.sitename, best_fid=fid), False)

    """
    Split finding
    """

    def get_computing_inst2node_idx(self):
        if self.run_goss:
            inst2node_idx = self.inst2node_idx.join(self.grad_and_hess, lambda x1, x2: x1)
        else:
            inst2node_idx = self.inst2node_idx
        return inst2node_idx

    def compute_best_splits(self, cur_to_split_nodes: list, node_map, dep, batch):

        LOGGER.info('solving node batch {}, node num is {}'.format(batch, len(cur_to_split_nodes)))
        if not self.complete_secure_tree:
            data = self.data_with_node_assignments
            inst2node_idx = self.get_computing_inst2node_idx()
            node_sample_count = self.count_node_sample_num(inst2node_idx, node_map)
            LOGGER.debug('sample count is {}'.format(node_sample_count))
            acc_histograms = self.get_local_histograms(dep, data, self.grad_and_hess, node_sample_count,
                                                       cur_to_split_nodes, node_map, ret='tb',
                                                       hist_sub=True)

            split_info_table = self.splitter.host_prepare_split_points(
                histograms=acc_histograms,
                use_missing=self.use_missing,
                valid_features=self.valid_features,
                sitename=self.sitename,
                left_missing_dir=self.missing_dir_mask_left[dep],
                right_missing_dir=self.missing_dir_mask_right[dep],
                mask_id_mapping=self.fid_bid_random_mapping,
                batch_size=self.bin_num,
                cipher_compressor=self.cipher_compressor,
                shuffle_random_seed=np.abs(hash((dep, batch))))

            # test split info encryption
            self.transfer_inst.encrypted_splitinfo_host.remote(split_info_table,
                                                               role=consts.GUEST,
                                                               idx=-1,
                                                               suffix=(dep, batch))
            best_split_info = self.transfer_inst.federated_best_splitinfo_host.get(suffix=(dep, batch), idx=0)
            unmasked_split_info = self.unmask_split_info(
                best_split_info,
                self.inverse_fid_bid_random_mapping,
                self.missing_dir_mask_left[dep],
                self.missing_dir_mask_right[dep])
            self.record_split_info(unmasked_split_info)
        else:
            LOGGER.debug('skip splits computation')

    """
    Fit & Predict
    """

    def fit(self):

        LOGGER.info("begin to fit host decision tree")

        self.init_compressor_and_sync_gh()
        LOGGER.debug('grad and hess count {}'.format(self.grad_and_hess.count()))

        for dep in range(self.max_depth):

            LOGGER.debug('At dep {}'.format(dep))
            self.sync_tree_node_queue(dep)
            self.generate_split_point_masking_variable(dep)

            if len(self.cur_layer_nodes) == 0:
                break

            self.inst2node_idx = self.sync_node_positions(dep)
            self.update_instances_node_positions()

            batch = 0
            for i in range(0, len(self.cur_layer_nodes), self.max_split_nodes):
                self.cur_to_split_nodes = self.cur_layer_nodes[i: i + self.max_split_nodes]
                self.compute_best_splits(self.cur_to_split_nodes,
                                         node_map=self.get_node_map(self.cur_to_split_nodes),
                                         dep=dep, batch=batch)
                batch += 1
            dispatch_node_host = self.sync_dispatch_node_host(dep)
            self.assign_instances_to_new_node(dispatch_node_host, dep=dep)

        self.sync_tree()
        self.print_leafs()
        # convert bin index to real split-value, and remove redundant nid in split mask dict
        self.convert_bin_to_real(split_maskdict=self.split_maskdict)
        self.collect_host_split_feat_importance()
        LOGGER.info("fitting host decision tree done")

    @staticmethod
    def traverse_tree(predict_state, data_inst, tree_=None,
                      decoder=None, split_maskdict=None, sitename=consts.HOST,
                      use_missing=False, zero_as_missing=False,
                      missing_dir_maskdict=None):

        nid, _ = predict_state
        if tree_[nid].sitename != sitename:
            return predict_state

        while tree_[nid].sitename == sitename:
            nid = HeteroDecisionTreeHost.go_next_layer(tree_[nid], data_inst, use_missing, zero_as_missing,
                                                       None, split_maskdict, missing_dir_maskdict, decoder)

        return nid, 0

    def predict(self, data_inst):
        LOGGER.info("start to predict!")
        site_guest_send_times = 0
        while True:

            finish_tag = self.sync_predict_finish_tag(site_guest_send_times)
            if finish_tag is True:
                break

            predict_data = self.sync_predict_data(site_guest_send_times)

            traverse_tree = functools.partial(self.traverse_tree,
                                              tree_=self.tree_node,
                                              decoder=self.decode,
                                              split_maskdict=self.split_maskdict,
                                              sitename=self.sitename,
                                              use_missing=self.use_missing,
                                              zero_as_missing=self.zero_as_missing,
                                              missing_dir_maskdict=self.missing_dir_maskdict)
            predict_data = predict_data.join(data_inst, traverse_tree)

            self.sync_data_predicted_by_host(predict_data, site_guest_send_times)

            site_guest_send_times += 1

        LOGGER.info("predict finish!")

    """
    Tree Output
    """

    def get_model_meta(self):
        model_meta = DecisionTreeModelMeta()

        model_meta.max_depth = self.max_depth
        model_meta.min_sample_split = self.min_sample_split
        model_meta.min_impurity_split = self.min_impurity_split
        model_meta.min_leaf_node = self.min_leaf_node
        model_meta.use_missing = self.use_missing
        model_meta.zero_as_missing = self.zero_as_missing

        return model_meta

    def set_model_meta(self, model_meta):
        self.max_depth = model_meta.max_depth
        self.min_sample_split = model_meta.min_sample_split
        self.min_impurity_split = model_meta.min_impurity_split
        self.min_leaf_node = model_meta.min_leaf_node
        self.use_missing = model_meta.use_missing
        self.zero_as_missing = model_meta.zero_as_missing

    def get_model_param(self):
        model_param = DecisionTreeModelParam()
        for node in self.tree_node:
            model_param.tree_.add(id=node.id,
                                  sitename=node.sitename,
                                  fid=node.fid,
                                  bid=node.bid,
                                  weight=node.weight,
                                  is_leaf=node.is_leaf,
                                  left_nodeid=node.left_nodeid,
                                  right_nodeid=node.right_nodeid,
                                  missing_dir=node.missing_dir)

        model_param.split_maskdict.update(self.split_maskdict)
        model_param.missing_dir_maskdict.update(self.missing_dir_maskdict)

        return model_param

    def set_model_param(self, model_param):
        self.tree_node = []
        for node_param in model_param.tree_:
            _node = Node(id=node_param.id,
                         sitename=node_param.sitename,
                         fid=node_param.fid,
                         bid=node_param.bid,
                         weight=node_param.weight,
                         is_leaf=node_param.is_leaf,
                         left_nodeid=node_param.left_nodeid,
                         right_nodeid=node_param.right_nodeid,
                         missing_dir=node_param.missing_dir)

            self.tree_node.append(_node)

        self.split_maskdict = dict(model_param.split_maskdict)
        self.missing_dir_maskdict = dict(model_param.missing_dir_maskdict)

    """
    don t have to implements
    """

    def initialize_root_node(self, *args):
        pass

    def update_tree(self, *args):
        pass<|MERGE_RESOLUTION|>--- conflicted
+++ resolved
@@ -1,5 +1,4 @@
 import numpy as np
-import functools
 from federatedml.ensemble.basic_algorithms.decision_tree.tree_core.node import Node
 from federatedml.util import LOGGER
 from federatedml.protobuf.generated.boosting_tree_model_meta_pb2 import DecisionTreeModelMeta
@@ -75,10 +74,7 @@
              goss_subsample=False,
              cipher_compressing=False,
              new_ver=True,
-<<<<<<< HEAD
              mo_tree=False
-=======
->>>>>>> 0b99f303
              ):
 
         super(HeteroDecisionTreeHost, self).init_data_and_variable(flowid, runtime_idx, data_bin, bin_split_points,
