--- conflicted
+++ resolved
@@ -398,46 +398,12 @@
                                                                idx=-1,
                                                                suffix=(dep, batch))
             best_split_info = self.transfer_inst.federated_best_splitinfo_host.get(suffix=(dep, batch), idx=0)
-<<<<<<< HEAD
             unmasked_split_info = self.unmask_split_info(
                 best_split_info,
                 self.inverse_fid_bid_random_mapping,
                 self.missing_dir_mask_left[dep],
                 self.missing_dir_mask_right[dep])
             self.record_split_info(unmasked_split_info)
-=======
-            unmasked_split_info = self.unmask_split_info(best_split_info, self.inverse_fid_bid_random_mapping,
-                                                         self.missing_dir_mask_left[dep], self.missing_dir_mask_right[dep])
-            return_split_info = self.encode_split_info(unmasked_split_info)
-            self.transfer_inst.final_splitinfo_host.remote(return_split_info,
-                                                           role=consts.GUEST,
-                                                           idx=-1,
-                                                           suffix=(dep, batch,))
-        else:
-            LOGGER.debug('skip splits computation')
-
-    def compute_best_splits(self, cur_to_split_nodes: list, node_map: dict, dep: int, batch: int):
-
-        if not self.complete_secure_tree:
-
-            data = self.data_with_node_assignments
-
-            acc_histograms = self.get_local_histograms(dep, data, self.grad_and_hess,
-                                                       None, cur_to_split_nodes, node_map, ret='tb',
-                                                       hist_sub=False)
-
-            splitinfo_host, encrypted_splitinfo_host = self.splitter.find_split_host(histograms=acc_histograms,
-                                                                                     node_map=node_map,
-                                                                                     use_missing=self.use_missing,
-                                                                                     zero_as_missing=self.zero_as_missing,
-                                                                                     valid_features=self.valid_features,
-                                                                                     sitename=self.sitename,)
-
-            self.sync_encrypted_splitinfo_host(encrypted_splitinfo_host, dep, batch)
-            federated_best_splitinfo_host = self.sync_federated_best_splitinfo_host(dep, batch)
-            self.sync_final_splitinfo_host(splitinfo_host, federated_best_splitinfo_host, dep, batch)
-            LOGGER.debug('computing host splits done')
->>>>>>> 9976698c
         else:
             LOGGER.debug('skip splits computation')
 
