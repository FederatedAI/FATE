--- conflicted
+++ resolved
@@ -170,45 +170,6 @@
 
         self.cur_layer_nodes = new_tree_node_queue
 
-<<<<<<< HEAD
-=======
-    def compute_best_splits_with_node_plan(self, tree_action, target_host_id, node_map: dict, dep: int, batch_idx: int,
-                                           mode=consts.LAYERED_TREE):
-
-        LOGGER.debug('node plan at dep {} is {}'.format(dep, (tree_action, target_host_id)))
-
-        if tree_action == plan.tree_actions['host_only'] and target_host_id == self.self_host_id:
-
-            if self.run_sparse_opt:
-                acc_histograms = self.fast_get_histograms(node_map)
-            else:
-                acc_histograms = self.get_local_histograms(node_map, ret='tb')
-
-            splitinfo_host, encrypted_splitinfo_host = self.splitter.find_split_host(histograms=acc_histograms,
-                                                                                     node_map=node_map,
-                                                                                     use_missing=self.use_missing,
-                                                                                     zero_as_missing=self.zero_as_missing,
-                                                                                     valid_features=self.valid_features,
-                                                                                     sitename=self.sitename
-                                                                                     )
-            LOGGER.debug('sending en_splitinfo {}'.format(encrypted_splitinfo_host))
-            self.sync_encrypted_splitinfo_host(encrypted_splitinfo_host, dep, batch_idx)
-            federated_best_splitinfo_host = self.sync_federated_best_splitinfo_host(dep, batch_idx)
-
-            host_split_info = self.get_host_split_info(copy.deepcopy(splitinfo_host),
-                                                       copy.deepcopy(federated_best_splitinfo_host))
-
-            if mode == consts.LAYERED_TREE:
-                LOGGER.debug('sending split info to guest')
-                self.sync_final_splitinfo_host(splitinfo_host, federated_best_splitinfo_host, dep, batch_idx)
-                LOGGER.debug('computing host splits done')
-
-            return host_split_info
-        else:
-            LOGGER.debug('skip best split computation')
-            return None
-
->>>>>>> cdc151ac
     @staticmethod
     def host_assign_an_instance(value, tree_, bin_sparse_points, use_missing, zero_as_missing, dense_format=False):
 
