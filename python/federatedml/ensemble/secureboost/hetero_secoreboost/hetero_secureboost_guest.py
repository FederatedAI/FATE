--- conflicted
+++ resolved
@@ -22,7 +22,7 @@
 from federatedml.ensemble.secureboost.secureboost_util.tree_model_io import load_hetero_tree_learner, \
     produce_hetero_tree_learner
 from federatedml.ensemble.secureboost.secureboost_util.boosting_tree_predict import sbt_guest_predict, \
-    mix_sbt_guest_predict, EINI_guest_predict
+    mix_sbt_guest_predict
 from federatedml.ensemble.secureboost.secureboost_util.subsample import goss_sampling
 
 
@@ -61,10 +61,6 @@
         self.init_tree_plan = False
         self.tree_plan = []
 
-        # EINI predict param
-        self.EINI_inference = False
-        self.EINI_random_mask = False
-
         # multi-classification mode
         self.multi_mode = consts.SINGLE_OUTPUT
 
@@ -92,13 +88,12 @@
         self.boosting_strategy = param.boosting_strategy
         self.guest_depth = param.guest_depth
         self.host_depth = param.host_depth
-        self.EINI_inference = param.EINI_inference
-        self.EINI_random_mask = param.EINI_random_mask
-        self.multi_mode = param.multi_mode
 
         if self.use_missing:
             self.tree_param.use_missing = self.use_missing
             self.tree_param.zero_as_missing = self.zero_as_missing
+
+        self.multi_mode = param.multi_mode
 
     def process_sample_weights(self, grad_and_hess, data_with_sample_weight=None):
 
@@ -215,6 +210,7 @@
     def fit_a_learner(self, epoch_idx: int, booster_dim: int):
 
         self.on_epoch_prepare(epoch_idx)
+
         if self.multi_mode == consts.MULTI_OUTPUT:
             g_h = self.grad_and_hess
         else:
@@ -337,22 +333,6 @@
             return self.score_to_predict_result(data_inst, predict_cache)
 
         if self.boosting_strategy == consts.MIX_TREE:
-<<<<<<< HEAD
-            predict_rs = mix_sbt_guest_predict(processed_data, self.hetero_sbt_transfer_variable, trees, self.learning_rate,
-                                               self.init_score, self.booster_dim, predict_cache,
-                                               pred_leaf=(ret_format == 'leaf'))
-        else:
-            if self.EINI_inference and not self.on_training:
-                sitename = str(self.role) + ':' + str(self.component_properties.local_partyid)
-                predict_rs = EINI_guest_predict(processed_data, trees, self.learning_rate, self.init_score,
-                                                self.booster_dim, self.encrypt_param.key_length,
-                                                self.hetero_sbt_transfer_variable, sitename,
-                                                self.component_properties.host_party_idlist, None, False)
-            else:
-                predict_rs = sbt_guest_predict(processed_data, self.hetero_sbt_transfer_variable, trees, self.learning_rate,
-                                               self.init_score, self.booster_dim, predict_cache,
-                                               pred_leaf=(ret_format == 'leaf'))
-=======
             predict_rs = mix_sbt_guest_predict(
                 processed_data,
                 self.hetero_sbt_transfer_variable,
@@ -373,12 +353,12 @@
             else:
                 predict_rs = self.boosting_fast_predict(processed_data, trees=trees, predict_cache=predict_cache,
                                                         pred_leaf=(ret_format == 'leaf'))
->>>>>>> 4cfa8ca5
 
         if ret_format == 'leaf':
             return predict_rs  # predict result is leaf position
 
         self.predict_data_cache.add_data(cache_dataset_key, predict_rs, cur_boosting_round=rounds)
+        LOGGER.debug('adding predict rs {}'.format(predict_rs))
         LOGGER.debug('last round is {}'.format(self.predict_data_cache.predict_data_last_round(cache_dataset_key)))
 
         if ret_format == 'raw':
