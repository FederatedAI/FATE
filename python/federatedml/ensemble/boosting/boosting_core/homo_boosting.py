--- conflicted
+++ resolved
@@ -80,20 +80,17 @@
         self.transfer_inst.start_and_end_round.remote((self.start_round, self.boosting_round),
                                                       role=consts.ARBITER, idx=-1)
 
-<<<<<<< HEAD
     def data_preporcess(self, data_inst):
         # transform to sparse and binning
-=======
+        data_inst = self.data_alignment(data_inst)
+        self.data_bin, self.bin_split_points, self.bin_sparse_points = self.federated_binning(data_inst)
+
+    def fit(self, data_inst, validate_data=None):
+
         # init aggregator
         self.aggregator = HomoBoostClientAggregator()
         self.binning_obj = HomoFeatureBinningClient()
 
-        # binning
->>>>>>> 59b91e2e
-        data_inst = self.data_alignment(data_inst)
-        self.data_bin, self.bin_split_points, self.bin_sparse_points = self.federated_binning(data_inst)
-
-    def fit(self, data_inst, validate_data=None):
 
         # binning
         self.data_preporcess(data_inst)
