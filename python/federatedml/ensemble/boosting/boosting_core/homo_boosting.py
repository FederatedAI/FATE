from abc import ABC
import abc
import numpy as np
from federatedml.ensemble.boosting.boosting_core import Boosting
from federatedml.feature.homo_feature_binning.homo_split_points import HomoFeatureBinningClient, \
                                                                      HomoFeatureBinningServer
from federatedml.util.classify_label_checker import ClassifyLabelChecker, RegressionLabelChecker
from federatedml.util import consts
from federatedml.util.homo_label_encoder import HomoLabelEncoderClient, HomoLabelEncoderArbiter
from federatedml.transfer_variable.transfer_class.homo_boosting_transfer_variable import HomoBoostingTransferVariable
from typing import List
from federatedml.feature.fate_element_type import NoneType
from federatedml.util import LOGGER
from federatedml.ensemble.boosting.boosting_core.homo_boosting_aggregator import HomoBoostArbiterAggregator, \
    HomoBoostClientAggregator
from federatedml.optim.convergence import converge_func_factory
from federatedml.param.boosting_param import HomoSecureBoostParam
from fate_flow.entity.metric import Metric
from fate_flow.entity.metric import MetricMeta
from federatedml.util.io_check import assert_io_num_rows_equal
from federatedml.feature.homo_feature_binning import recursive_query_binning
from federatedml.param.feature_binning_param import HomoFeatureBinningParam


class HomoBoostingClient(Boosting, ABC):

    def __init__(self):
        super(HomoBoostingClient, self).__init__()
        self.transfer_inst = HomoBoostingTransferVariable()
        self.aggregator = HomoBoostClientAggregator()
        self.model_param = HomoSecureBoostParam()
        self.binning_obj = HomoFeatureBinningClient()
        self.mode = consts.HOMO

    def federated_binning(self,  data_instance):

        binning_param = HomoFeatureBinningParam(method=consts.RECURSIVE_QUERY, bin_num=self.bin_num,
                                                error=self.binning_error)

        if self.use_missing:
            self.binning_obj = recursive_query_binning.Client(params=binning_param, abnormal_list=[NoneType()],
                                                              role=self.role)
            LOGGER.debug('use missing')
        else:
            self.binning_obj = recursive_query_binning.Client(params=binning_param, role=self.role)

        self.binning_obj.fit_split_points(data_instance)

        return self.binning_obj.convert_feature_to_bin(data_instance)

    def check_label(self, data_inst, ) -> List[int]:

        LOGGER.debug('checking labels')

        classes_ = None
        if self.task_type == consts.CLASSIFICATION:
            num_classes, classes_ = ClassifyLabelChecker.validate_label(data_inst)
        else:
            RegressionLabelChecker.validate_label(data_inst)

        return classes_

    @staticmethod
    def check_label_starts_from_zero(aligned_labels):
        """
        in current version, labels should start from 0 and
        are consecutive integers
        """
        if aligned_labels[0] != 0:
            raise ValueError('label should starts from 0')
        for prev, aft in zip(aligned_labels[:-1], aligned_labels[1:]):
            if prev + 1 != aft:
                raise ValueError('labels should be a sequence of consecutive integers, '
                                 'but got {} and {}'.format(prev, aft))

    def sync_feature_num(self):
        self.transfer_inst.feature_number.remote(self.feature_num, role=consts.ARBITER, idx=-1, suffix=('feat_num', ))

<<<<<<< HEAD
    def sync_start_round_and_end_round(self):
        self.transfer_inst.start_and_end_round.remote((self.start_round, self.boosting_round),
                                                      role=consts.ARBITER, idx=-1)

    def fit(self, data_inst, validate_data=None):

        # binning
        data_inst = self.data_alignment(data_inst)
        self.data_bin, self.bin_split_points, self.bin_sparse_points = self.federated_binning(data_inst)

        # fid mapping and warm start check
        if not self.is_warm_start:
            self.feature_name_fid_mapping = self.gen_feature_fid_mapping(data_inst.schema)
        else:
            self.feat_name_check(data_inst, self.feature_name_fid_mapping)
=======
    def data_preporcess(self, data_inst):
        # transform to sparse and binning
        data_inst = self.data_alignment(data_inst)
        self.data_bin, self.bin_split_points, self.bin_sparse_points = self.federated_binning(data_inst)

    def fit(self, data_inst, validate_data=None):

        self.data_preporcess(data_inst)

        # fid mapping
        self.feature_name_fid_mapping = self.gen_feature_fid_mapping(data_inst.schema)
>>>>>>> dd414389

        # set feature_num
        self.feature_num = self.bin_split_points.shape[0]

        # sync feature num
        self.sync_feature_num()

        # initialize validation strategy
        self.callback_list.on_train_begin(data_inst, validate_data)

        # check labels
        local_classes = self.check_label(self.data_bin)

        # set start round
        self.start_round = len(self.boosting_model_list)

        # sync label class and set y
        if self.task_type == consts.CLASSIFICATION:

            aligned_label, new_label_mapping = HomoLabelEncoderClient().label_alignment(local_classes)
            if self.is_warm_start:
                assert set(aligned_label) == set(self.classes_), 'warm start label alignment failed, differences: {}'.\
                    format(set(aligned_label).symmetric_difference(set(self.classes_)))
            self.classes_ = aligned_label
            self.check_label_starts_from_zero(self.classes_)
            # set labels
            self.num_classes = len(new_label_mapping)
            self.y = self.data_bin.mapValues(lambda instance: new_label_mapping[instance.label])
            # set tree dimension
            self.booster_dim = self.num_classes if self.num_classes > 2 else 1

        else:
            self.y = self.data_bin.mapValues(lambda instance: instance.label)

        # set loss function
        self.loss = self.get_loss_function()

        # set y_hat_val, if warm start predict cur samples
        if self.is_warm_start:
            self.y_hat = self.predict(data_inst, ret_format='raw')
            self.boosting_round += self.start_round
        else:
            self.y_hat, self.init_score = self.get_init_score(self.y, self.num_classes)

        # sync start round and end round
        self.sync_start_round_and_end_round()

        LOGGER.info('begin to fit a boosting tree')
        for epoch_idx in range(self.start_round, self.boosting_round):

            LOGGER.info('cur epoch idx is {}'.format(epoch_idx))

            self.callback_list.on_epoch_begin(epoch_idx)

            for class_idx in range(self.booster_dim):

                # fit a booster
                model = self.fit_a_booster(epoch_idx, class_idx)
                booster_meta, booster_param = model.get_model()
                if booster_meta is not None and booster_param is not None:
                    self.booster_meta = booster_meta
                    self.boosting_model_list.append(booster_param)

                # update predict score
                cur_sample_weights = model.get_sample_weights()
                self.y_hat = self.get_new_predict_score(self.y_hat, cur_sample_weights, dim=class_idx)

            local_loss = self.compute_loss(self.y_hat, self.y)
            self.aggregator.send_local_loss(local_loss, self.data_bin.count(), suffix=(epoch_idx,))

            validation_strategy = self.callback_list.get_validation_strategy()
            if validation_strategy:
                validation_strategy.set_precomputed_train_scores(self.score_to_predict_result(data_inst, self.y_hat))
            self.callback_list.on_epoch_end(epoch_idx)

            # check stop flag if n_iter_no_change is True
            if self.n_iter_no_change:
                should_stop = self.aggregator.get_converge_status(suffix=(str(epoch_idx),))
                if should_stop:
                    LOGGER.info('n_iter_no_change stop triggered')
                    break

        self.callback_list.on_train_end()
        self.set_summary(self.generate_summary())

    @assert_io_num_rows_equal
    def predict(self, data_inst):
        # predict is implemented in homo_secureboost
        raise NotImplementedError('predict func is not implemented')

    @abc.abstractmethod
    def fit_a_booster(self, epoch_idx: int, booster_dim: int):
        raise NotImplementedError()

    @abc.abstractmethod
    def load_booster(self, model_meta, model_param, epoch_idx, booster_idx):
        raise NotImplementedError()


class HomoBoostingArbiter(Boosting, ABC):

    def __init__(self):
        super(HomoBoostingArbiter, self).__init__()
        self.aggregator = HomoBoostArbiterAggregator()
        self.transfer_inst = HomoBoostingTransferVariable()
        self.check_convergence_func = None
        self.binning_obj = HomoFeatureBinningServer()

    def federated_binning(self,):

        binning_param = HomoFeatureBinningParam(method=consts.RECURSIVE_QUERY, bin_num=self.bin_num,
                                                error=self.binning_error)

        if self.use_missing:
            self.binning_obj = recursive_query_binning.Server(binning_param, abnormal_list=[NoneType()])
        else:
            self.binning_obj = recursive_query_binning.Server(binning_param, abnormal_list=[])

        self.binning_obj.fit_split_points(None)

    def sync_feature_num(self):
        feature_num_list = self.transfer_inst.feature_number.get(idx=-1, suffix=('feat_num',))
        for num in feature_num_list[1:]:
            assert feature_num_list[0] == num

        return feature_num_list[0]

    def sync_start_round_and_end_round(self):
        r_list = self.transfer_inst.start_and_end_round.get(-1)
        LOGGER.info('get start/end round from clients: {}'.format(r_list))
        self.start_round, self.boosting_round = r_list[0]

    def check_label(self):
        pass

    def fit(self, data_inst, validate_data=None):

        self.federated_binning()
        # initializing
        self.feature_num = self.sync_feature_num()

        if self.task_type == consts.CLASSIFICATION:
            label_mapping = HomoLabelEncoderArbiter().label_alignment()
            LOGGER.info('label mapping is {}'.format(label_mapping))
            self.booster_dim = len(label_mapping) if len(label_mapping) > 2 else 1

        if self.n_iter_no_change:
            self.check_convergence_func = converge_func_factory("diff", self.tol)

        # sync start round and end round
        self.sync_start_round_and_end_round()

        LOGGER.info('begin to fit a boosting tree')
        for epoch_idx in range(self.start_round, self.boosting_round):

            LOGGER.info('cur epoch idx is {}'.format(epoch_idx))

            for class_idx in range(self.booster_dim):
                model = self.fit_a_booster(epoch_idx, class_idx)

            global_loss = self.aggregator.aggregate_loss(suffix=(epoch_idx,))
            self.history_loss.append(global_loss)
            LOGGER.debug('cur epoch global loss is {}'.format(global_loss))

            self.callback_metric("loss",
                                 "train",
                                 [Metric(epoch_idx, global_loss)])

            if self.n_iter_no_change:
                should_stop = self.aggregator.broadcast_converge_status(self.check_convergence, (global_loss,),
                                                                        suffix=(epoch_idx,))
                LOGGER.debug('stop flag sent')
                if should_stop:
                    break

        self.callback_meta("loss",
                           "train",
                           MetricMeta(name="train",
                                      metric_type="LOSS",
                                      extra_metas={"Best": min(self.history_loss)}))

        self.callback_list.on_train_end()
        self.set_summary(self.generate_summary())

    def predict(self, data_inst=None):
        LOGGER.debug('arbiter skip prediction')

    @abc.abstractmethod
    def fit_a_booster(self, epoch_idx: int, booster_dim: int):
        raise NotImplementedError()

    @abc.abstractmethod
    def load_booster(self, model_meta, model_param, epoch_idx, booster_idx):
        raise NotImplementedError()


<|MERGE_RESOLUTION|>--- conflicted
+++ resolved
@@ -18,6 +18,7 @@
 from fate_flow.entity.metric import Metric
 from fate_flow.entity.metric import MetricMeta
 from federatedml.util.io_check import assert_io_num_rows_equal
+
 from federatedml.feature.homo_feature_binning import recursive_query_binning
 from federatedml.param.feature_binning_param import HomoFeatureBinningParam
 
@@ -76,23 +77,10 @@
     def sync_feature_num(self):
         self.transfer_inst.feature_number.remote(self.feature_num, role=consts.ARBITER, idx=-1, suffix=('feat_num', ))
 
-<<<<<<< HEAD
     def sync_start_round_and_end_round(self):
         self.transfer_inst.start_and_end_round.remote((self.start_round, self.boosting_round),
                                                       role=consts.ARBITER, idx=-1)
 
-    def fit(self, data_inst, validate_data=None):
-
-        # binning
-        data_inst = self.data_alignment(data_inst)
-        self.data_bin, self.bin_split_points, self.bin_sparse_points = self.federated_binning(data_inst)
-
-        # fid mapping and warm start check
-        if not self.is_warm_start:
-            self.feature_name_fid_mapping = self.gen_feature_fid_mapping(data_inst.schema)
-        else:
-            self.feat_name_check(data_inst, self.feature_name_fid_mapping)
-=======
     def data_preporcess(self, data_inst):
         # transform to sparse and binning
         data_inst = self.data_alignment(data_inst)
@@ -100,11 +88,14 @@
 
     def fit(self, data_inst, validate_data=None):
 
+        # binning
         self.data_preporcess(data_inst)
 
-        # fid mapping
-        self.feature_name_fid_mapping = self.gen_feature_fid_mapping(data_inst.schema)
->>>>>>> dd414389
+        # fid mapping and warm start check
+        if not self.is_warm_start:
+            self.feature_name_fid_mapping = self.gen_feature_fid_mapping(data_inst.schema)
+        else:
+            self.feat_name_check(data_inst, self.feature_name_fid_mapping)
 
         # set feature_num
         self.feature_num = self.bin_split_points.shape[0]
@@ -132,6 +123,7 @@
             self.check_label_starts_from_zero(self.classes_)
             # set labels
             self.num_classes = len(new_label_mapping)
+            LOGGER.info('aligned labels are {}, num_classes is {}'.format(aligned_label, self.num_classes))
             self.y = self.data_bin.mapValues(lambda instance: new_label_mapping[instance.label])
             # set tree dimension
             self.booster_dim = self.num_classes if self.num_classes > 2 else 1
