from operator import itemgetter
import numpy as np
from federatedml.util import LOGGER
from typing import List
import functools
from federatedml.protobuf.generated.boosting_tree_model_meta_pb2 import BoostingTreeModelMeta
from federatedml.protobuf.generated.boosting_tree_model_meta_pb2 import ObjectiveMeta
from federatedml.protobuf.generated.boosting_tree_model_meta_pb2 import QuantileMeta
from federatedml.protobuf.generated.boosting_tree_model_param_pb2 import BoostingTreeModelParam
from federatedml.protobuf.generated.boosting_tree_model_param_pb2 import FeatureImportanceInfo
from federatedml.ensemble.boosting.boosting_core import HeteroBoostingGuest
from federatedml.param.boosting_param import HeteroSecureBoostParam, DecisionTreeParam
from federatedml.ensemble.basic_algorithms import HeteroDecisionTreeGuest
from federatedml.util import consts
from federatedml.transfer_variable.transfer_class.hetero_secure_boosting_predict_transfer_variable import \
    HeteroSecureBoostTransferVariable
from federatedml.util.io_check import assert_io_num_rows_equal
from federatedml.util.anonymous_generator import generate_anonymous
from federatedml.statistic.data_overview import with_weight, get_max_sample_weight


class HeteroSecureBoostingTreeGuest(HeteroBoostingGuest):

    def __init__(self):
        super(HeteroSecureBoostingTreeGuest, self).__init__()

        self.tree_param = None  # decision tree param
        self.use_missing = False
        self.zero_as_missing = False
        self.cur_epoch_idx = -1
        self.grad_and_hess = None
        self.feature_importances_ = {}
        self.model_param = HeteroSecureBoostParam()
        self.complete_secure = False
        self.data_alignment_map = {}
        self.predict_transfer_inst = HeteroSecureBoostTransferVariable()
        self.model_name = 'HeteroSecureBoost'
        self.max_sample_weight = 1
        self.max_sample_weight_computed = False
        self.cipher_compressing = False
        self.round_decimal = None

        self.enable_goss = False  # GOSS
        self.top_rate = None
        self.other_rate = None
        self.new_ver = True

    def _init_model(self, param: HeteroSecureBoostParam):

        super(HeteroSecureBoostingTreeGuest, self)._init_model(param)
        self.tree_param = param.tree_param
        self.use_missing = param.use_missing
        self.zero_as_missing = param.zero_as_missing
        self.complete_secure = param.complete_secure
        self.enable_goss = param.run_goss
        self.top_rate = param.top_rate
        self.other_rate = param.other_rate
        self.round_decimal = param.cipher_compress_error
        self.new_ver = param.new_ver

        if self.use_missing:
            self.tree_param.use_missing = self.use_missing
            self.tree_param.zero_as_missing = self.zero_as_missing

    def process_sample_weights(self, grad_and_hess, data_with_sample_weight=None):

        # add sample weights to gradient and hessian
        if data_with_sample_weight is not None:
            if with_weight(data_with_sample_weight):
                LOGGER.info('weighted sample detected, multiply g/h by weights')
                grad_and_hess = grad_and_hess.join(data_with_sample_weight,
                                                   lambda v1, v2: (v1[0] * v2.weight, v1[1] * v2.weight))
                if not self.max_sample_weight_computed:
                    self.max_sample_weight = get_max_sample_weight(data_with_sample_weight)
                    LOGGER.info('max sample weight is {}'.format(self.max_sample_weight))
                    self.max_sample_weight_computed = True

        return grad_and_hess

    def compute_grad_and_hess(self, y_hat, y, data_with_sample_weight=None):

        LOGGER.info("compute grad and hess")
        loss_method = self.loss
        if self.task_type == consts.CLASSIFICATION:
            grad_and_hess = y.join(y_hat, lambda y, f_val: \
                (loss_method.compute_grad(y, loss_method.predict(f_val)), \
                 loss_method.compute_hess(y, loss_method.predict(f_val))))
        else:
            grad_and_hess = y.join(y_hat, lambda y, f_val:
            (loss_method.compute_grad(y, f_val),
             loss_method.compute_hess(y, f_val)))

        grad_and_hess = self.process_sample_weights(grad_and_hess, data_with_sample_weight)

        return grad_and_hess

    @staticmethod
    def get_grad_and_hess(g_h, dim=0):
        LOGGER.info("get grad and hess of tree {}".format(dim))
        grad_and_hess_subtree = g_h.mapValues(
            lambda grad_and_hess: (grad_and_hess[0][dim], grad_and_hess[1][dim]))
        return grad_and_hess_subtree

    def update_feature_importance(self, tree_feature_importance):
        for fid in tree_feature_importance:
            if fid not in self.feature_importances_:
                self.feature_importances_[fid] = tree_feature_importance[fid]
            else:
                self.feature_importances_[fid] += tree_feature_importance[fid]
        LOGGER.debug('cur feature importance {}'.format(self.feature_importances_))

    def fit_a_booster(self, epoch_idx: int, booster_dim: int):

        if self.cur_epoch_idx != epoch_idx:
            self.grad_and_hess = self.compute_grad_and_hess(self.y_hat, self.y, self.data_inst)
            self.cur_epoch_idx = epoch_idx

        g_h = self.get_grad_and_hess(self.grad_and_hess, booster_dim)

        tree = HeteroDecisionTreeGuest(tree_param=self.tree_param)
        tree.init(flowid=self.generate_flowid(epoch_idx, booster_dim),
                  data_bin=self.data_bin, bin_split_points=self.bin_split_points, bin_sparse_points=self.bin_sparse_points,
                  grad_and_hess=g_h,
                  encrypter=self.encrypter, encrypted_mode_calculator=self.encrypted_calculator,
                  valid_features=self.sample_valid_features(),
                  host_party_list=self.component_properties.host_party_idlist,
                  runtime_idx=self.component_properties.local_partyid,
                  goss_subsample=self.enable_goss,
                  top_rate=self.top_rate, other_rate=self.other_rate,
                  complete_secure=True if (self.cur_epoch_idx == 0 and self.complete_secure) else False,
                  cipher_compressing=self.round_decimal is not None,
                  round_decimal=self.round_decimal,
                  encrypt_key_length=self.encrypt_param.key_length,
                  max_sample_weight=self.max_sample_weight,
                  new_ver=self.new_ver
                  )

        tree.fit()

        self.update_feature_importance(tree.get_feature_importance())

        return tree

    def load_booster(self, model_meta, model_param, epoch_idx, booster_idx):
        tree = HeteroDecisionTreeGuest(self.tree_param)
        tree.load_model(model_meta, model_param)
        tree.set_flowid(self.generate_flowid(epoch_idx, booster_idx))
        tree.set_runtime_idx(self.component_properties.local_partyid)
        tree.set_host_party_idlist(self.component_properties.host_party_idlist)
        return tree

    def generate_summary(self) -> dict:

        summary = {'loss_history': self.history_loss,
                   'best_iteration': -1 if not self.validation_strategy else self.validation_strategy.best_iteration,
                   'feature_importance': self.make_readable_feature_importance(self.feature_name_fid_mapping,
                                                                               self.feature_importances_),
                   'validation_metrics': None if not self.validation_strategy else self.validation_strategy.summary(),
                   'is_converged': self.is_converged}

        return summary

    @staticmethod
    def generate_leaf_pos_dict(x, tree_num):
        """
        x: just occupy the first parameter position
        return: a numpy array record sample pos, and a counter counting how many trees reach a leaf node
        """
        node_pos = np.zeros(tree_num, dtype=np.int64) + 0
        reach_leaf_node = np.zeros(tree_num, dtype=np.bool)
        return {'node_pos': node_pos, 'reach_leaf_node': reach_leaf_node}

    @staticmethod
    def traverse_a_tree(tree: HeteroDecisionTreeGuest, sample, cur_node_idx):

        reach_leaf = False
        # only need nid here, predict state is not needed
        rs = tree.traverse_tree(tree_=tree.tree_node, data_inst=sample, predict_state=(cur_node_idx, -1),
                                decoder=tree.decode, sitename=tree.sitename, use_missing=tree.use_missing,
                                split_maskdict=tree.split_maskdict, missing_dir_maskdict=tree.missing_dir_maskdict,
                                return_leaf_id=True)

        if not isinstance(rs, tuple):
            reach_leaf = True
            leaf_id = rs
            return leaf_id, reach_leaf
        else:
            cur_node_idx = rs[0]
            return cur_node_idx, reach_leaf

    @staticmethod
    def make_readable_feature_importance(fid_mapping, feature_importances):
        """
        replace feature id by real feature name
        """
        new_fi = {}
        for id_ in feature_importances:

            if type(id_) == tuple:
                if consts.GUEST in id_[0]:
                    new_fi[fid_mapping[id_[1]]] = feature_importances[id_]
                else:
                    role, party_id = id_[0].split(':')
                    new_fi[generate_anonymous(role=role, fid=id_[1], party_id=party_id)] = feature_importances[id_].importance
            else:
                new_fi[fid_mapping[id_]] = feature_importances[id_].importance

        return new_fi

    @staticmethod
    def traverse_trees(node_pos, sample, trees: List[HeteroDecisionTreeGuest]):

        if node_pos['reach_leaf_node'].all():
            return node_pos

        for t_idx, tree in enumerate(trees):

            cur_node_idx = node_pos['node_pos'][t_idx]

            # reach leaf
            if cur_node_idx == -1:
                continue

            rs, reach_leaf = HeteroSecureBoostingTreeGuest.traverse_a_tree(tree, sample, cur_node_idx)

            if reach_leaf:
                node_pos['reach_leaf_node'][t_idx] = True

            node_pos['node_pos'][t_idx] = rs

        return node_pos

    @staticmethod
    def merge_predict_pos(node_pos1, node_pos2):

        pos_arr1 = node_pos1['node_pos']
        pos_arr2 = node_pos2['node_pos']
        stack_arr = np.stack([pos_arr1, pos_arr2])
        node_pos1['node_pos'] = np.max(stack_arr, axis=0)
        return node_pos1

    @staticmethod
    def add_y_hat(leaf_pos, init_score, learning_rate, trees: List[HeteroDecisionTreeGuest], multi_class_num=None):

        # finally node pos will hold weights
        weights = []
        for leaf_idx, tree in zip(leaf_pos, trees):
            weights.append(tree.tree_node[int(leaf_idx)].weight)
        weights = np.array(weights)
        if multi_class_num > 2:
            weights = weights.reshape((-1, multi_class_num))
        return np.sum(weights * learning_rate, axis=0) + init_score

    @staticmethod
    def get_predict_scores(leaf_pos, learning_rate, init_score, trees: List[HeteroDecisionTreeGuest]
                           , multi_class_num=-1, predict_cache=None):

        if predict_cache:
            init_score = 0  # prevent init_score re-add

        predict_func = functools.partial(HeteroSecureBoostingTreeGuest.add_y_hat,
                                         learning_rate=learning_rate, init_score=init_score, trees=trees,
                                         multi_class_num=multi_class_num)
        predict_result = leaf_pos.mapValues(predict_func)

        if predict_cache:
            predict_result = predict_result.join(predict_cache, lambda v1, v2: v1+v2)

        return predict_result

    @staticmethod
    def save_leaf_pos_helper(v1, v2):

        reach_leaf_idx = v2['reach_leaf_node']
        select_idx = reach_leaf_idx & (v2['node_pos'] != -1)  # reach leaf and are not recorded( if recorded idx is -1)
        v1[select_idx] = v2['node_pos'][select_idx]
        return v1

    @staticmethod
    def mask_leaf_pos(v):

        reach_leaf_idx = v['reach_leaf_node']
        v['node_pos'][reach_leaf_idx] = -1
        return v

    def save_leaf_pos_and_mask_leaf_pos(self, node_pos_tb, final_leaf_pos):

        # save leaf pos
        saved_leaf_pos = final_leaf_pos.join(node_pos_tb, self.save_leaf_pos_helper)
        rest_part = final_leaf_pos.subtractByKey(saved_leaf_pos)
        final_leaf_pos = saved_leaf_pos.union(rest_part)
        # mask leaf pos
        node_pos_tb = node_pos_tb.mapValues(self.mask_leaf_pos)

        return node_pos_tb, final_leaf_pos

    def boosting_fast_predict(self, data_inst, trees: List[HeteroDecisionTreeGuest], predict_cache=None,
                              pred_leaf=False):

        tree_num = len(trees)
        generate_func = functools.partial(self.generate_leaf_pos_dict, tree_num=tree_num)
        node_pos_tb = data_inst.mapValues(generate_func)  # record node pos
        final_leaf_pos = data_inst.mapValues(lambda x: np.zeros(tree_num, dtype=np.int64) + np.nan)  # record final leaf pos
        traverse_func = functools.partial(self.traverse_trees, trees=trees)
        comm_round = 0

        while True:

            LOGGER.info('cur predict round is {}'.format(comm_round))

            node_pos_tb = node_pos_tb.join(data_inst, traverse_func)
            node_pos_tb, final_leaf_pos = self.save_leaf_pos_and_mask_leaf_pos(node_pos_tb, final_leaf_pos)

            # remove sample that reaches leaves of all trees
            reach_leaf_samples = node_pos_tb.filter(lambda key, value: value['reach_leaf_node'].all())
            node_pos_tb = node_pos_tb.subtractByKey(reach_leaf_samples)

            if node_pos_tb.count() == 0:
                self.predict_transfer_inst.predict_stop_flag.remote(True, idx=-1, suffix=(comm_round, ))
                break

            self.predict_transfer_inst.predict_stop_flag.remote(False, idx=-1, suffix=(comm_round, ))
            self.predict_transfer_inst.guest_predict_data.remote(node_pos_tb, idx=-1, suffix=(comm_round, ))

            host_pos_tbs = self.predict_transfer_inst.host_predict_data.get(idx=-1, suffix=(comm_round, ))

            for host_pos_tb in host_pos_tbs:
                node_pos_tb = node_pos_tb.join(host_pos_tb, self.merge_predict_pos)

            comm_round += 1

        LOGGER.info('federated prediction process done')

        if pred_leaf:  # return leaf position only
            return final_leaf_pos

        else:  # get final predict scores from leaf pos
            predict_result = self.get_predict_scores(leaf_pos=final_leaf_pos, learning_rate=self.learning_rate,
                                                     init_score=self.init_score, trees=trees,
                                                     multi_class_num=self.booster_dim, predict_cache=predict_cache)
            return predict_result

    @assert_io_num_rows_equal
    def predict(self, data_inst, pred_leaf=False):

        LOGGER.info('running prediction')
        cache_dataset_key = self.predict_data_cache.get_data_key(data_inst)

        processed_data = self.data_and_header_alignment(data_inst)

        last_round = self.predict_data_cache.predict_data_last_round(cache_dataset_key)

        self.sync_predict_round(last_round)

        rounds = len(self.boosting_model_list) // self.booster_dim
        trees = []
        LOGGER.debug('round involved in prediction {}, last round is {}, data key {}'
                     .format(list(range(last_round, rounds)), last_round, cache_dataset_key))

        for idx in range(last_round, rounds):
            for booster_idx in range(self.booster_dim):
                tree = self.load_booster(self.booster_meta,
                                         self.boosting_model_list[idx * self.booster_dim + booster_idx],
                                         idx, booster_idx)
                trees.append(tree)

        predict_cache = None
<<<<<<< HEAD
        if last_round != -1:
            predict_cache = self.predict_data_cache.predict_data_at(cache_dataset_key, min(last_round, rounds))
            LOGGER.info('load predict cache of round {}'.format(min(last_round, rounds)))
=======
        if last_round != 0:
            predict_cache = self.predict_data_cache.predict_data_at(cache_dataset_key, min(rounds, last_round))
            LOGGER.info('load predict cache of round {}'.format( min(rounds, last_round)))
>>>>>>> 869d486e

        tree_num = len(trees)
        if tree_num == 0 and predict_cache is not None:
            return self.score_to_predict_result(data_inst, predict_cache)

<<<<<<< HEAD
        predict_rs = self.boosting_fast_predict(processed_data, trees=trees, predict_cache=predict_cache, pred_leaf=pred_leaf)
        self.predict_data_cache.add_data(cache_dataset_key, predict_rs)
=======
        predict_rs = self.boosting_fast_predict(processed_data, trees=trees, predict_cache=predict_cache)
        self.predict_data_cache.add_data(cache_dataset_key, predict_rs, cur_boosting_round=rounds)
>>>>>>> 869d486e

        if pred_leaf:
            return predict_rs  # predict result is leaf position

        else:
            return self.score_to_predict_result(data_inst, predict_rs)

    def get_model_meta(self):
        model_meta = BoostingTreeModelMeta()
        model_meta.tree_meta.CopyFrom(self.booster_meta)
        model_meta.learning_rate = self.learning_rate
        model_meta.num_trees = self.boosting_round
        model_meta.quantile_meta.CopyFrom(QuantileMeta(bin_num=self.bin_num))
        model_meta.objective_meta.CopyFrom(ObjectiveMeta(objective=self.objective_param.objective,
                                                         param=self.objective_param.params))
        model_meta.task_type = self.task_type
        model_meta.n_iter_no_change = self.n_iter_no_change
        model_meta.tol = self.tol
        meta_name = consts.HETERO_SBT_GUEST_MODEL + "Meta"

        return meta_name, model_meta

    def get_model_param(self):

        model_param = BoostingTreeModelParam()
        model_param.tree_num = len(self.boosting_model_list)
        model_param.tree_dim = self.booster_dim
        model_param.trees_.extend(self.boosting_model_list)
        model_param.init_score.extend(self.init_score)
        model_param.losses.extend(self.history_loss)
        model_param.classes_.extend(map(str, self.classes_))
        model_param.num_classes = self.num_classes
        model_param.model_name = consts.HETERO_SBT
        model_param.best_iteration = -1 if self.validation_strategy is None else self.validation_strategy.best_iteration

        feature_importances = list(self.feature_importances_.items())
        feature_importances = sorted(feature_importances, key=itemgetter(1), reverse=True)
        feature_importance_param = []
        for (sitename, fid), importance in feature_importances:
            if consts.GUEST in sitename:
                fullname = self.feature_name_fid_mapping[fid]
            else:
                role_name, party_id = sitename.split(':')
                fullname = generate_anonymous(fid=fid, party_id=party_id, role=role_name)

            feature_importance_param.append(FeatureImportanceInfo(sitename=sitename,
                                                                  fid=fid,
                                                                  importance=importance.importance,
                                                                  fullname=fullname,
                                                                  importance2=importance.importance_2,
                                                                  main=importance.main_type
                                                                  ))
        model_param.feature_importances.extend(feature_importance_param)
        LOGGER.debug('feat importance param {}'.format(feature_importance_param))
        model_param.feature_name_fid_mapping.update(self.feature_name_fid_mapping)

        param_name = consts.HETERO_SBT_GUEST_MODEL + "Param"

        return param_name, model_param

    def set_model_meta(self, model_meta):
        self.booster_meta = model_meta.tree_meta
        self.learning_rate = model_meta.learning_rate
        self.boosting_round = model_meta.num_trees
        self.bin_num = model_meta.quantile_meta.bin_num
        self.objective_param.objective = model_meta.objective_meta.objective
        self.objective_param.params = list(model_meta.objective_meta.param)
        self.task_type = model_meta.task_type
        self.n_iter_no_change = model_meta.n_iter_no_change
        self.tol = model_meta.tol

        # initialize loss function
        self.loss = self.get_loss_function()

    def set_model_param(self, model_param):
        self.boosting_model_list = list(model_param.trees_)
        self.init_score = np.array(list(model_param.init_score))
        self.history_loss = list(model_param.losses)
        self.classes_ = list(model_param.classes_)
        self.booster_dim = model_param.tree_dim
        self.num_classes = model_param.num_classes
        self.feature_name_fid_mapping.update(model_param.feature_name_fid_mapping)<|MERGE_RESOLUTION|>--- conflicted
+++ resolved
@@ -365,27 +365,25 @@
                 trees.append(tree)
 
         predict_cache = None
-<<<<<<< HEAD
         if last_round != -1:
             predict_cache = self.predict_data_cache.predict_data_at(cache_dataset_key, min(last_round, rounds))
             LOGGER.info('load predict cache of round {}'.format(min(last_round, rounds)))
-=======
+
+        tree_num = len(trees)
+        if tree_num == 0 and predict_cache is not None:
+            return self.score_to_predict_result(data_inst, predict_cache)
         if last_round != 0:
             predict_cache = self.predict_data_cache.predict_data_at(cache_dataset_key, min(rounds, last_round))
             LOGGER.info('load predict cache of round {}'.format( min(rounds, last_round)))
->>>>>>> 869d486e
 
         tree_num = len(trees)
         if tree_num == 0 and predict_cache is not None:
             return self.score_to_predict_result(data_inst, predict_cache)
 
-<<<<<<< HEAD
         predict_rs = self.boosting_fast_predict(processed_data, trees=trees, predict_cache=predict_cache, pred_leaf=pred_leaf)
         self.predict_data_cache.add_data(cache_dataset_key, predict_rs)
-=======
         predict_rs = self.boosting_fast_predict(processed_data, trees=trees, predict_cache=predict_cache)
         self.predict_data_cache.add_data(cache_dataset_key, predict_rs, cur_boosting_round=rounds)
->>>>>>> 869d486e
 
         if pred_leaf:
             return predict_rs  # predict result is leaf position
