from operator import itemgetter
import numpy as np
from federatedml.util import LOGGER
from typing import List
import functools
from federatedml.protobuf.generated.boosting_tree_model_meta_pb2 import BoostingTreeModelMeta
from federatedml.protobuf.generated.boosting_tree_model_meta_pb2 import ObjectiveMeta
from federatedml.protobuf.generated.boosting_tree_model_meta_pb2 import QuantileMeta
from federatedml.protobuf.generated.boosting_tree_model_param_pb2 import BoostingTreeModelParam
from federatedml.protobuf.generated.boosting_tree_model_param_pb2 import FeatureImportanceInfo
from federatedml.ensemble.boosting.boosting_core import HeteroBoostingGuest
from federatedml.param.boosting_param import HeteroSecureBoostParam, DecisionTreeParam
from federatedml.ensemble.basic_algorithms import HeteroDecisionTreeGuest
from federatedml.util import consts
from federatedml.transfer_variable.transfer_class.hetero_secure_boosting_predict_transfer_variable import \
    HeteroSecureBoostTransferVariable
from federatedml.util.io_check import assert_io_num_rows_equal
from federatedml.util.anonymous_generator import generate_anonymous
from federatedml.statistic.data_overview import with_weight, get_max_sample_weight


class HeteroSecureBoostingTreeGuest(HeteroBoostingGuest):

    def __init__(self):
        super(HeteroSecureBoostingTreeGuest, self).__init__()

        self.tree_param = None  # decision tree param
        self.use_missing = False
        self.zero_as_missing = False
        self.cur_epoch_idx = -1
        self.grad_and_hess = None
        self.feature_importances_ = {}
        self.model_param = HeteroSecureBoostParam()
        self.tree_param = DecisionTreeParam()  # decision tree param
        self.complete_secure = False
        self.data_alignment_map = {}
        self.predict_transfer_inst = HeteroSecureBoostTransferVariable()
        self.model_name = 'HeteroSecureBoost'
        self.max_sample_weight = 1
        self.max_sample_weight_computed = False
        self.cipher_compressing = False
        self.round_decimal = None

        self.enable_goss = False  # GOSS
        self.top_rate = None
        self.other_rate = None
        self.new_ver = True

    def _init_model(self, param: HeteroSecureBoostParam):

        super(HeteroSecureBoostingTreeGuest, self)._init_model(param)
        self.tree_param = param.tree_param
        self.use_missing = param.use_missing
        self.zero_as_missing = param.zero_as_missing
        self.complete_secure = param.complete_secure
        self.enable_goss = param.run_goss
        self.top_rate = param.top_rate
        self.other_rate = param.other_rate
        self.round_decimal = param.cipher_compress_error
        self.new_ver = param.new_ver

        if self.use_missing:
            self.tree_param.use_missing = self.use_missing
            self.tree_param.zero_as_missing = self.zero_as_missing

    def process_sample_weights(self, grad_and_hess, data_with_sample_weight=None):

        # add sample weights to gradient and hessian
        if data_with_sample_weight is not None:
            if with_weight(data_with_sample_weight):
                LOGGER.info('weighted sample detected, multiply g/h by weights')
                grad_and_hess = grad_and_hess.join(data_with_sample_weight,
                                                   lambda v1, v2: (v1[0] * v2.weight, v1[1] * v2.weight))
                if not self.max_sample_weight_computed:
                    self.max_sample_weight = get_max_sample_weight(data_with_sample_weight)
                    LOGGER.info('max sample weight is {}'.format(self.max_sample_weight))
                    self.max_sample_weight_computed = True

        return grad_and_hess

    def compute_grad_and_hess(self, y_hat, y, data_with_sample_weight=None):

        LOGGER.info("compute grad and hess")
        loss_method = self.loss
        if self.task_type == consts.CLASSIFICATION:
            grad_and_hess = y.join(y_hat, lambda y, f_val: \
                (loss_method.compute_grad(y, loss_method.predict(f_val)), \
                 loss_method.compute_hess(y, loss_method.predict(f_val))))
        else:
            grad_and_hess = y.join(y_hat, lambda y, f_val:
            (loss_method.compute_grad(y, f_val),
             loss_method.compute_hess(y, f_val)))

        grad_and_hess = self.process_sample_weights(grad_and_hess, data_with_sample_weight)

        return grad_and_hess

    @staticmethod
    def get_grad_and_hess(g_h, dim=0):
        LOGGER.info("get grad and hess of tree {}".format(dim))
        grad_and_hess_subtree = g_h.mapValues(
            lambda grad_and_hess: (grad_and_hess[0][dim], grad_and_hess[1][dim]))
        return grad_and_hess_subtree

    def update_feature_importance(self, tree_feature_importance):
        for fid in tree_feature_importance:
            if fid not in self.feature_importances_:
                self.feature_importances_[fid] = tree_feature_importance[fid]
            else:
                self.feature_importances_[fid] += tree_feature_importance[fid]
        LOGGER.debug('cur feature importance {}'.format(self.feature_importances_))

    def fit_a_booster(self, epoch_idx: int, booster_dim: int):

        if self.cur_epoch_idx != epoch_idx:
            self.grad_and_hess = self.compute_grad_and_hess(self.y_hat, self.y, self.data_inst)
            self.cur_epoch_idx = epoch_idx

        g_h = self.get_grad_and_hess(self.grad_and_hess, booster_dim)

        tree = HeteroDecisionTreeGuest(tree_param=self.tree_param)
        tree.init(flowid=self.generate_flowid(epoch_idx, booster_dim),
                  data_bin=self.data_bin, bin_split_points=self.bin_split_points, bin_sparse_points=self.bin_sparse_points,
                  grad_and_hess=g_h,
                  encrypter=self.encrypter, encrypted_mode_calculator=self.encrypted_calculator,
                  valid_features=self.sample_valid_features(),
                  host_party_list=self.component_properties.host_party_idlist,
                  runtime_idx=self.component_properties.local_partyid,
                  goss_subsample=self.enable_goss,
                  top_rate=self.top_rate, other_rate=self.other_rate,
                  complete_secure=True if (self.cur_epoch_idx == 0 and self.complete_secure) else False,
                  cipher_compressing=self.round_decimal is not None,
                  round_decimal=self.round_decimal,
                  encrypt_key_length=self.encrypt_param.key_length,
                  max_sample_weight=self.max_sample_weight,
                  new_ver=self.new_ver
                  )

        tree.fit()
        self.update_feature_importance(tree.get_feature_importance())

        return tree

    def load_booster(self, model_meta, model_param, epoch_idx, booster_idx):
        tree = HeteroDecisionTreeGuest(self.tree_param)
        tree.load_model(model_meta, model_param)
        tree.set_flowid(self.generate_flowid(epoch_idx, booster_idx))
        tree.set_runtime_idx(self.component_properties.local_partyid)
        tree.set_host_party_idlist(self.component_properties.host_party_idlist)
        return tree

    def generate_summary(self) -> dict:

        summary = {'loss_history': self.history_loss,
                   'best_iteration': -1 if not self.validation_strategy else self.validation_strategy.best_iteration,
                   'feature_importance': self.make_readable_feature_importance(self.feature_name_fid_mapping,
                                                                               self.feature_importances_),
                   'validation_metrics': None if not self.validation_strategy else self.validation_strategy.summary(),
                   'is_converged': self.is_converged}

        return summary

    @staticmethod
    def generate_leaf_pos_dict(x, tree_num):
        """
        x: just occupy the first parameter position
        return: a numpy array record sample pos, and a counter counting how many trees reach a leaf node
        """
        node_pos = np.zeros(tree_num, dtype=np.int64) + 0
        reach_leaf_node = np.zeros(tree_num, dtype=np.bool)
        return {'node_pos': node_pos, 'reach_leaf_node': reach_leaf_node}

    @staticmethod
    def traverse_a_tree(tree: HeteroDecisionTreeGuest, sample, cur_node_idx):

        reach_leaf = False
        # only need nid here, predict state is not needed
        rs = tree.traverse_tree(tree_=tree.tree_node, data_inst=sample, predict_state=(cur_node_idx, -1),
                                decoder=tree.decode, sitename=tree.sitename, use_missing=tree.use_missing,
                                split_maskdict=tree.split_maskdict, missing_dir_maskdict=tree.missing_dir_maskdict,
                                return_leaf_id=True)

        if not isinstance(rs, tuple):
            reach_leaf = True
            leaf_id = rs
            return leaf_id, reach_leaf
        else:
            cur_node_idx = rs[0]
            return cur_node_idx, reach_leaf

    @staticmethod
    def make_readable_feature_importance(fid_mapping, feature_importances):
        """
        replace feature id by real feature name
        """
        new_fi = {}
        for id_ in feature_importances:

            if type(id_) == tuple:
<<<<<<< HEAD
                if consts.GUEST in id_[0]:
                    new_fi[fid_mapping[id_[1]]] = feature_importances[id_]
=======
                if 'guest' in id_[0]:
                    new_fi[fid_mapping[id_[1]]] = feature_importances[id_].importance
>>>>>>> a5b9d82e
                else:
                    role, party_id = id_[0].split(':')
                    new_fi[generate_anonymous(role=role, fid=id_[1], party_id=party_id)] = feature_importances[id_].importance
            else:
                new_fi[fid_mapping[id_]] = feature_importances[id_].importance

        return new_fi

    @staticmethod
    def traverse_trees(node_pos, sample, trees: List[HeteroDecisionTreeGuest]):

        if node_pos['reach_leaf_node'].all():
            return node_pos

        for t_idx, tree in enumerate(trees):

            cur_node_idx = node_pos['node_pos'][t_idx]

            # reach leaf
            if cur_node_idx == -1:
                continue

            rs, reach_leaf = HeteroSecureBoostingTreeGuest.traverse_a_tree(tree, sample, cur_node_idx)

            if reach_leaf:
                node_pos['reach_leaf_node'][t_idx] = True

            node_pos['node_pos'][t_idx] = rs

        return node_pos

    @staticmethod
    def merge_predict_pos(node_pos1, node_pos2):

        pos_arr1 = node_pos1['node_pos']
        pos_arr2 = node_pos2['node_pos']
        stack_arr = np.stack([pos_arr1, pos_arr2])
        node_pos1['node_pos'] = np.max(stack_arr, axis=0)
        return node_pos1

    @staticmethod
    def add_y_hat(leaf_pos, init_score, learning_rate, trees: List[HeteroDecisionTreeGuest], multi_class_num=None):

        # finally node pos will hold weights
        weights = []
        for leaf_idx, tree in zip(leaf_pos, trees):
            weights.append(tree.tree_node[int(leaf_idx)].weight)
        weights = np.array(weights)
        if multi_class_num > 2:
            weights = weights.reshape((-1, multi_class_num))
        return np.sum(weights * learning_rate, axis=0) + init_score

    @staticmethod
    def get_predict_scores(leaf_pos, learning_rate, init_score, trees: List[HeteroDecisionTreeGuest]
                           , multi_class_num=-1, predict_cache=None):

        if predict_cache:
            init_score = 0  # prevent init_score re-add

        predict_func = functools.partial(HeteroSecureBoostingTreeGuest.add_y_hat,
                                         learning_rate=learning_rate, init_score=init_score, trees=trees,
                                         multi_class_num=multi_class_num)
        predict_result = leaf_pos.mapValues(predict_func)

        if predict_cache:
            predict_result = predict_result.join(predict_cache, lambda v1, v2: v1+v2)

        return predict_result

    @staticmethod
    def save_leaf_pos_helper(v1, v2):

        reach_leaf_idx = v2['reach_leaf_node']
        select_idx = reach_leaf_idx & (v2['node_pos'] != -1)  # reach leaf and are not recorded( if recorded idx is -1)
        v1[select_idx] = v2['node_pos'][select_idx]
        return v1

    @staticmethod
    def mask_leaf_pos(v):

        reach_leaf_idx = v['reach_leaf_node']
        v['node_pos'][reach_leaf_idx] = -1
        return v

    def save_leaf_pos_and_mask_leaf_pos(self, node_pos_tb, final_leaf_pos):

        # save leaf pos
        saved_leaf_pos = final_leaf_pos.join(node_pos_tb, self.save_leaf_pos_helper)
        rest_part = final_leaf_pos.subtractByKey(saved_leaf_pos)
        final_leaf_pos = saved_leaf_pos.union(rest_part)
        # mask leaf pos
        node_pos_tb = node_pos_tb.mapValues(self.mask_leaf_pos)

        return node_pos_tb, final_leaf_pos

    def boosting_fast_predict(self, data_inst, trees: List[HeteroDecisionTreeGuest], predict_cache=None,
                              pred_leaf=False):

        tree_num = len(trees)
        generate_func = functools.partial(self.generate_leaf_pos_dict, tree_num=tree_num)
        node_pos_tb = data_inst.mapValues(generate_func)  # record node pos
        final_leaf_pos = data_inst.mapValues(lambda x: np.zeros(tree_num, dtype=np.int64) + np.nan)  # record final leaf pos
        traverse_func = functools.partial(self.traverse_trees, trees=trees)
        comm_round = 0

        while True:

            LOGGER.info('cur predict round is {}'.format(comm_round))

            node_pos_tb = node_pos_tb.join(data_inst, traverse_func)
            node_pos_tb, final_leaf_pos = self.save_leaf_pos_and_mask_leaf_pos(node_pos_tb, final_leaf_pos)

            # remove sample that reaches leaves of all trees
            reach_leaf_samples = node_pos_tb.filter(lambda key, value: value['reach_leaf_node'].all())
            node_pos_tb = node_pos_tb.subtractByKey(reach_leaf_samples)

            if node_pos_tb.count() == 0:
                self.predict_transfer_inst.predict_stop_flag.remote(True, idx=-1, suffix=(comm_round, ))
                break

            self.predict_transfer_inst.predict_stop_flag.remote(False, idx=-1, suffix=(comm_round, ))
            self.predict_transfer_inst.guest_predict_data.remote(node_pos_tb, idx=-1, suffix=(comm_round, ))

            host_pos_tbs = self.predict_transfer_inst.host_predict_data.get(idx=-1, suffix=(comm_round, ))

            for host_pos_tb in host_pos_tbs:
                node_pos_tb = node_pos_tb.join(host_pos_tb, self.merge_predict_pos)

            comm_round += 1

        LOGGER.info('federated prediction process done')

        if pred_leaf:  # return leaf position only
            return final_leaf_pos

        else:  # get final predict scores from leaf pos
            predict_result = self.get_predict_scores(leaf_pos=final_leaf_pos, learning_rate=self.learning_rate,
                                                     init_score=self.init_score, trees=trees,
                                                     multi_class_num=self.booster_dim, predict_cache=predict_cache)
            return predict_result

    @assert_io_num_rows_equal
    def predict(self, data_inst, pred_leaf=False):

        LOGGER.info('running prediction')
        cache_dataset_key = self.predict_data_cache.get_data_key(data_inst)

        processed_data = self.data_and_header_alignment(data_inst)

        last_round = self.predict_data_cache.predict_data_last_round(cache_dataset_key)

        self.sync_predict_round(last_round + 1)

        rounds = len(self.boosting_model_list) // self.booster_dim
        trees = []
        for idx in range(last_round + 1, rounds):
            for booster_idx in range(self.booster_dim):
                tree = self.load_booster(self.booster_meta,
                                         self.boosting_model_list[idx * self.booster_dim + booster_idx],
                                         idx, booster_idx)
                trees.append(tree)

        predict_cache = None
        if last_round != -1:
            predict_cache = self.predict_data_cache.predict_data_at(cache_dataset_key, min(last_round, rounds))
            LOGGER.info('load predict cache of round {}'.format(min(last_round, rounds)))

        tree_num = len(trees)
        if tree_num == 0 and predict_cache is not None:
            return self.score_to_predict_result(data_inst, predict_cache)

        predict_rs = self.boosting_fast_predict(processed_data, trees=trees, predict_cache=predict_cache, pred_leaf=pred_leaf)
        self.predict_data_cache.add_data(cache_dataset_key, predict_rs)

        if pred_leaf:
            return predict_rs  # predict result is leaf position

        else:
            return self.score_to_predict_result(data_inst, predict_rs)

    def get_model_meta(self):
        model_meta = BoostingTreeModelMeta()
        model_meta.tree_meta.CopyFrom(self.booster_meta)
        model_meta.learning_rate = self.learning_rate
        model_meta.num_trees = self.boosting_round
        model_meta.quantile_meta.CopyFrom(QuantileMeta(bin_num=self.bin_num))
        model_meta.objective_meta.CopyFrom(ObjectiveMeta(objective=self.objective_param.objective,
                                                         param=self.objective_param.params))
        model_meta.task_type = self.task_type
        model_meta.n_iter_no_change = self.n_iter_no_change
        model_meta.tol = self.tol
        meta_name = consts.HETERO_SBT_GUEST_MODEL + "Meta"

        return meta_name, model_meta

    def get_model_param(self):

        model_param = BoostingTreeModelParam()
        model_param.tree_num = len(self.boosting_model_list)
        model_param.tree_dim = self.booster_dim
        model_param.trees_.extend(self.boosting_model_list)
        model_param.init_score.extend(self.init_score)
        model_param.losses.extend(self.history_loss)
        model_param.classes_.extend(map(str, self.classes_))
        model_param.num_classes = self.num_classes
        model_param.model_name = consts.HETERO_SBT
        model_param.best_iteration = -1 if self.validation_strategy is None else self.validation_strategy.best_iteration

        feature_importances = list(self.feature_importances_.items())
        feature_importances = sorted(feature_importances, key=itemgetter(1), reverse=True)
        feature_importance_param = []
        for (sitename, fid), importance in feature_importances:
            if consts.GUEST in sitename:
                fullname = self.feature_name_fid_mapping[fid]
            else:
                role_name, party_id = sitename.split(':')
                fullname = generate_anonymous(fid=fid, party_id=party_id, role=role_name)

            feature_importance_param.append(FeatureImportanceInfo(sitename=sitename,
                                                                  fid=fid,
                                                                  importance=importance.importance,
                                                                  fullname=fullname,
                                                                  importance2=importance.importance_2,
                                                                  main=importance.main_type
                                                                  ))
        model_param.feature_importances.extend(feature_importance_param)
        LOGGER.debug('feat importance param {}'.format(feature_importance_param))
        model_param.feature_name_fid_mapping.update(self.feature_name_fid_mapping)

        param_name = consts.HETERO_SBT_GUEST_MODEL + "Param"

        return param_name, model_param

    def set_model_meta(self, model_meta):
        self.booster_meta = model_meta.tree_meta
        self.learning_rate = model_meta.learning_rate
        self.boosting_round = model_meta.num_trees
        self.bin_num = model_meta.quantile_meta.bin_num
        self.objective_param.objective = model_meta.objective_meta.objective
        self.objective_param.params = list(model_meta.objective_meta.param)
        self.task_type = model_meta.task_type
        self.n_iter_no_change = model_meta.n_iter_no_change
        self.tol = model_meta.tol

        # initialize loss function
        self.loss = self.get_loss_function()

    def set_model_param(self, model_param):
        self.boosting_model_list = list(model_param.trees_)
        self.init_score = np.array(list(model_param.init_score))
        self.history_loss = list(model_param.losses)
        self.classes_ = list(model_param.classes_)
        self.booster_dim = model_param.tree_dim
        self.num_classes = model_param.num_classes
        self.feature_name_fid_mapping.update(model_param.feature_name_fid_mapping)<|MERGE_RESOLUTION|>--- conflicted
+++ resolved
@@ -31,7 +31,6 @@
         self.grad_and_hess = None
         self.feature_importances_ = {}
         self.model_param = HeteroSecureBoostParam()
-        self.tree_param = DecisionTreeParam()  # decision tree param
         self.complete_secure = False
         self.data_alignment_map = {}
         self.predict_transfer_inst = HeteroSecureBoostTransferVariable()
@@ -137,6 +136,7 @@
                   )
 
         tree.fit()
+
         self.update_feature_importance(tree.get_feature_importance())
 
         return tree
@@ -197,13 +197,8 @@
         for id_ in feature_importances:
 
             if type(id_) == tuple:
-<<<<<<< HEAD
                 if consts.GUEST in id_[0]:
                     new_fi[fid_mapping[id_[1]]] = feature_importances[id_]
-=======
-                if 'guest' in id_[0]:
-                    new_fi[fid_mapping[id_[1]]] = feature_importances[id_].importance
->>>>>>> a5b9d82e
                 else:
                     role, party_id = id_[0].split(':')
                     new_fi[generate_anonymous(role=role, fid=id_[1], party_id=party_id)] = feature_importances[id_].importance
