--- conflicted
+++ resolved
@@ -325,11 +325,7 @@
 
     Parameters
     ----------
-<<<<<<< HEAD
-    intersect_method: str, it supports 'rsa' and 'raw', default by 'rsa'
-=======
     intersect_method: str, it supports 'rsa', 'raw', and 'dh', default by 'rsa'
->>>>>>> 83861c0d
 
     random_bit: positive int, it will define the size of blinding factor in rsa algorithm, default 128
         note that this param will be deprecated in future, please use random_bit in RSAParam instead
@@ -399,21 +395,6 @@
 
     with_sample_id: bool, data with sample id or not, default False; in ver 1.7 and above, this param is ignored
 
-<<<<<<< HEAD
-    with_sample_id: bool, data with sample id or not, default False; set this param to True may lead to unexpected behavior
-
-    left_join: bool, whether to supplement imputed host ids, default False. Only valid when with_sample_id is set to True
-
-    """
-
-    def __init__(self, intersect_method: str = consts.RSA, random_bit=128, sync_intersect_ids=True,
-                 join_role=consts.GUEST,
-                 with_encode=False, only_output_key=False, encode_params=EncodeParam(),
-                 rsa_params=RSAParam(),
-                 intersect_cache_param=IntersectCache(), repeated_id_process=False, repeated_id_owner=consts.GUEST,
-                 with_sample_id=False, left_join=False,
-                 allow_info_share: bool = False, info_owner=consts.GUEST):
-=======
     """
 
     def __init__(self, intersect_method: str = consts.RSA, random_bit=DEFAULT_RANDOM_BIT, sync_intersect_ids=True,
@@ -427,7 +408,6 @@
                  intersect_preprocess_params=IntersectPreProcessParam(),
                  repeated_id_process=False, repeated_id_owner=consts.GUEST,
                  with_sample_id=False,  allow_info_share: bool = False, info_owner=consts.GUEST):
->>>>>>> 83861c0d
         super().__init__()
         self.intersect_method = intersect_method
         self.random_bit = random_bit
@@ -446,9 +426,6 @@
         self.allow_info_share = allow_info_share
         self.info_owner = info_owner
         self.with_sample_id = with_sample_id
-<<<<<<< HEAD
-        self.left_join = left_join
-=======
         self.join_method = join_method
         self.new_sample_id = new_sample_id
         self.dh_params = copy.deepcopy(dh_params)
@@ -456,7 +433,6 @@
         self.sync_cardinality = sync_cardinality
         self.run_preprocess = run_preprocess
         self.intersect_preprocess_params = copy.deepcopy(intersect_preprocess_params)
->>>>>>> 83861c0d
 
     def check(self):
         descr = "intersect param's "
@@ -486,23 +462,6 @@
                     self.allow_info_share))
         self.info_owner = self.check_and_change_lower(self.info_owner,
                                                       [consts.GUEST, consts.HOST],
-<<<<<<< HEAD
-                                                      descr+"info_owner")
-
-        self.check_boolean(self.with_sample_id, descr+"with_sample_id")
-        self.check_boolean(self.left_join, descr+"left_join")
-
-        if self.with_sample_id:
-            LOGGER.warning(f"Setting with_sample_id may lead to unexpected behavior.")
-            if not self.repeated_id_process:
-                LOGGER.warning(f"with_sample_id only effective when repeated_id_process is set to True")
-
-        if self.left_join:
-            if self.intersect_method == consts.RAW and not self.sync_intersect_ids:
-                raise ValueError(f"Cannot perform left join without sync intersect ids")
-            if self.intersect_method == consts.RSA and not self.allow_info_share:
-                raise ValueError(f"Cannot perform left join without sharing info")
-=======
                                                       f"{descr}info_owner")
         self.check_boolean(self.with_sample_id, f"{descr}with_sample_id")
         """
@@ -527,7 +486,6 @@
         if self.join_method==consts.LEFT_JOIN:
             if not self.sync_intersect_ids:
                 raise ValueError(f"Cannot perform left join without sync intersect ids")
->>>>>>> 83861c0d
 
         self.check_boolean(self.run_cache, f"{descr} run_cache")
         self.encode_params.check()
