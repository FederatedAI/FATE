--- conflicted
+++ resolved
@@ -116,12 +116,7 @@
                  encrypted_mode_calculator_param=EncryptedModeCalculatorParam(),
                  cv_param=CrossValidationParam(), decay=1, decay_sqrt=True, validation_freqs=None,
                  early_stopping_rounds=None, stepwise_param=StepwiseParam(), metrics=None, use_first_metric_only=False,
-<<<<<<< HEAD
-                 floating_point_precision=23,
-                 is_warm_start=False):
-=======
                  floating_point_precision=23, callback_param=CallbackParam()):
->>>>>>> 372f3576
         super(LinearParam, self).__init__()
         self.penalty = penalty
         self.tol = tol
@@ -145,11 +140,7 @@
         self.metrics = metrics or []
         self.use_first_metric_only = use_first_metric_only
         self.floating_point_precision = floating_point_precision
-<<<<<<< HEAD
-        self.is_warm_start = is_warm_start
-=======
         self.callback_param = callback_param
->>>>>>> 372f3576
 
     def check(self):
         descr = "linear_regression_param's "
@@ -250,9 +241,5 @@
                 (not isinstance(self.floating_point_precision, int) or
                  self.floating_point_precision < 0 or self.floating_point_precision > 64):
             raise ValueError("floating point precision should be null or a integer between 0 and 64")
-<<<<<<< HEAD
-        self.check_boolean(self.is_warm_start, "is_warm_start")
-=======
         self.callback_param.check()
->>>>>>> 372f3576
         return True