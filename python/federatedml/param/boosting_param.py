#!/usr/bin/env python
# -*- coding: utf-8 -*-

#
#  Copyright 2019 The FATE Authors. All Rights Reserved.
#
#  Licensed under the Apache License, Version 2.0 (the "License");
#  you may not use this file except in compliance with the License.
#  You may obtain a copy of the License at
#
#      http://www.apache.org/licenses/LICENSE-2.0
#
#  Unless required by applicable law or agreed to in writing, software
#  distributed under the License is distributed on an "AS IS" BASIS,
#  WITHOUT WARRANTIES OR CONDITIONS OF ANY KIND, either express or implied.
#  See the License for the specific language governing permissions and
#  limitations under the License.
#

from federatedml.param.base_param import BaseParam
from federatedml.param.encrypt_param import EncryptParam
from federatedml.param.encrypted_mode_calculation_param import EncryptedModeCalculatorParam
from federatedml.param.cross_validation_param import CrossValidationParam
from federatedml.param.predict_param import PredictParam
from federatedml.util import consts, LOGGER
import copy
import collections


class ObjectiveParam(BaseParam):
    """
    Define objective parameters that used in federated ml.

    Parameters
    ----------
    objective : None or str, accepted None,'cross_entropy','lse','lae','log_cosh','tweedie','fair','huber' only,
                None in host's config, should be str in guest'config.
                when task_type is classification, only support cross_entropy,
                other 6 types support in regression task. default: None

    params : None or list, should be non empty list when objective is 'tweedie','fair','huber',
             first element of list shoulf be a float-number large than 0.0 when objective is 'fair','huber',
             first element of list should be a float-number in [1.0, 2.0) when objective is 'tweedie'
    """

    def __init__(self, objective='cross_entropy', params=None):
        self.objective = objective
        self.params = params

    def check(self, task_type=None):
        if self.objective is None:
            return True

        descr = "objective param's"

        LOGGER.debug('check objective {}'.format(self.objective))

        if task_type not in [consts.CLASSIFICATION, consts.REGRESSION]:
            self.objective = self.check_and_change_lower(self.objective,
                                                   ["cross_entropy", "lse", "lae", "huber", "fair",
                                                    "log_cosh", "tweedie"],
                                                       descr)

        if task_type == consts.CLASSIFICATION:
            if self.objective != "cross_entropy":
                raise ValueError("objective param's objective {} not supported".format(self.objective))

        elif task_type == consts.REGRESSION:
            self.objective = self.check_and_change_lower(self.objective,
                                                               ["lse", "lae", "huber", "fair", "log_cosh", "tweedie"],
                                                               descr)

            params = self.params
            if self.objective in ["huber", "fair", "tweedie"]:
                if type(params).__name__ != 'list' or len(params) < 1:
                    raise ValueError(
                        "objective param's params {} not supported, should be non-empty list".format(params))

                if type(params[0]).__name__ not in ["float", "int", "long"]:
                    raise ValueError("objective param's params[0] {} not supported".format(self.params[0]))

                if self.objective == 'tweedie':
                    if params[0] < 1 or params[0] >= 2:
                        raise ValueError("in tweedie regression, objective params[0] should betweend [1, 2)")

                if self.objective == 'fair' or 'huber':
                    if params[0] <= 0.0:
                        raise ValueError("in {} regression, objective params[0] should greater than 0.0".format(
                            self.objective))
        return True


class DecisionTreeParam(BaseParam):
    """
    Define decision tree parameters that used in federated ml.

    Parameters
    ----------
    criterion_method : str, accepted "xgboost" only, the criterion function to use, default: 'xgboost'

    criterion_params: list or dict, should be non empty and elements are float-numbers,
                      if a list is offered, the first one is l2 regularization value, and the second one is
                      l1 regularization value.
                      if a dict is offered, make sure it contains key 'l1', and 'l2'.
                      l1, l2 regularization values are non-negative floats.
                      default: [0.1, 0] or {'l1':0, 'l2':0,1}

    max_depth: int, positive integer, the max depth of a decision tree, default: 3

    min_sample_split: int, least quantity of nodes to split, default: 2

    min_impurity_split: float, least gain of a single split need to reach, default: 1e-3

    min_child_weight: float, sum of hessian needed in child nodes. default is 0

    min_leaf_node: int, when samples no more than min_leaf_node, it becomes a leave, default: 1

    max_split_nodes: int, positive integer, we will use no more than max_split_nodes to
                      parallel finding their splits in a batch, for memory consideration. default is 65536

    feature_importance_type: str, support 'split', 'gain' only.
                             if is 'split', feature_importances calculate by feature split times,
                             if is 'gain', feature_importances calculate by feature split gain.
                             default: 'split'

    use_missing: bool, accepted True, False only, use missing value in training process or not. default: False

    zero_as_missing: bool, accepted True, False only, regard 0 as missing value or not,
                     will be use only if use_missing=True, default: False

    deterministic: bool, ensure stability when computing histogram. Set this to true to ensure stable result when using
                         same data and same parameter. But it may slow down computation.

    """

    def __init__(self, criterion_method="xgboost", criterion_params=[0.1, 0], max_depth=3,
                 min_sample_split=2, min_impurity_split=1e-3, min_leaf_node=1,
                 max_split_nodes=consts.MAX_SPLIT_NODES, feature_importance_type="split",
                 n_iter_no_change=True, tol=0.001, min_child_weight=0,
                 use_missing=False, zero_as_missing=False, deterministic=False):

        super(DecisionTreeParam, self).__init__()

        self.criterion_method = criterion_method
        self.criterion_params = criterion_params
        self.max_depth = max_depth
        self.min_sample_split = min_sample_split
        self.min_impurity_split = min_impurity_split
        self.min_leaf_node = min_leaf_node
        self.min_child_weight = min_child_weight
        self.max_split_nodes = max_split_nodes
        self.feature_importance_type = feature_importance_type
        self.n_iter_no_change = n_iter_no_change
        self.tol = tol
        self.use_missing = use_missing
        self.zero_as_missing = zero_as_missing
        self.deterministic = deterministic

    def check(self):
        descr = "decision tree param"

        self.criterion_method = self.check_and_change_lower(self.criterion_method,
                                                             ["xgboost"],
                                                             descr)

        if len(self.criterion_params) == 0:
            raise ValueError("decisition tree param's criterio_params should be non empty")

        if type(self.criterion_params) == list:
            assert len(self.criterion_params) == 2, 'length of criterion_param should be 2: l1, l2 regularization ' \
                                                    'values are needed'
            self.check_nonnegative_number(self.criterion_params[0], 'l2 reg value')
            self.check_nonnegative_number(self.criterion_params[1], 'l1 reg value')

        elif type(self.criterion_params) == dict:
            assert 'l1' in self.criterion_params and 'l2' in self.criterion_params, 'l1 and l2 keys are needed in ' \
                                                                                    'criterion_params dict'
            self.criterion_params = [self.criterion_params['l2'], self.criterion_params['l1']]
        else:
            raise ValueError('criterion_params should be a dict or a list contains l1, l2 reg value')

        if type(self.max_depth).__name__ not in ["int", "long"]:
            raise ValueError("decision tree param's max_depth {} not supported, should be integer".format(
                self.max_depth))

        if self.max_depth < 1:
            raise ValueError("decision tree param's max_depth should be positive integer, no less than 1")

        if type(self.min_sample_split).__name__ not in ["int", "long"]:
            raise ValueError("decision tree param's min_sample_split {} not supported, should be integer".format(
                self.min_sample_split))

        if type(self.min_impurity_split).__name__ not in ["int", "long", "float"]:
            raise ValueError("decision tree param's min_impurity_split {} not supported, should be numeric".format(
                self.min_impurity_split))

        if type(self.min_leaf_node).__name__ not in ["int", "long"]:
            raise ValueError("decision tree param's min_leaf_node {} not supported, should be integer".format(
                self.min_leaf_node))

        if type(self.max_split_nodes).__name__ not in ["int", "long"] or self.max_split_nodes < 1:
            raise ValueError("decision tree param's max_split_nodes {} not supported, " + \
                             "should be positive integer between 1 and {}".format(self.max_split_nodes,
                                                                                  consts.MAX_SPLIT_NODES))

        if type(self.n_iter_no_change).__name__ != "bool":
            raise ValueError("decision tree param's n_iter_no_change {} not supported, should be bool type".format(
                self.n_iter_no_change))

        if type(self.tol).__name__ not in ["float", "int", "long"]:
            raise ValueError("decision tree param's tol {} not supported, should be numeric".format(self.tol))

        self.feature_importance_type = self.check_and_change_lower(self.feature_importance_type,
                                                                    ["split", "gain"],
                                                                    descr)

        self.check_nonnegative_number(self.min_child_weight, 'min_child_weight')
        self.check_boolean(self.deterministic, 'deterministic')

        return True


class BoostingParam(BaseParam):
    """
        Basic parameter for Boosting Algorithms

        Parameters
        ----------
        task_type : str, accepted 'classification', 'regression' only, default: 'classification'

        objective_param : ObjectiveParam Object, default: ObjectiveParam()

        learning_rate : float, accepted float, int or long only, the learning rate of secure boost. default: 0.3

        num_trees : int, accepted int, float only, the max number of boosting round. default: 5

        subsample_feature_rate : float, a float-number in [0, 1], default: 1.0

        n_iter_no_change : bool,
            when True and residual error less than tol, tree building process will stop. default: True

        bin_num: int, positive integer greater than 1, bin number use in quantile. default: 32

        validation_freqs: None or positive integer or container object in python. Do validation in training process or Not.
                          if equals None, will not do validation in train process;
                          if equals positive integer, will validate data every validation_freqs epochs passes;
                          if container object in python, will validate data if epochs belong to this container.
                            e.g. validation_freqs = [10, 15], will validate data when epoch equals to 10 and 15.
                          Default: None
        """

    def __init__(self,  task_type=consts.CLASSIFICATION,
                 objective_param=ObjectiveParam(),
                 learning_rate=0.3, num_trees=5, subsample_feature_rate=1, n_iter_no_change=True,
                 tol=0.0001, bin_num=32,
                 predict_param=PredictParam(), cv_param=CrossValidationParam(),
                 validation_freqs=None, metrics=None, random_seed=100,
                 binning_error=consts.DEFAULT_RELATIVE_ERROR, is_warm_start=False):

        super(BoostingParam, self).__init__()

        self.task_type = task_type
        self.objective_param = copy.deepcopy(objective_param)
        self.learning_rate = learning_rate
        self.num_trees = num_trees
        self.subsample_feature_rate = subsample_feature_rate
        self.n_iter_no_change = n_iter_no_change
        self.tol = tol
        self.bin_num = bin_num
        self.predict_param = copy.deepcopy(predict_param)
        self.cv_param = copy.deepcopy(cv_param)
        self.validation_freqs = validation_freqs
        self.metrics = metrics
        self.random_seed = random_seed
        self.binning_error = binning_error

    def check(self):

        descr = "boosting tree param's"

        if self.task_type not in [consts.CLASSIFICATION, consts.REGRESSION]:
            raise ValueError("boosting_core tree param's task_type {} not supported, should be {} or {}".format(
                self.task_type, consts.CLASSIFICATION, consts.REGRESSION))

        self.objective_param.check(self.task_type)

        if type(self.learning_rate).__name__ not in ["float", "int", "long"]:
            raise ValueError("boosting_core tree param's learning_rate {} not supported, should be numeric".format(
                self.learning_rate))

        if type(self.subsample_feature_rate).__name__ not in ["float", "int", "long"] or \
                self.subsample_feature_rate < 0 or self.subsample_feature_rate > 1:
            raise ValueError("boosting_core tree param's subsample_feature_rate should be a numeric number between 0 and 1")

        if type(self.n_iter_no_change).__name__ != "bool":
            raise ValueError("boosting_core tree param's n_iter_no_change {} not supported, should be bool type".format(
                self.n_iter_no_change))

        if type(self.tol).__name__ not in ["float", "int", "long"]:
            raise ValueError("boosting_core tree param's tol {} not supported, should be numeric".format(self.tol))

        if type(self.bin_num).__name__ not in ["int", "long"] or self.bin_num < 2:
            raise ValueError(
                "boosting_core tree param's bin_num {} not supported, should be positive integer greater than 1".format(
                    self.bin_num))

        if self.validation_freqs is None:
            pass
        elif isinstance(self.validation_freqs, int):
            if self.validation_freqs < 1:
                raise ValueError("validation_freqs should be larger than 0 when it's integer")
        elif not isinstance(self.validation_freqs, collections.Container):
            raise ValueError("validation_freqs should be None or positive integer or container")

        if self.metrics is not None and not isinstance(self.metrics, list):
            raise ValueError("metrics should be a list")

        if self.random_seed is not None:
            assert type(self.random_seed) == int and self.random_seed >= 0, 'random seed must be an integer >= 0'

        self.check_decimal_float(self.binning_error, descr)

        return True


class HeteroBoostingParam(BoostingParam):

    """
    encrypt_param : EncodeParam Object, encrypt method use in secure boost, default: EncryptParam()

    encrypted_mode_calculator_param: EncryptedModeCalculatorParam object, the calculation mode use in secureboost,
                                     default: EncryptedModeCalculatorParam()
    """

    def __init__(self, task_type=consts.CLASSIFICATION,
                 objective_param=ObjectiveParam(),
                 learning_rate=0.3, num_trees=5, subsample_feature_rate=1, n_iter_no_change=True,
                 tol=0.0001, encrypt_param=EncryptParam(),
                 bin_num=32,
                 encrypted_mode_calculator_param=EncryptedModeCalculatorParam(),
                 predict_param=PredictParam(), cv_param=CrossValidationParam(),
                 validation_freqs=None, early_stopping_rounds=None, metrics=None, use_first_metric_only=False,
                 random_seed=100, binning_error=consts.DEFAULT_RELATIVE_ERROR, is_warm_start=False):

        super(HeteroBoostingParam, self).__init__(task_type, objective_param, learning_rate, num_trees,
                                                  subsample_feature_rate, n_iter_no_change, tol, bin_num,
                                                  predict_param, cv_param, validation_freqs, metrics=metrics,
                                                  random_seed=random_seed,
                                                  binning_error=binning_error, is_warm_start=is_warm_start)

        self.encrypt_param = copy.deepcopy(encrypt_param)
        self.encrypted_mode_calculator_param = copy.deepcopy(encrypted_mode_calculator_param)
        self.early_stopping_rounds = early_stopping_rounds
        self.use_first_metric_only = use_first_metric_only

    def check(self):

        super(HeteroBoostingParam, self).check()
        self.encrypted_mode_calculator_param.check()
        self.encrypt_param.check()

        if self.early_stopping_rounds is None:
            pass
        elif isinstance(self.early_stopping_rounds, int):
            if self.early_stopping_rounds < 1:
                raise ValueError("early stopping rounds should be larger than 0 when it's integer")
            if self.validation_freqs is None:
                raise ValueError("validation freqs must be set when early stopping is enabled")

        if not isinstance(self.use_first_metric_only, bool):
            raise ValueError("use_first_metric_only should be a boolean")

        return True


class HeteroSecureBoostParam(HeteroBoostingParam):
    """
        Define boosting tree parameters that used in federated ml.

        Parameters
        ----------
        task_type : str, accepted 'classification', 'regression' only, default: 'classification'

        tree_param : DecisionTreeParam Object, default: DecisionTreeParam()

        objective_param : ObjectiveParam Object, default: ObjectiveParam()

        learning_rate : float, accepted float, int or long only, the learning rate of secure boost. default: 0.3

        num_trees : int, accepted int, float only, the max number of trees to build. default: 5

        subsample_feature_rate : float, a float-number in [0, 1], default: 1.0

        random_seed: seed that controls all random functions

        n_iter_no_change : bool,
            when True and residual error less than tol, tree building process will stop. default: True

        encrypt_param : EncodeParam Object, encrypt method use in secure boost, default: EncryptParam(), this parameter
                        is only for hetero-secureboost

        bin_num: int, positive integer greater than 1, bin number use in quantile. default: 32

        encrypted_mode_calculator_param: EncryptedModeCalculatorParam object, the calculation mode use in secureboost,
                                         default: EncryptedModeCalculatorParam(), only for hetero-secureboost

        use_missing: bool, accepted True, False only, use missing value in training process or not. default: False

        zero_as_missing: bool, accepted True, False only, regard 0 as missing value or not,
                         will be use only if use_missing=True, default: False

        validation_freqs: None or positive integer or container object in python. Do validation in training process or Not.
                          if equals None, will not do validation in train process;
                          if equals positive integer, will validate data every validation_freqs epochs passes;
                          if container object in python, will validate data if epochs belong to this container.
                            e.g. validation_freqs = [10, 15], will validate data when epoch equals to 10 and 15.
                          Default: None
                          The default value is None, 1 is suggested. You can set it to a number larger than 1 in order to
                          speed up training by skipping validation rounds. When it is larger than 1, a number which is
                          divisible by "num_trees" is recommended, otherwise, you will miss the validation scores
                          of last training iteration.

        early_stopping_rounds: should be a integer larger than 0，will stop training if one metric of one validation data
                                doesn’t improve in last early_stopping_round rounds，
                                need to set validation freqs and will check early_stopping every at every validation epoch,

        metrics: list, default: []
                 Specify which metrics to be used when performing evaluation during training process.
                 If set as empty, default metrics will be used. For regression tasks, default metrics are
                 ['root_mean_squared_error', 'mean_absolute_error']， For binary-classificatiin tasks, default metrics
                 are ['auc', 'ks']. For multi-classification tasks, default metrics are ['accuracy', 'precision', 'recall']

        use_first_metric_only: use only the first metric for early stopping

        complete_secure: bool, if use complete_secure, when use complete secure, build first tree using only guest
                        features

        sparse_optimization: bool, Available when encrypted method is 'iterativeAffine'
                            An optimized mode for high-dimension, sparse data.

        run_goss: bool, activate Gradient-based One-Side Sampling, which selects large gradient and small
                   gradient samples using top_rate and other_rate.

        top_rate: float, the retain ratio of large gradient data, used when run_goss is True

        other_rate: float, the retain ratio of small gradient data, used when run_goss is True

        cipher_compress_error： This param is now abandoned

        cipher_compress: bool, default is True, use cipher compressing to reduce computation cost and transfer cost

        """

    def __init__(self, tree_param: DecisionTreeParam = DecisionTreeParam(), task_type=consts.CLASSIFICATION,
                 objective_param=ObjectiveParam(),
                 learning_rate=0.3, num_trees=5, subsample_feature_rate=1.0, n_iter_no_change=True,
                 tol=0.0001, encrypt_param=EncryptParam(),
                 bin_num=32,
                 encrypted_mode_calculator_param=EncryptedModeCalculatorParam(),
                 predict_param=PredictParam(), cv_param=CrossValidationParam(),
                 validation_freqs=None, early_stopping_rounds=None, use_missing=False, zero_as_missing=False,
                 complete_secure=False, metrics=None, use_first_metric_only=False, random_seed=100,
                 binning_error=consts.DEFAULT_RELATIVE_ERROR,
                 sparse_optimization=False, run_goss=False, top_rate=0.2, other_rate=0.1,
                 cipher_compress_error=None, cipher_compress=True, new_ver=True,
                 callback_param=CallbackParam(), is_warm_start=False):

        super(HeteroSecureBoostParam, self).__init__(task_type, objective_param, learning_rate, num_trees,
                                                     subsample_feature_rate, n_iter_no_change, tol, encrypt_param,
                                                     bin_num, encrypted_mode_calculator_param, predict_param, cv_param,
                                                     validation_freqs, early_stopping_rounds, metrics=metrics,
                                                     use_first_metric_only=use_first_metric_only,
                                                     random_seed=random_seed,
                                                     binning_error=binning_error, is_warm_start=is_warm_start)

        self.tree_param = tree_param
        self.zero_as_missing = zero_as_missing
        self.use_missing = use_missing
        self.complete_secure = complete_secure
        self.sparse_optimization = sparse_optimization
        self.run_goss = run_goss
        self.top_rate = top_rate
        self.other_rate = other_rate
        self.cipher_compress_error = cipher_compress_error
        self.cipher_compress = cipher_compress
        self.new_ver = new_ver
        self.callback_param = callback_param

    def check(self):

        super(HeteroSecureBoostParam, self).check()
        self.tree_param.check()
        if type(self.use_missing) != bool:
            raise ValueError('use missing should be bool type')
        if type(self.zero_as_missing) != bool:
            raise ValueError('zero as missing should be bool type')
        self.check_boolean(self.complete_secure, 'complete_secure')
        self.check_boolean(self.sparse_optimization, 'sparse optimization')
        self.check_boolean(self.run_goss, 'run goss')
        self.check_decimal_float(self.top_rate, 'top rate')
        self.check_decimal_float(self.other_rate, 'other rate')
        self.check_positive_number(self.other_rate, 'other_rate')
        self.check_positive_number(self.top_rate, 'top_rate')
        self.check_boolean(self.new_ver, 'code version switcher')
        self.check_boolean(self.cipher_compress, 'cipher compress')

        if self.top_rate + self.other_rate >= 1:
            raise ValueError('sum of top rate and other rate should be smaller than 1')

<<<<<<< HEAD
        if self.sparse_optimization and self.cipher_compress:
            raise ValueError('cipher compress is not supported in sparse optimization mode')
=======
        if self.cipher_compress_error is not None:
            self.check_positive_integer(self.cipher_compress_error, 'cipher_compress_error')
            if self.cipher_compress_error > 15:
                raise ValueError('cipher compress error exceeds max value 15.')

            # safety check
            if self.encrypt_param.method != consts.PAILLIER:
                LOGGER.warning('cipher compressing only supports Paillier, however, encrypt method is {}, '
                               'this function will be disabled automatically'.
                               format(self.encrypt_param.method))
                self.cipher_compress_error = None

            if self.task_type != consts.CLASSIFICATION:
                LOGGER.warning('cipher compressing only supports classification tasks'
                               'this function will be disabled automatically')
                self.cipher_compress_error = None

            if not self.new_ver:
                LOGGER.warning('old version code does not support cipher compressing')
                self.cipher_compress_error = None
>>>>>>> 9c7047e5

        return True


class HeteroFastSecureBoostParam(HeteroSecureBoostParam):

    def __init__(self, tree_param: DecisionTreeParam = DecisionTreeParam(), task_type=consts.CLASSIFICATION,
                 objective_param=ObjectiveParam(),
                 learning_rate=0.3, num_trees=5, subsample_feature_rate=1, n_iter_no_change=True,
                 tol=0.0001, encrypt_param=EncryptParam(),
                 bin_num=32,
                 encrypted_mode_calculator_param=EncryptedModeCalculatorParam(),
                 predict_param=PredictParam(), cv_param=CrossValidationParam(),
                 validation_freqs=None, early_stopping_rounds=None, use_missing=False, zero_as_missing=False,
                 complete_secure=False, tree_num_per_party=1, guest_depth=1, host_depth=1, work_mode='mix', metrics=None,
                 sparse_optimization=False, random_seed=100, binning_error=consts.DEFAULT_RELATIVE_ERROR,
                 cipher_compress_error=None, new_ver=True, run_goss=False, top_rate=0.2, other_rate=0.1,
                 is_warm_start=False, callback_param=CallbackParam()):

        """
        work_mode：
            mix:  alternate using guest/host features to build trees. For example, the first 'tree_num_per_party' trees use guest features,
                  the second k trees use host features, and so on
            layered: only support 2 party, when running layered mode, first 'host_depth' layer will use host features,
                     and then next 'guest_depth' will only use guest features
        tree_num_per_party: every party will alternate build 'tree_num_per_party' trees until reach max tree num, this param is valid when work_mode is
            mix
        guest_depth: guest will build last guest_depth of a decision tree using guest features, is valid when work mode
            is layered
        host depth: host will build first host_depth of a decision tree using host features, is valid when work mode is
            layered

        other params are the same as HeteroSecureBoost
        """

        super(HeteroFastSecureBoostParam, self).__init__(tree_param, task_type, objective_param, learning_rate,
                                                         num_trees, subsample_feature_rate, n_iter_no_change, tol,
                                                         encrypt_param, bin_num, encrypted_mode_calculator_param,
                                                         predict_param, cv_param, validation_freqs, early_stopping_rounds,
                                                         use_missing, zero_as_missing, complete_secure, metrics=metrics,
                                                         random_seed=random_seed,
                                                         sparse_optimization=sparse_optimization,
                                                         binning_error=binning_error,
                                                         cipher_compress_error=cipher_compress_error,
                                                         new_ver=new_ver,
                                                         cipher_compress=cipher_compress,
                                                         run_goss=run_goss, top_rate=top_rate, other_rate=other_rate,
                                                         is_warm_start=is_warm_start)

        self.tree_num_per_party = tree_num_per_party
        self.guest_depth = guest_depth
        self.host_depth = host_depth
        self.work_mode = work_mode
        self.callback_param = callback_param

    def check(self):

        super(HeteroFastSecureBoostParam, self).check()
        if type(self.guest_depth).__name__ not in ["int", "long"] or self.guest_depth <= 0:
            raise ValueError("guest_depth should be larger than 0")
        if type(self.host_depth).__name__ not in ["int", "long"] or self.host_depth <= 0:
            raise ValueError("host_depth should be larger than 0")
        if type(self.tree_num_per_party).__name__ not in ["int", "long"] or self.tree_num_per_party <= 0:
            raise ValueError("tree_num_per_party should be larger than 0")

        work_modes = [consts.MIX_TREE, consts.LAYERED_TREE]
        if self.work_mode not in work_modes:
            raise ValueError('only work_modes: {} are supported, input work mode is {}'.
                             format(work_modes, self.work_mode))

        return True


class HomoSecureBoostParam(BoostingParam):

    """
    backend: str, defalt is 'distributed', allowed values are: 'distributed', 'memory'
            decides which backend to use when computing histograms for homo-sbt
    """

    def __init__(self, tree_param: DecisionTreeParam = DecisionTreeParam(), task_type=consts.CLASSIFICATION,
                 objective_param=ObjectiveParam(),
                 learning_rate=0.3, num_trees=5, subsample_feature_rate=1, n_iter_no_change=True,
                 tol=0.0001, bin_num=32, predict_param=PredictParam(), cv_param=CrossValidationParam(),
                 validation_freqs=None, use_missing=False, zero_as_missing=False, random_seed=100,
                 binning_error=consts.DEFAULT_RELATIVE_ERROR, backend=consts.DISTRIBUTED_BACKEND,
                 callback_param=CallbackParam(), is_warm_start=False):
        super(HomoSecureBoostParam, self).__init__(task_type=task_type,
                                                   objective_param=objective_param,
                                                   learning_rate=learning_rate,
                                                   num_trees=num_trees,
                                                   subsample_feature_rate=subsample_feature_rate,
                                                   n_iter_no_change=n_iter_no_change,
                                                   tol=tol,
                                                   bin_num=bin_num,
                                                   predict_param=predict_param,
                                                   cv_param=cv_param,
                                                   validation_freqs=validation_freqs,
                                                   random_seed=random_seed,
                                                   binning_error=binning_error,
                                                   is_warm_start=is_warm_start
                                                   )
        self.use_missing = use_missing
        self.zero_as_missing = zero_as_missing
        self.tree_param = tree_param
        self.backend = backend
        self.callback_param = callback_param

    def check(self):
        super(HomoSecureBoostParam, self).check()
        self.tree_param.check()
        if type(self.use_missing) != bool:
            raise ValueError('use missing should be bool type')
        if type(self.zero_as_missing) != bool:
            raise ValueError('zero as missing should be bool type')
        if self.backend not in [consts.MEMORY_BACKEND, consts.DISTRIBUTED_BACKEND]:
            raise ValueError('unsupported backend')
        return True<|MERGE_RESOLUTION|>--- conflicted
+++ resolved
@@ -22,6 +22,7 @@
 from federatedml.param.encrypted_mode_calculation_param import EncryptedModeCalculatorParam
 from federatedml.param.cross_validation_param import CrossValidationParam
 from federatedml.param.predict_param import PredictParam
+from federatedml.param.callback_param import CallbackParam
 from federatedml.util import consts, LOGGER
 import copy
 import collections
@@ -507,31 +508,8 @@
         if self.top_rate + self.other_rate >= 1:
             raise ValueError('sum of top rate and other rate should be smaller than 1')
 
-<<<<<<< HEAD
         if self.sparse_optimization and self.cipher_compress:
             raise ValueError('cipher compress is not supported in sparse optimization mode')
-=======
-        if self.cipher_compress_error is not None:
-            self.check_positive_integer(self.cipher_compress_error, 'cipher_compress_error')
-            if self.cipher_compress_error > 15:
-                raise ValueError('cipher compress error exceeds max value 15.')
-
-            # safety check
-            if self.encrypt_param.method != consts.PAILLIER:
-                LOGGER.warning('cipher compressing only supports Paillier, however, encrypt method is {}, '
-                               'this function will be disabled automatically'.
-                               format(self.encrypt_param.method))
-                self.cipher_compress_error = None
-
-            if self.task_type != consts.CLASSIFICATION:
-                LOGGER.warning('cipher compressing only supports classification tasks'
-                               'this function will be disabled automatically')
-                self.cipher_compress_error = None
-
-            if not self.new_ver:
-                LOGGER.warning('old version code does not support cipher compressing')
-                self.cipher_compress_error = None
->>>>>>> 9c7047e5
 
         return True
 
@@ -549,6 +527,7 @@
                  complete_secure=False, tree_num_per_party=1, guest_depth=1, host_depth=1, work_mode='mix', metrics=None,
                  sparse_optimization=False, random_seed=100, binning_error=consts.DEFAULT_RELATIVE_ERROR,
                  cipher_compress_error=None, new_ver=True, run_goss=False, top_rate=0.2, other_rate=0.1,
+                 cipher_compress=True,
                  is_warm_start=False, callback_param=CallbackParam()):
 
         """
