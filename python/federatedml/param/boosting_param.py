--- conflicted
+++ resolved
@@ -130,11 +130,7 @@
 
     """
 
-<<<<<<< HEAD
     def __init__(self, criterion_method="xgboost", criterion_params=[0.1, 0], max_depth=3,
-=======
-    def __init__(self, criterion_method="xgboost", criterion_params=[0.1], max_depth=3,
->>>>>>> 020f91da
                  min_sample_split=2, min_impurity_split=1e-3, min_leaf_node=1,
                  max_split_nodes=consts.MAX_SPLIT_NODES, feature_importance_type="split",
                  n_iter_no_change=True, tol=0.001, min_child_weight=1,
