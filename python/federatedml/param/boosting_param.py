#!/usr/bin/env python
# -*- coding: utf-8 -*-

#
#  Copyright 2019 The FATE Authors. All Rights Reserved.
#
#  Licensed under the Apache License, Version 2.0 (the "License");
#  you may not use this file except in compliance with the License.
#  You may obtain a copy of the License at
#
#      http://www.apache.org/licenses/LICENSE-2.0
#
#  Unless required by applicable law or agreed to in writing, software
#  distributed under the License is distributed on an "AS IS" BASIS,
#  WITHOUT WARRANTIES OR CONDITIONS OF ANY KIND, either express or implied.
#  See the License for the specific language governing permissions and
#  limitations under the License.
#

from federatedml.param.base_param import BaseParam, deprecated_param
from federatedml.param.encrypt_param import EncryptParam
from federatedml.param.encrypted_mode_calculation_param import EncryptedModeCalculatorParam
from federatedml.param.cross_validation_param import CrossValidationParam
from federatedml.param.predict_param import PredictParam
from federatedml.param.callback_param import CallbackParam
from federatedml.util import consts, LOGGER
import copy
import collections

hetero_deprecated_param_list = ["early_stopping_rounds", "validation_freqs", "metrics", "use_first_metric_only"]
homo_deprecated_param_list = ["validation_freqs", "metrics"]


class ObjectiveParam(BaseParam):
    """
    Define objective parameters that used in federated ml.

    Parameters
    ----------
    objective : {None, 'cross_entropy', 'lse', 'lae', 'log_cosh', 'tweedie', 'fair', 'huber'}
        None in host's config, should be str in guest'config.
        when task_type is classification, only support 'cross_entropy',
        other 6 types support in regression task

    params : None or list
        should be non empty list when objective is 'tweedie','fair','huber',
        first element of list shoulf be a float-number large than 0.0 when objective is 'fair', 'huber',
        first element of list should be a float-number in [1.0, 2.0) when objective is 'tweedie'
    """

    def __init__(self, objective='cross_entropy', params=None):
        self.objective = objective
        self.params = params

    def check(self, task_type=None):
        if self.objective is None:
            return True

        descr = "objective param's"

        LOGGER.debug('check objective {}'.format(self.objective))

        if task_type not in [consts.CLASSIFICATION, consts.REGRESSION]:
            self.objective = self.check_and_change_lower(self.objective,
                                                         ["cross_entropy", "lse", "lae", "huber", "fair",
                                                          "log_cosh", "tweedie"],
                                                         descr)

        if task_type == consts.CLASSIFICATION:
            if self.objective != "cross_entropy":
                raise ValueError("objective param's objective {} not supported".format(self.objective))

        elif task_type == consts.REGRESSION:
            self.objective = self.check_and_change_lower(self.objective,
                                                         ["lse", "lae", "huber", "fair", "log_cosh", "tweedie"],
                                                         descr)

            params = self.params
            if self.objective in ["huber", "fair", "tweedie"]:
                if type(params).__name__ != 'list' or len(params) < 1:
                    raise ValueError(
                        "objective param's params {} not supported, should be non-empty list".format(params))

                if type(params[0]).__name__ not in ["float", "int", "long"]:
                    raise ValueError("objective param's params[0] {} not supported".format(self.params[0]))

                if self.objective == 'tweedie':
                    if params[0] < 1 or params[0] >= 2:
                        raise ValueError("in tweedie regression, objective params[0] should betweend [1, 2)")

                if self.objective == 'fair' or 'huber':
                    if params[0] <= 0.0:
                        raise ValueError("in {} regression, objective params[0] should greater than 0.0".format(
                            self.objective))
        return True


class DecisionTreeParam(BaseParam):
    """
    Define decision tree parameters that used in federated ml.

    Parameters
    ----------
    criterion_method : {"xgboost"}, default: "xgboost"
        the criterion function to use

    criterion_params: list or dict
        should be non empty and elements are float-numbers,
        if a list is offered, the first one is l2 regularization value, and the second one is
        l1 regularization value.
        if a dict is offered, make sure it contains key 'l1', and 'l2'.
        l1, l2 regularization values are non-negative floats.
        default: [0.1, 0] or {'l1':0, 'l2':0,1}

    max_depth: positive integer
        the max depth of a decision tree, default: 3

    min_sample_split: int
        least quantity of nodes to split, default: 2

    min_impurity_split: float
        least gain of a single split need to reach, default: 1e-3

    min_child_weight: float
        sum of hessian needed in child nodes. default is 0

    min_leaf_node: int
        when samples no more than min_leaf_node, it becomes a leave, default: 1

    max_split_nodes: positive integer
        we will use no more than max_split_nodes to
        parallel finding their splits in a batch, for memory consideration. default is 65536

    feature_importance_type: {'split', 'gain'}
        if is 'split', feature_importances calculate by feature split times,
        if is 'gain', feature_importances calculate by feature split gain.
        default: 'split'

                             Due to the safety concern, we adjust training strategy of Hetero-SBT in FATE-1.8,
                             When running Hetero-SBT, this parameter is now abandoned.
                             In Hetero-SBT of FATE-1.8, guest side will compute split, gain of local features,
                             and receive anonymous feature importance results from hosts. Hosts will compute split
                             importance of local features.

    use_missing: bool, accepted True, False only, use missing value in training process or not. default: False

    zero_as_missing: bool
        regard 0 as missing value or not,
        will be use only if use_missing=True, default: False

    deterministic: bool
        ensure stability when computing histogram. Set this to true to ensure stable result when using
        same data and same parameter. But it may slow down computation.

    """

    def __init__(self, criterion_method="xgboost", criterion_params=[0.1, 0], max_depth=3,
                 min_sample_split=2, min_impurity_split=1e-3, min_leaf_node=1,
                 max_split_nodes=consts.MAX_SPLIT_NODES, feature_importance_type='split',
                 n_iter_no_change=True, tol=0.001, min_child_weight=0,
                 use_missing=False, zero_as_missing=False, deterministic=False):

        super(DecisionTreeParam, self).__init__()

        self.criterion_method = criterion_method
        self.criterion_params = criterion_params
        self.max_depth = max_depth
        self.min_sample_split = min_sample_split
        self.min_impurity_split = min_impurity_split
        self.min_leaf_node = min_leaf_node
        self.min_child_weight = min_child_weight
        self.max_split_nodes = max_split_nodes
        self.feature_importance_type = feature_importance_type
        self.n_iter_no_change = n_iter_no_change
        self.tol = tol
        self.use_missing = use_missing
        self.zero_as_missing = zero_as_missing
        self.deterministic = deterministic

    def check(self):
        descr = "decision tree param"

        self.criterion_method = self.check_and_change_lower(self.criterion_method,
                                                            ["xgboost"],
                                                            descr)

        if len(self.criterion_params) == 0:
            raise ValueError("decisition tree param's criterio_params should be non empty")

        if isinstance(self.criterion_params, list):
            assert len(self.criterion_params) == 2, 'length of criterion_param should be 2: l1, l2 regularization ' \
                                                    'values are needed'
            self.check_nonnegative_number(self.criterion_params[0], 'l2 reg value')
            self.check_nonnegative_number(self.criterion_params[1], 'l1 reg value')

        elif isinstance(self.criterion_params, dict):
            assert 'l1' in self.criterion_params and 'l2' in self.criterion_params, 'l1 and l2 keys are needed in ' \
                                                                                    'criterion_params dict'
            self.criterion_params = [self.criterion_params['l2'], self.criterion_params['l1']]
        else:
            raise ValueError('criterion_params should be a dict or a list contains l1, l2 reg value')

        if type(self.max_depth).__name__ not in ["int", "long"]:
            raise ValueError("decision tree param's max_depth {} not supported, should be integer".format(
                self.max_depth))

        if self.max_depth < 1:
            raise ValueError("decision tree param's max_depth should be positive integer, no less than 1")

        if type(self.min_sample_split).__name__ not in ["int", "long"]:
            raise ValueError("decision tree param's min_sample_split {} not supported, should be integer".format(
                self.min_sample_split))

        if type(self.min_impurity_split).__name__ not in ["int", "long", "float"]:
            raise ValueError("decision tree param's min_impurity_split {} not supported, should be numeric".format(
                self.min_impurity_split))

        if type(self.min_leaf_node).__name__ not in ["int", "long"]:
            raise ValueError("decision tree param's min_leaf_node {} not supported, should be integer".format(
                self.min_leaf_node))

        if type(self.max_split_nodes).__name__ not in ["int", "long"] or self.max_split_nodes < 1:
            raise ValueError("decision tree param's max_split_nodes {} not supported, " +
                             "should be positive integer between 1 and {}".format(self.max_split_nodes,
                                                                                  consts.MAX_SPLIT_NODES))

        if type(self.n_iter_no_change).__name__ != "bool":
            raise ValueError("decision tree param's n_iter_no_change {} not supported, should be bool type".format(
                self.n_iter_no_change))

        if type(self.tol).__name__ not in ["float", "int", "long"]:
            raise ValueError("decision tree param's tol {} not supported, should be numeric".format(self.tol))

        self.feature_importance_type = self.check_and_change_lower(self.feature_importance_type,
                                                                   ["split", "gain"],
                                                                   descr)
        self.check_nonnegative_number(self.min_child_weight, 'min_child_weight')
        self.check_boolean(self.deterministic, 'deterministic')

        return True


class BoostingParam(BaseParam):
    """
    Basic parameter for Boosting Algorithms

    Parameters
    ----------
    task_type : {'classification', 'regression'}, default: 'classification'
        task type

    objective_param : ObjectiveParam Object, default: ObjectiveParam()
        objective param

    learning_rate : float, int or long
        the learning rate of secure boost. default: 0.3

    num_trees : int or float
        the max number of boosting round. default: 5

    subsample_feature_rate : float
        a float-number in [0, 1], default: 1.0

    n_iter_no_change : bool,
        when True and residual error less than tol, tree building process will stop. default: True

    bin_num: positive integer greater than 1
        bin number use in quantile. default: 32

    validation_freqs: None or positive integer or container object in python
        Do validation in training process or Not.
        if equals None, will not do validation in train process;
        if equals positive integer, will validate data every validation_freqs epochs passes;
        if container object in python, will validate data if epochs belong to this container.
        e.g. validation_freqs = [10, 15], will validate data when epoch equals to 10 and 15.
        Default: None
        """

    def __init__(self, task_type=consts.CLASSIFICATION,
                 objective_param=ObjectiveParam(),
                 learning_rate=0.3, num_trees=5, subsample_feature_rate=1, n_iter_no_change=True,
                 tol=0.0001, bin_num=32,
                 predict_param=PredictParam(), cv_param=CrossValidationParam(),
                 validation_freqs=None, metrics=None, random_seed=100,
                 binning_error=consts.DEFAULT_RELATIVE_ERROR):

        super(BoostingParam, self).__init__()

        self.task_type = task_type
        self.objective_param = copy.deepcopy(objective_param)
        self.learning_rate = learning_rate
        self.num_trees = num_trees
        self.subsample_feature_rate = subsample_feature_rate
        self.n_iter_no_change = n_iter_no_change
        self.tol = tol
        self.bin_num = bin_num
        self.predict_param = copy.deepcopy(predict_param)
        self.cv_param = copy.deepcopy(cv_param)
        self.validation_freqs = validation_freqs
        self.metrics = metrics
        self.random_seed = random_seed
        self.binning_error = binning_error

    def check(self):

        descr = "boosting tree param's"

        if self.task_type not in [consts.CLASSIFICATION, consts.REGRESSION]:
            raise ValueError("boosting_core tree param's task_type {} not supported, should be {} or {}".format(
                self.task_type, consts.CLASSIFICATION, consts.REGRESSION))

        self.objective_param.check(self.task_type)

        if type(self.learning_rate).__name__ not in ["float", "int", "long"]:
            raise ValueError("boosting_core tree param's learning_rate {} not supported, should be numeric".format(
                self.learning_rate))

        if type(self.subsample_feature_rate).__name__ not in ["float", "int", "long"] or \
                self.subsample_feature_rate < 0 or self.subsample_feature_rate > 1:
            raise ValueError(
                "boosting_core tree param's subsample_feature_rate should be a numeric number between 0 and 1")

        if type(self.n_iter_no_change).__name__ != "bool":
            raise ValueError("boosting_core tree param's n_iter_no_change {} not supported, should be bool type".format(
                self.n_iter_no_change))

        if type(self.tol).__name__ not in ["float", "int", "long"]:
            raise ValueError("boosting_core tree param's tol {} not supported, should be numeric".format(self.tol))

        if type(self.bin_num).__name__ not in ["int", "long"] or self.bin_num < 2:
            raise ValueError(
                "boosting_core tree param's bin_num {} not supported, should be positive integer greater than 1".format(
                    self.bin_num))

        if self.validation_freqs is None:
            pass
        elif isinstance(self.validation_freqs, int):
            if self.validation_freqs < 1:
                raise ValueError("validation_freqs should be larger than 0 when it's integer")
        elif not isinstance(self.validation_freqs, collections.Container):
            raise ValueError("validation_freqs should be None or positive integer or container")

        if self.metrics is not None and not isinstance(self.metrics, list):
            raise ValueError("metrics should be a list")

        if self.random_seed is not None:
            assert isinstance(self.random_seed, int) and self.random_seed >= 0, 'random seed must be an integer >= 0'

        self.check_decimal_float(self.binning_error, descr)

        return True


class HeteroBoostingParam(BoostingParam):
    """
    Parameters
    ----------
    encrypt_param : EncodeParam Object
        encrypt method use in secure boost, default: EncryptParam()

    encrypted_mode_calculator_param: EncryptedModeCalculatorParam object
        the calculation mode use in secureboost,
        default: EncryptedModeCalculatorParam()
    """

    def __init__(self, task_type=consts.CLASSIFICATION,
                 objective_param=ObjectiveParam(),
                 learning_rate=0.3, num_trees=5, subsample_feature_rate=1, n_iter_no_change=True,
                 tol=0.0001, encrypt_param=EncryptParam(),
                 bin_num=32,
                 encrypted_mode_calculator_param=EncryptedModeCalculatorParam(),
                 predict_param=PredictParam(), cv_param=CrossValidationParam(),
                 validation_freqs=None, early_stopping_rounds=None, metrics=None, use_first_metric_only=False,
                 random_seed=100, binning_error=consts.DEFAULT_RELATIVE_ERROR):

        super(HeteroBoostingParam, self).__init__(task_type, objective_param, learning_rate, num_trees,
                                                  subsample_feature_rate, n_iter_no_change, tol, bin_num,
                                                  predict_param, cv_param, validation_freqs, metrics=metrics,
                                                  random_seed=random_seed,
                                                  binning_error=binning_error)

        self.encrypt_param = copy.deepcopy(encrypt_param)
        self.encrypted_mode_calculator_param = copy.deepcopy(encrypted_mode_calculator_param)
        self.early_stopping_rounds = early_stopping_rounds
        self.use_first_metric_only = use_first_metric_only

    def check(self):

        super(HeteroBoostingParam, self).check()
        self.encrypted_mode_calculator_param.check()
        self.encrypt_param.check()

        if self.early_stopping_rounds is None:
            pass
        elif isinstance(self.early_stopping_rounds, int):
            if self.early_stopping_rounds < 1:
                raise ValueError("early stopping rounds should be larger than 0 when it's integer")
            if self.validation_freqs is None:
                raise ValueError("validation freqs must be set when early stopping is enabled")

        if not isinstance(self.use_first_metric_only, bool):
            raise ValueError("use_first_metric_only should be a boolean")

        return True


@deprecated_param(*hetero_deprecated_param_list)
class HeteroSecureBoostParam(HeteroBoostingParam):
    """
    Define boosting tree parameters that used in federated ml.

    Parameters
    ----------
    task_type : {'classification', 'regression'}, default: 'classification'
        task type

    tree_param : DecisionTreeParam Object, default: DecisionTreeParam()
        tree param

    objective_param : ObjectiveParam Object, default: ObjectiveParam()
        objective param

    learning_rate : float, int or long
        the learning rate of secure boost. default: 0.3

    num_trees : int or float
        the max number of trees to build. default: 5

    subsample_feature_rate : float
        a float-number in [0, 1], default: 1.0

    random_seed: int
        seed that controls all random functions

    n_iter_no_change : bool,
        when True and residual error less than tol, tree building process will stop. default: True

    encrypt_param : EncodeParam Object
        encrypt method use in secure boost, default: EncryptParam(), this parameter
        is only for hetero-secureboost

    bin_num: positive integer greater than 1
        bin number use in quantile. default: 32

    encrypted_mode_calculator_param: EncryptedModeCalculatorParam object
        the calculation mode use in secureboost, default: EncryptedModeCalculatorParam(), only for hetero-secureboost

    use_missing: bool
        use missing value in training process or not. default: False

    zero_as_missing: bool
        regard 0 as missing value or not, will be use only if use_missing=True, default: False

    validation_freqs: None or positive integer or container object in python
        Do validation in training process or Not.
        if equals None, will not do validation in train process;
        if equals positive integer, will validate data every validation_freqs epochs passes;
        if container object in python, will validate data if epochs belong to this container.
        e.g. validation_freqs = [10, 15], will validate data when epoch equals to 10 and 15.
        Default: None
        The default value is None, 1 is suggested. You can set it to a number larger than 1 in order to
        speed up training by skipping validation rounds. When it is larger than 1, a number which is
        divisible by "num_trees" is recommended, otherwise, you will miss the validation scores
        of last training iteration.

    early_stopping_rounds: integer larger than 0
        will stop training if one metric of one validation data
        doesn’t improve in last early_stopping_round rounds，
        need to set validation freqs and will check early_stopping every at every validation epoch,

    metrics: list, default: []
        Specify which metrics to be used when performing evaluation during training process.
        If set as empty, default metrics will be used. For regression tasks, default metrics are
        ['root_mean_squared_error', 'mean_absolute_error']， For binary-classificatiin tasks, default metrics
        are ['auc', 'ks']. For multi-classification tasks, default metrics are ['accuracy', 'precision', 'recall']

    use_first_metric_only: bool
        use only the first metric for early stopping

    complete_secure: bool
        if use complete_secure, when use complete secure, build first tree using only guest features

    sparse_optimization:
        this parameter is abandoned in FATE-1.7.1

    run_goss: bool
        activate Gradient-based One-Side Sampling, which selects large gradient and small
        gradient samples using top_rate and other_rate.

        top_rate: float, the retain ratio of large gradient data, used when run_goss is True

        other_rate: float, the retain ratio of small gradient data, used when run_goss is True

        cipher_compress_error： This param is now abandoned

        cipher_compress: bool, default is True, use cipher compressing to reduce computation cost and transfer cost

        boosting_strategy：str

            std: standard sbt setting

            mix:  alternate using guest/host features to build trees. For example, the first 'tree_num_per_party' trees
                  use guest features,
                  the second k trees use host features, and so on

            layered: only support 2 party, when running layered mode, first 'host_depth' layer will use host features,
                     and then next 'guest_depth' will only use guest features

        work_mode: str
                   This parameter has the same function as boosting_strategy, but is deprecated

        tree_num_per_party: int, every party will alternate build 'tree_num_per_party' trees until reach max tree num, this
                            param is valid when boosting_strategy is mix

        guest_depth: int, guest will build last guest_depth of a decision tree using guest features, is valid when boosting_strategy
                     is layered

        host_depth: int, host will build first host_depth of a decision tree using host features, is valid when work boosting_strategy
                    layered

        EINI_inference: bool
            default is False, this option changes the inference algorithm used in predict tasks.
            a secure prediction method that hides decision path to enhance security in the inference
            step. This method is insprired by EINI inference algorithm.

        EINI_random_mask: bool
            default is False
            multiply predict result by a random float number to confuse original predict result. This operation further
            enhances the security of naive EINI algorithm.

        EINI_complexity_check: bool
            default is False
            check the complexity of tree models when running EINI algorithms. Complexity models are easy to hide their
            decision path, while simple tree models are not, therefore if a tree model is too simple, it is not allowed
            to run EINI predict algorithms.

        multi_mode: str, decide which mode to use when running multi-classification task:

                    single_output standard gbdt multi-classification strategy

                    multi_output every leaf give a multi-dimension predict, using multi_mode can save time
                                 by learning a model with less trees.

<<<<<<< HEAD

        """
=======
        EINI_inference: bool
            default is False, this option changes the inference algorithm used in predict tasks.
            a secure prediction method that hides decision path to enhance security in the inference
            step. This method is insprired by EINI inference algorithm.

        EINI_random_mask: bool
            default is False
            multiply predict result by a random float number to confuse original predict result. This operation further
            enhances the security of naive EINI algorithm.

        EINI_complexity_check: bool
            default is False
            check the complexity of tree models when running EINI algorithms. Complexity models are easy to hide their
            decision path, while simple tree models are not, therefore if a tree model is too simple, it is not allowed
            to run EINI predict algorithms.

    """
>>>>>>> 4cfa8ca5

    def __init__(self, tree_param: DecisionTreeParam = DecisionTreeParam(), task_type=consts.CLASSIFICATION,
                 objective_param=ObjectiveParam(),
                 learning_rate=0.3, num_trees=5, subsample_feature_rate=1.0, n_iter_no_change=True,
                 tol=0.0001, encrypt_param=EncryptParam(),
                 bin_num=32,
                 encrypted_mode_calculator_param=EncryptedModeCalculatorParam(),
                 predict_param=PredictParam(), cv_param=CrossValidationParam(),
                 validation_freqs=None, early_stopping_rounds=None, use_missing=False, zero_as_missing=False,
                 complete_secure=False, metrics=None, use_first_metric_only=False, random_seed=100,
                 binning_error=consts.DEFAULT_RELATIVE_ERROR,
                 sparse_optimization=False, run_goss=False, top_rate=0.2, other_rate=0.1,
                 cipher_compress_error=None, cipher_compress=True, new_ver=True, boosting_strategy=consts.STD_TREE,
                 work_mode=None, tree_num_per_party=1, guest_depth=2, host_depth=3, callback_param=CallbackParam(),
<<<<<<< HEAD
                 EINI_inference=False, EINI_random_mask=False, EINI_complexity_check=False,
                 multi_mode=consts.SINGLE_OUTPUT):
=======
                 multi_mode=consts.SINGLE_OUTPUT, EINI_inference=False, EINI_random_mask=False,
                 EINI_complexity_check=False):
>>>>>>> 4cfa8ca5

        super(HeteroSecureBoostParam, self).__init__(task_type, objective_param, learning_rate, num_trees,
                                                     subsample_feature_rate, n_iter_no_change, tol, encrypt_param,
                                                     bin_num, encrypted_mode_calculator_param, predict_param, cv_param,
                                                     validation_freqs, early_stopping_rounds, metrics=metrics,
                                                     use_first_metric_only=use_first_metric_only,
                                                     random_seed=random_seed,
                                                     binning_error=binning_error)

        self.tree_param = copy.deepcopy(tree_param)
        self.zero_as_missing = zero_as_missing
        self.use_missing = use_missing
        self.complete_secure = complete_secure
        self.sparse_optimization = sparse_optimization
        self.run_goss = run_goss
        self.top_rate = top_rate
        self.other_rate = other_rate
        self.cipher_compress_error = cipher_compress_error
        self.cipher_compress = cipher_compress
        self.new_ver = new_ver
        self.EINI_inference = EINI_inference
        self.EINI_random_mask = EINI_random_mask
        self.EINI_complexity_check = EINI_complexity_check
        self.boosting_strategy = boosting_strategy
        self.work_mode = work_mode
        self.tree_num_per_party = tree_num_per_party
        self.guest_depth = guest_depth
        self.host_depth = host_depth
        self.callback_param = copy.deepcopy(callback_param)
        self.EINI_inference = EINI_inference
        self.EINI_random_mask = EINI_random_mask
        self.EINI_complexity_check = EINI_complexity_check
        self.multi_mode = multi_mode

    def check(self):

        super(HeteroSecureBoostParam, self).check()
        self.tree_param.check()
        if not isinstance(self.use_missing, bool):
            raise ValueError('use missing should be bool type')
        if not isinstance(self.zero_as_missing, bool):
            raise ValueError('zero as missing should be bool type')
        self.check_boolean(self.complete_secure, 'complete_secure')
        self.check_boolean(self.run_goss, 'run goss')
        self.check_decimal_float(self.top_rate, 'top rate')
        self.check_decimal_float(self.other_rate, 'other rate')
        self.check_positive_number(self.other_rate, 'other_rate')
        self.check_positive_number(self.top_rate, 'top_rate')
        self.check_boolean(self.new_ver, 'code version switcher')
        self.check_boolean(self.cipher_compress, 'cipher compress')
        self.check_boolean(self.EINI_inference, 'eini inference')
        self.check_boolean(self.EINI_random_mask, 'eini random mask')
        self.check_boolean(self.EINI_complexity_check, 'eini complexity check')

        if self.EINI_inference and self.EINI_random_mask:
            LOGGER.warning('To protect the inference decision path, notice that current setting will multiply'
                           ' predict result by a random number, hence SecureBoost will return confused predict scores'
                           ' that is not the same as the original predict scores')

        if self.work_mode is not None:
            self.boosting_strategy = self.work_mode

        self.check_boolean(self.EINI_inference, 'eini inference')
        self.check_boolean(self.EINI_random_mask, 'eini random mask')
        self.check_boolean(self.EINI_complexity_check, 'eini complexity check')

        if self.EINI_inference and self.EINI_random_mask:
            LOGGER.warning('To protect the inference decision path, notice that current setting will multiply'
                           ' predict result by a random number, hence SecureBoost will return confused predict scores'
                           ' that is not the same as the original predict scores')

        if self.multi_mode not in [consts.SINGLE_OUTPUT, consts.MULTI_OUTPUT]:
            raise ValueError('unsupported multi-classification mode')
        if self.multi_mode == consts.MULTI_OUTPUT:
            if self.boosting_strategy != consts.STD_TREE:
                raise ValueError('MO trees only works when boosting strategy is std tree')

        if self.boosting_strategy not in [consts.STD_TREE, consts.LAYERED_TREE, consts.MIX_TREE]:
            raise ValueError('unknown sbt boosting strategy{}'.format(self.boosting_strategy))

        for p in ["early_stopping_rounds", "validation_freqs", "metrics",
                  "use_first_metric_only"]:
            # if self._warn_to_deprecate_param(p, "", ""):
            if self._deprecated_params_set.get(p):
                if "callback_param" in self.get_user_feeded():
                    raise ValueError(f"{p} and callback param should not be set simultaneously，"
                                     f"{self._deprecated_params_set}, {self.get_user_feeded()}")
                else:
                    self.callback_param.callbacks = ["PerformanceEvaluate"]
                break

        descr = "boosting_param's"

        if self._warn_to_deprecate_param("validation_freqs", descr, "callback_param's 'validation_freqs'"):
            self.callback_param.validation_freqs = self.validation_freqs

        if self._warn_to_deprecate_param("early_stopping_rounds", descr, "callback_param's 'early_stopping_rounds'"):
            self.callback_param.early_stopping_rounds = self.early_stopping_rounds

        if self._warn_to_deprecate_param("metrics", descr, "callback_param's 'metrics'"):
            self.callback_param.metrics = self.metrics

        if self._warn_to_deprecate_param("use_first_metric_only", descr, "callback_param's 'use_first_metric_only'"):
            self.callback_param.use_first_metric_only = self.use_first_metric_only

        if self.top_rate + self.other_rate >= 1:
            raise ValueError('sum of top rate and other rate should be smaller than 1')

        return True


@deprecated_param(*homo_deprecated_param_list)
class HomoSecureBoostParam(BoostingParam):
    """
    Parameters
    ----------
    backend: {'distributed', 'memory'}
        decides which backend to use when computing histograms for homo-sbt
    """

    def __init__(self, tree_param: DecisionTreeParam = DecisionTreeParam(), task_type=consts.CLASSIFICATION,
                 objective_param=ObjectiveParam(),
                 learning_rate=0.3, num_trees=5, subsample_feature_rate=1, n_iter_no_change=True,
                 tol=0.0001, bin_num=32, predict_param=PredictParam(), cv_param=CrossValidationParam(),
                 validation_freqs=None, use_missing=False, zero_as_missing=False, random_seed=100,
                 binning_error=consts.DEFAULT_RELATIVE_ERROR, backend=consts.DISTRIBUTED_BACKEND,
                 callback_param=CallbackParam(), multi_mode=consts.SINGLE_OUTPUT):

        super(HomoSecureBoostParam, self).__init__(task_type=task_type,
                                                   objective_param=objective_param,
                                                   learning_rate=learning_rate,
                                                   num_trees=num_trees,
                                                   subsample_feature_rate=subsample_feature_rate,
                                                   n_iter_no_change=n_iter_no_change,
                                                   tol=tol,
                                                   bin_num=bin_num,
                                                   predict_param=predict_param,
                                                   cv_param=cv_param,
                                                   validation_freqs=validation_freqs,
                                                   random_seed=random_seed,
                                                   binning_error=binning_error
                                                   )
        self.use_missing = use_missing
        self.zero_as_missing = zero_as_missing
        self.tree_param = copy.deepcopy(tree_param)
        self.backend = backend
        self.callback_param = copy.deepcopy(callback_param)
        self.multi_mode = multi_mode

    def check(self):

        super(HomoSecureBoostParam, self).check()
        self.tree_param.check()
        if not isinstance(self.use_missing, bool):
            raise ValueError('use missing should be bool type')
        if not isinstance(self.zero_as_missing, bool):
            raise ValueError('zero as missing should be bool type')
        if self.backend not in [consts.MEMORY_BACKEND, consts.DISTRIBUTED_BACKEND]:
            raise ValueError('unsupported backend')
        if self.multi_mode not in [consts.SINGLE_OUTPUT, consts.MULTI_OUTPUT]:
            raise ValueError('unsupported multi-classification mode')

        for p in ["validation_freqs", "metrics"]:
            # if self._warn_to_deprecate_param(p, "", ""):
            if self._deprecated_params_set.get(p):
                if "callback_param" in self.get_user_feeded():
                    raise ValueError(f"{p} and callback param should not be set simultaneously，"
                                     f"{self._deprecated_params_set}, {self.get_user_feeded()}")
                else:
                    self.callback_param.callbacks = ["PerformanceEvaluate"]
                break

        descr = "boosting_param's"

        if self._warn_to_deprecate_param("validation_freqs", descr, "callback_param's 'validation_freqs'"):
            self.callback_param.validation_freqs = self.validation_freqs

        if self._warn_to_deprecate_param("metrics", descr, "callback_param's 'metrics'"):
            self.callback_param.metrics = self.metrics

        if self.multi_mode not in [consts.SINGLE_OUTPUT, consts.MULTI_OUTPUT]:
            raise ValueError('unsupported multi-classification mode')

        if self.multi_mode == consts.MULTI_OUTPUT:
            if self.task_type == consts.REGRESSION:
                raise ValueError('regression tasks not support multi-output trees')

        return True<|MERGE_RESOLUTION|>--- conflicted
+++ resolved
@@ -518,6 +518,14 @@
         host_depth: int, host will build first host_depth of a decision tree using host features, is valid when work boosting_strategy
                     layered
 
+
+        multi_mode: str, decide which mode to use when running multi-classification task:
+
+                    single_output standard gbdt multi-classification strategy
+
+                    multi_output every leaf give a multi-dimension predict, using multi_mode can save time
+                                 by learning a model with less trees.
+
         EINI_inference: bool
             default is False, this option changes the inference algorithm used in predict tasks.
             a secure prediction method that hides decision path to enhance security in the inference
@@ -534,35 +542,7 @@
             decision path, while simple tree models are not, therefore if a tree model is too simple, it is not allowed
             to run EINI predict algorithms.
 
-        multi_mode: str, decide which mode to use when running multi-classification task:
-
-                    single_output standard gbdt multi-classification strategy
-
-                    multi_output every leaf give a multi-dimension predict, using multi_mode can save time
-                                 by learning a model with less trees.
-
-<<<<<<< HEAD
-
-        """
-=======
-        EINI_inference: bool
-            default is False, this option changes the inference algorithm used in predict tasks.
-            a secure prediction method that hides decision path to enhance security in the inference
-            step. This method is insprired by EINI inference algorithm.
-
-        EINI_random_mask: bool
-            default is False
-            multiply predict result by a random float number to confuse original predict result. This operation further
-            enhances the security of naive EINI algorithm.
-
-        EINI_complexity_check: bool
-            default is False
-            check the complexity of tree models when running EINI algorithms. Complexity models are easy to hide their
-            decision path, while simple tree models are not, therefore if a tree model is too simple, it is not allowed
-            to run EINI predict algorithms.
-
-    """
->>>>>>> 4cfa8ca5
+    """
 
     def __init__(self, tree_param: DecisionTreeParam = DecisionTreeParam(), task_type=consts.CLASSIFICATION,
                  objective_param=ObjectiveParam(),
@@ -577,13 +557,8 @@
                  sparse_optimization=False, run_goss=False, top_rate=0.2, other_rate=0.1,
                  cipher_compress_error=None, cipher_compress=True, new_ver=True, boosting_strategy=consts.STD_TREE,
                  work_mode=None, tree_num_per_party=1, guest_depth=2, host_depth=3, callback_param=CallbackParam(),
-<<<<<<< HEAD
-                 EINI_inference=False, EINI_random_mask=False, EINI_complexity_check=False,
-                 multi_mode=consts.SINGLE_OUTPUT):
-=======
                  multi_mode=consts.SINGLE_OUTPUT, EINI_inference=False, EINI_random_mask=False,
                  EINI_complexity_check=False):
->>>>>>> 4cfa8ca5
 
         super(HeteroSecureBoostParam, self).__init__(task_type, objective_param, learning_rate, num_trees,
                                                      subsample_feature_rate, n_iter_no_change, tol, encrypt_param,
@@ -613,9 +588,6 @@
         self.guest_depth = guest_depth
         self.host_depth = host_depth
         self.callback_param = copy.deepcopy(callback_param)
-        self.EINI_inference = EINI_inference
-        self.EINI_random_mask = EINI_random_mask
-        self.EINI_complexity_check = EINI_complexity_check
         self.multi_mode = multi_mode
 
     def check(self):
@@ -645,15 +617,6 @@
 
         if self.work_mode is not None:
             self.boosting_strategy = self.work_mode
-
-        self.check_boolean(self.EINI_inference, 'eini inference')
-        self.check_boolean(self.EINI_random_mask, 'eini random mask')
-        self.check_boolean(self.EINI_complexity_check, 'eini complexity check')
-
-        if self.EINI_inference and self.EINI_random_mask:
-            LOGGER.warning('To protect the inference decision path, notice that current setting will multiply'
-                           ' predict result by a random number, hence SecureBoost will return confused predict scores'
-                           ' that is not the same as the original predict scores')
 
         if self.multi_mode not in [consts.SINGLE_OUTPUT, consts.MULTI_OUTPUT]:
             raise ValueError('unsupported multi-classification mode')
