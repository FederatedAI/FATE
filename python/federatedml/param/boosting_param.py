--- conflicted
+++ resolved
@@ -495,7 +495,6 @@
 
         cipher_compress: bool, default is True, use cipher compressing to reduce computation cost and transfer cost
 
-<<<<<<< HEAD
         boosting_strategy：str
 
             std: standard sbt setting
@@ -526,26 +525,24 @@
 
                     multi_output every leaf give a multi-dimension predict, using multi_mode can save time
                                  by learning a model with less trees.
-        """
-=======
-    EINI_inference: bool
-        default is False, this option changes the inference algorithm used in predict tasks.
-        a secure prediction method that hides decision path to enhance security in the inference
-        step. This method is insprired by EINI inference algorithm.
-
-    EINI_random_mask: bool
-        default is False
-        multiply predict result by a random float number to confuse original predict result. This operation further
-        enhances the security of naive EINI algorithm.
-
-    EINI_complexity_check: bool
-        default is False
-        check the complexity of tree models when running EINI algorithms. Complexity models are easy to hide their
-        decision path, while simple tree models are not, therefore if a tree model is too simple, it is not allowed
-        to run EINI predict algorithms.
-
-    """
->>>>>>> 0b99f303
+
+        EINI_inference: bool
+            default is False, this option changes the inference algorithm used in predict tasks.
+            a secure prediction method that hides decision path to enhance security in the inference
+            step. This method is insprired by EINI inference algorithm.
+
+        EINI_random_mask: bool
+            default is False
+            multiply predict result by a random float number to confuse original predict result. This operation further
+            enhances the security of naive EINI algorithm.
+
+        EINI_complexity_check: bool
+            default is False
+            check the complexity of tree models when running EINI algorithms. Complexity models are easy to hide their
+            decision path, while simple tree models are not, therefore if a tree model is too simple, it is not allowed
+            to run EINI predict algorithms.
+
+    """
 
     def __init__(self, tree_param: DecisionTreeParam = DecisionTreeParam(), task_type=consts.CLASSIFICATION,
                  objective_param=ObjectiveParam(),
@@ -558,15 +555,10 @@
                  complete_secure=False, metrics=None, use_first_metric_only=False, random_seed=100,
                  binning_error=consts.DEFAULT_RELATIVE_ERROR,
                  sparse_optimization=False, run_goss=False, top_rate=0.2, other_rate=0.1,
-<<<<<<< HEAD
                  cipher_compress_error=None, cipher_compress=True, new_ver=True, boosting_strategy=consts.STD_TREE,
                  work_mode=None, tree_num_per_party=1, guest_depth=2, host_depth=3, callback_param=CallbackParam(),
-                 multi_mode=consts.SINGLE_OUTPUT):
-=======
-                 cipher_compress_error=None, cipher_compress=True, new_ver=True,
-                 callback_param=CallbackParam(), EINI_inference=False, EINI_random_mask=False,
+                 multi_mode=consts.SINGLE_OUTPUT, EINI_inference=False, EINI_random_mask=False,
                  EINI_complexity_check=False):
->>>>>>> 0b99f303
 
         super(HeteroSecureBoostParam, self).__init__(task_type, objective_param, learning_rate, num_trees,
                                                      subsample_feature_rate, n_iter_no_change, tol, encrypt_param,
@@ -587,17 +579,14 @@
         self.cipher_compress_error = cipher_compress_error
         self.cipher_compress = cipher_compress
         self.new_ver = new_ver
-<<<<<<< HEAD
+        self.EINI_inference = EINI_inference
+        self.EINI_random_mask = EINI_random_mask
+        self.EINI_complexity_check = EINI_complexity_check
         self.boosting_strategy = boosting_strategy
         self.work_mode = work_mode
         self.tree_num_per_party = tree_num_per_party
         self.guest_depth = guest_depth
         self.host_depth = host_depth
-=======
-        self.EINI_inference = EINI_inference
-        self.EINI_random_mask = EINI_random_mask
-        self.EINI_complexity_check = EINI_complexity_check
->>>>>>> 0b99f303
         self.callback_param = copy.deepcopy(callback_param)
         self.multi_mode = multi_mode
 
@@ -669,84 +658,6 @@
         return True
 
 
-<<<<<<< HEAD
-=======
-class HeteroFastSecureBoostParam(HeteroSecureBoostParam):
-
-    def __init__(self, tree_param: DecisionTreeParam = DecisionTreeParam(), task_type=consts.CLASSIFICATION,
-                 objective_param=ObjectiveParam(),
-                 learning_rate=0.3, num_trees=5, subsample_feature_rate=1, n_iter_no_change=True,
-                 tol=0.0001, encrypt_param=EncryptParam(),
-                 bin_num=32,
-                 encrypted_mode_calculator_param=EncryptedModeCalculatorParam(),
-                 predict_param=PredictParam(), cv_param=CrossValidationParam(),
-                 validation_freqs=None, early_stopping_rounds=None, use_missing=False, zero_as_missing=False,
-                 complete_secure=False, tree_num_per_party=1, guest_depth=1, host_depth=1, work_mode='mix', metrics=None,
-                 sparse_optimization=False, random_seed=100, binning_error=consts.DEFAULT_RELATIVE_ERROR,
-                 cipher_compress_error=None, new_ver=True, run_goss=False, top_rate=0.2, other_rate=0.1,
-                 cipher_compress=True, callback_param=CallbackParam(), EINI_inference=True, EINI_random_mask=False,
-                 EINI_complexity_check=False):
-
-        """
-        Parameters
-        ----------
-        work_mode: {"mix", "layered"}
-            mix:  alternate using guest/host features to build trees. For example, the first 'tree_num_per_party' trees
-                  use guest features, the second k trees use host features, and so on
-            layered: only support 2 party, when running layered mode, first 'host_depth' layer will use host features,
-                     and then next 'guest_depth' will only use guest features
-        tree_num_per_party: int
-            every party will alternate build 'tree_num_per_party' trees until reach max tree num, this param is valid
-             when work_mode is mix
-        guest_depth: int
-            guest will build last guest_depth of a decision tree using guest features, is valid when work mode is layered
-        host depth: int
-            host will build first host_depth of a decision tree using host features, is valid when work mode is layered
-
-        """
-
-        super(HeteroFastSecureBoostParam, self).__init__(tree_param, task_type, objective_param, learning_rate,
-                                                         num_trees, subsample_feature_rate, n_iter_no_change, tol,
-                                                         encrypt_param, bin_num, encrypted_mode_calculator_param,
-                                                         predict_param, cv_param, validation_freqs, early_stopping_rounds,
-                                                         use_missing, zero_as_missing, complete_secure, metrics=metrics,
-                                                         random_seed=random_seed,
-                                                         sparse_optimization=sparse_optimization,
-                                                         binning_error=binning_error,
-                                                         cipher_compress_error=cipher_compress_error,
-                                                         new_ver=new_ver,
-                                                         cipher_compress=cipher_compress,
-                                                         run_goss=run_goss, top_rate=top_rate, other_rate=other_rate,
-                                                         EINI_inference=EINI_inference,
-                                                         EINI_random_mask=EINI_random_mask,
-                                                         EINI_complexity_check=EINI_complexity_check
-                                                         )
-
-        self.tree_num_per_party = tree_num_per_party
-        self.guest_depth = guest_depth
-        self.host_depth = host_depth
-        self.work_mode = work_mode
-        self.callback_param = copy.deepcopy(callback_param)
-
-    def check(self):
-
-        super(HeteroFastSecureBoostParam, self).check()
-        if type(self.guest_depth).__name__ not in ["int", "long"] or self.guest_depth <= 0:
-            raise ValueError("guest_depth should be larger than 0")
-        if type(self.host_depth).__name__ not in ["int", "long"] or self.host_depth <= 0:
-            raise ValueError("host_depth should be larger than 0")
-        if type(self.tree_num_per_party).__name__ not in ["int", "long"] or self.tree_num_per_party <= 0:
-            raise ValueError("tree_num_per_party should be larger than 0")
-
-        work_modes = [consts.MIX_TREE, consts.LAYERED_TREE]
-        if self.work_mode not in work_modes:
-            raise ValueError('only work_modes: {} are supported, input work mode is {}'.
-                             format(work_modes, self.work_mode))
-
-        return True
-
-
->>>>>>> 0b99f303
 @deprecated_param(*homo_deprecated_param_list)
 class HomoSecureBoostParam(BoostingParam):
     """
