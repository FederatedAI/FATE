--- conflicted
+++ resolved
@@ -37,14 +37,15 @@
 
     Parameters
     ----------
-    objective : None or str, accepted None,'cross_entropy','lse','lae','log_cosh','tweedie','fair','huber' only,
-                None in host's config, should be str in guest'config.
-                when task_type is classification, only support cross_entropy,
-                other 6 types support in regression task. default: None
-
-    params : None or list, should be non empty list when objective is 'tweedie','fair','huber',
-             first element of list shoulf be a float-number large than 0.0 when objective is 'fair','huber',
-             first element of list should be a float-number in [1.0, 2.0) when objective is 'tweedie'
+    objective : {None, 'cross_entropy', 'lse', 'lae', 'log_cosh', 'tweedie', 'fair', 'huber'}
+        None in host's config, should be str in guest'config.
+        when task_type is classification, only support 'cross_entropy',
+        other 6 types support in regression task
+
+    params : None or list
+        should be non empty list when objective is 'tweedie','fair','huber',
+        first element of list shoulf be a float-number large than 0.0 when objective is 'fair', 'huber',
+        first element of list should be a float-number in [1.0, 2.0) when objective is 'tweedie'
     """
 
     def __init__(self, objective='cross_entropy', params=None):
@@ -100,40 +101,51 @@
 
     Parameters
     ----------
-    criterion_method : str, accepted "xgboost" only, the criterion function to use, default: 'xgboost'
-
-    criterion_params: list or dict, should be non empty and elements are float-numbers,
-                      if a list is offered, the first one is l2 regularization value, and the second one is
-                      l1 regularization value.
-                      if a dict is offered, make sure it contains key 'l1', and 'l2'.
-                      l1, l2 regularization values are non-negative floats.
-                      default: [0.1, 0] or {'l1':0, 'l2':0,1}
-
-    max_depth: int, positive integer, the max depth of a decision tree, default: 3
-
-    min_sample_split: int, least quantity of nodes to split, default: 2
-
-    min_impurity_split: float, least gain of a single split need to reach, default: 1e-3
-
-    min_child_weight: float, sum of hessian needed in child nodes. default is 0
-
-    min_leaf_node: int, when samples no more than min_leaf_node, it becomes a leave, default: 1
-
-    max_split_nodes: int, positive integer, we will use no more than max_split_nodes to
-                      parallel finding their splits in a batch, for memory consideration. default is 65536
-
-    feature_importance_type: str, support 'split', 'gain' only.
-                             if is 'split', feature_importances calculate by feature split times,
-                             if is 'gain', feature_importances calculate by feature split gain.
-                             default: 'split'
-
-    use_missing: bool, accepted True, False only, use missing value in training process or not. default: False
-
-    zero_as_missing: bool, accepted True, False only, regard 0 as missing value or not,
-                     will be use only if use_missing=True, default: False
-
-    deterministic: bool, ensure stability when computing histogram. Set this to true to ensure stable result when using
-                         same data and same parameter. But it may slow down computation.
+    criterion_method : {"xgboost"}, default: "xgboost"
+        the criterion function to use
+
+    criterion_params: list or dict
+        should be non empty and elements are float-numbers,
+        if a list is offered, the first one is l2 regularization value, and the second one is
+        l1 regularization value.
+        if a dict is offered, make sure it contains key 'l1', and 'l2'.
+        l1, l2 regularization values are non-negative floats.
+        default: [0.1, 0] or {'l1':0, 'l2':0,1}
+
+    max_depth: positive integer
+        the max depth of a decision tree, default: 3
+
+    min_sample_split: int
+        least quantity of nodes to split, default: 2
+
+    min_impurity_split: float
+        least gain of a single split need to reach, default: 1e-3
+
+    min_child_weight: float
+        sum of hessian needed in child nodes. default is 0
+
+    min_leaf_node: int
+        when samples no more than min_leaf_node, it becomes a leave, default: 1
+
+    max_split_nodes: positive integer
+        we will use no more than max_split_nodes to
+        parallel finding their splits in a batch, for memory consideration. default is 65536
+
+    feature_importance_type: {'split', 'gain'}
+        if is 'split', feature_importances calculate by feature split times,
+        if is 'gain', feature_importances calculate by feature split gain.
+        default: 'split'
+
+    use_missing: bool
+        use missing value in training process or not. default: False
+
+    zero_as_missing: bool
+        regard 0 as missing value or not,
+        will be use only if use_missing=True, default: False
+
+    deterministic: bool
+        ensure stability when computing histogram. Set this to true to ensure stable result when using
+        same data and same parameter. But it may slow down computation.
 
     """
 
@@ -226,31 +238,38 @@
 
 class BoostingParam(BaseParam):
     """
-        Basic parameter for Boosting Algorithms
-
-        Parameters
-        ----------
-        task_type : str, accepted 'classification', 'regression' only, default: 'classification'
-
-        objective_param : ObjectiveParam Object, default: ObjectiveParam()
-
-        learning_rate : float, accepted float, int or long only, the learning rate of secure boost. default: 0.3
-
-        num_trees : int, accepted int, float only, the max number of boosting round. default: 5
-
-        subsample_feature_rate : float, a float-number in [0, 1], default: 1.0
-
-        n_iter_no_change : bool,
-            when True and residual error less than tol, tree building process will stop. default: True
-
-        bin_num: int, positive integer greater than 1, bin number use in quantile. default: 32
-
-        validation_freqs: None or positive integer or container object in python. Do validation in training process or Not.
-                          if equals None, will not do validation in train process;
-                          if equals positive integer, will validate data every validation_freqs epochs passes;
-                          if container object in python, will validate data if epochs belong to this container.
-                            e.g. validation_freqs = [10, 15], will validate data when epoch equals to 10 and 15.
-                          Default: None
+    Basic parameter for Boosting Algorithms
+
+    Parameters
+    ----------
+    task_type : {'classification', 'regression'}, default: 'classification'
+        task type
+
+    objective_param : ObjectiveParam Object, default: ObjectiveParam()
+        objective param
+
+    learning_rate : float, int or long
+        the learning rate of secure boost. default: 0.3
+
+    num_trees : int or float
+        the max number of boosting round. default: 5
+
+    subsample_feature_rate : float
+        a float-number in [0, 1], default: 1.0
+
+    n_iter_no_change : bool,
+        when True and residual error less than tol, tree building process will stop. default: True
+
+    bin_num: positive integer greater than 1
+        bin number use in quantile. default: 32
+
+    validation_freqs: None or positive integer or container object in python
+        Do validation in training process or Not.
+        if equals None, will not do validation in train process;
+        if equals positive integer, will validate data every validation_freqs epochs passes;
+        if container object in python, will validate data if epochs belong to this container.
+        e.g. validation_freqs = [10, 15], will validate data when epoch equals to 10 and 15.
+        Default: None
         """
 
     def __init__(self,  task_type=consts.CLASSIFICATION,
@@ -330,10 +349,14 @@
 class HeteroBoostingParam(BoostingParam):
 
     """
-    encrypt_param : EncodeParam Object, encrypt method use in secure boost, default: EncryptParam()
-
-    encrypted_mode_calculator_param: EncryptedModeCalculatorParam object, the calculation mode use in secureboost,
-                                     default: EncryptedModeCalculatorParam()
+    Parameters
+    ----------
+    encrypt_param : EncodeParam Object
+        encrypt method use in secure boost, default: EncryptParam()
+
+    encrypted_mode_calculator_param: EncryptedModeCalculatorParam object
+        the calculation mode use in secureboost,
+        default: EncryptedModeCalculatorParam()
     """
 
     def __init__(self, task_type=consts.CLASSIFICATION,
@@ -380,113 +403,99 @@
 @deprecated_param(*hetero_deprecated_param_list)
 class HeteroSecureBoostParam(HeteroBoostingParam):
     """
-        Define boosting tree parameters that used in federated ml.
-
-        Parameters
-        ----------
-        task_type : str, accepted 'classification', 'regression' only, default: 'classification'
-
-        tree_param : DecisionTreeParam Object, default: DecisionTreeParam()
-
-        objective_param : ObjectiveParam Object, default: ObjectiveParam()
-
-        learning_rate : float, accepted float, int or long only, the learning rate of secure boost. default: 0.3
-
-        num_trees : int, accepted int, float only, the max number of trees to build. default: 5
-
-        subsample_feature_rate : float, a float-number in [0, 1], default: 1.0
-
-        random_seed: seed that controls all random functions
-
-        n_iter_no_change : bool,
-            when True and residual error less than tol, tree building process will stop. default: True
-
-        encrypt_param : EncodeParam Object, encrypt method use in secure boost, default: EncryptParam(), this parameter
-                        is only for hetero-secureboost
-
-        bin_num: int, positive integer greater than 1, bin number use in quantile. default: 32
-
-        encrypted_mode_calculator_param: EncryptedModeCalculatorParam object, the calculation mode use in secureboost,
-                                         default: EncryptedModeCalculatorParam(), only for hetero-secureboost
-
-        use_missing: bool, accepted True, False only, use missing value in training process or not. default: False
-
-        zero_as_missing: bool, accepted True, False only, regard 0 as missing value or not,
-                         will be use only if use_missing=True, default: False
-
-        validation_freqs: None or positive integer or container object in python. Do validation in training process or Not.
-                          if equals None, will not do validation in train process;
-                          if equals positive integer, will validate data every validation_freqs epochs passes;
-                          if container object in python, will validate data if epochs belong to this container.
-                            e.g. validation_freqs = [10, 15], will validate data when epoch equals to 10 and 15.
-                          Default: None
-                          The default value is None, 1 is suggested. You can set it to a number larger than 1 in order to
-                          speed up training by skipping validation rounds. When it is larger than 1, a number which is
-                          divisible by "num_trees" is recommended, otherwise, you will miss the validation scores
-                          of last training iteration.
-
-        early_stopping_rounds: should be a integer larger than 0，will stop training if one metric of one validation data
-                                doesn’t improve in last early_stopping_round rounds，
-                                need to set validation freqs and will check early_stopping every at every validation epoch,
-
-        metrics: list, default: []
-                 Specify which metrics to be used when performing evaluation during training process.
-                 If set as empty, default metrics will be used. For regression tasks, default metrics are
-                 ['root_mean_squared_error', 'mean_absolute_error']， For binary-classificatiin tasks, default metrics
-                 are ['auc', 'ks']. For multi-classification tasks, default metrics are ['accuracy', 'precision', 'recall']
-
-        use_first_metric_only: use only the first metric for early stopping
-
-        complete_secure: bool, if use complete_secure, when use complete secure, build first tree using only guest
-                        features
-
-<<<<<<< HEAD
-        sparse_optimization: bool, Available when encrypted method is 'iterativeAffine'
-                            An optimized mode for high-dimension, sparse data.
-=======
+    Define boosting tree parameters that used in federated ml.
+
+    Parameters
+    ----------
+    task_type : {'classification', 'regression'}, default: 'classification'
+        task type
+
+    tree_param : DecisionTreeParam Object, default: DecisionTreeParam()
+        tree param
+
+    objective_param : ObjectiveParam Object, default: ObjectiveParam()
+        objective param
+
+    learning_rate : float, int or long
+        the learning rate of secure boost. default: 0.3
+
+    num_trees : int or float
+        the max number of trees to build. default: 5
+
+    subsample_feature_rate : float
+        a float-number in [0, 1], default: 1.0
+
+    random_seed: int
+        seed that controls all random functions
+
+    n_iter_no_change : bool,
+        when True and residual error less than tol, tree building process will stop. default: True
+
+    encrypt_param : EncodeParam Object
+        encrypt method use in secure boost, default: EncryptParam(), this parameter
+        is only for hetero-secureboost
+
+    bin_num: positive integer greater than 1
+        bin number use in quantile. default: 32
+
+    encrypted_mode_calculator_param: EncryptedModeCalculatorParam object
+        the calculation mode use in secureboost, default: EncryptedModeCalculatorParam(), only for hetero-secureboost
+
+    use_missing: bool
+        use missing value in training process or not. default: False
+
+    zero_as_missing: bool
+        regard 0 as missing value or not, will be use only if use_missing=True, default: False
+
+    validation_freqs: None or positive integer or container object in python
+        Do validation in training process or Not.
+        if equals None, will not do validation in train process;
+        if equals positive integer, will validate data every validation_freqs epochs passes;
+        if container object in python, will validate data if epochs belong to this container.
+        e.g. validation_freqs = [10, 15], will validate data when epoch equals to 10 and 15.
+        Default: None
+        The default value is None, 1 is suggested. You can set it to a number larger than 1 in order to
+        speed up training by skipping validation rounds. When it is larger than 1, a number which is
+        divisible by "num_trees" is recommended, otherwise, you will miss the validation scores
+        of last training iteration.
+
+    early_stopping_rounds: integer larger than 0
+        will stop training if one metric of one validation data
+        doesn’t improve in last early_stopping_round rounds，
+        need to set validation freqs and will check early_stopping every at every validation epoch,
+
+    metrics: list, default: []
+        Specify which metrics to be used when performing evaluation during training process.
+        If set as empty, default metrics will be used. For regression tasks, default metrics are
+        ['root_mean_squared_error', 'mean_absolute_error']， For binary-classificatiin tasks, default metrics
+        are ['auc', 'ks']. For multi-classification tasks, default metrics are ['accuracy', 'precision', 'recall']
+
+    use_first_metric_only: bool
+        use only the first metric for early stopping
+
+    complete_secure: bool
+        if use complete_secure, when use complete secure, build first tree using only guest features
+
     sparse_optimization:
         this parameter is abandoned in FATE-1.7.1
->>>>>>> 7eb50692
-
-        run_goss: bool, activate Gradient-based One-Side Sampling, which selects large gradient and small
-                   gradient samples using top_rate and other_rate.
-
-        top_rate: float, the retain ratio of large gradient data, used when run_goss is True
-
-        other_rate: float, the retain ratio of small gradient data, used when run_goss is True
-
-        cipher_compress_error： This param is now abandoned
-
-        cipher_compress: bool, default is True, use cipher compressing to reduce computation cost and transfer cost
-
-        work_mode：str
-
-            std: standard sbt setting
-
-            mix:  alternate using guest/host features to build trees. For example, the first 'tree_num_per_party' trees
-                  use guest features,
-                  the second k trees use host features, and so on
-
-            layered: only support 2 party, when running layered mode, first 'host_depth' layer will use host features,
-                     and then next 'guest_depth' will only use guest features
-
-        tree_num_per_party: int, every party will alternate build 'tree_num_per_party' trees until reach max tree num, this
-                            param is valid when work_mode is mix
-
-        guest_depth: int, guest will build last guest_depth of a decision tree using guest features, is valid when work mode
-                     is layered
-
-        host_depth: int, host will build first host_depth of a decision tree using host features, is valid when work mode is
-                    layered
-
-
-        multi_mode: str, decide which mode to use when running multi-classification task:
-
-                    single_output standard gbdt multi-classification strategy
-
-                    multi_output every leaf give a multi-dimension predict, using multi_mode can save time
-                                 by learning a model with less trees.
-        """
+
+    run_goss: bool
+        activate Gradient-based One-Side Sampling, which selects large gradient and small
+        gradient samples using top_rate and other_rate.
+
+    top_rate: float
+        the retain ratio of large gradient data, used when run_goss is True
+
+    other_rate: float
+        the retain ratio of small gradient data, used when run_goss is True
+
+    cipher_compress_error: {None}
+        This param is now abandoned
+
+    cipher_compress: bool
+        default is True, use cipher compressing to reduce computation cost and transfer cost
+
+    """
 
     def __init__(self, tree_param: DecisionTreeParam = DecisionTreeParam(), task_type=consts.CLASSIFICATION,
                  objective_param=ObjectiveParam(),
@@ -499,15 +508,13 @@
                  complete_secure=False, metrics=None, use_first_metric_only=False, random_seed=100,
                  binning_error=consts.DEFAULT_RELATIVE_ERROR,
                  sparse_optimization=False, run_goss=False, top_rate=0.2, other_rate=0.1,
-                 cipher_compress_error=None, cipher_compress=True, new_ver=True, work_mode=consts.STD_TREE,
-                 tree_num_per_party=1, guest_depth=2, host_depth=3, callback_param=CallbackParam(),
-                 multi_mode=consts.SINGLE_OUTPUT):
+                 cipher_compress_error=None, cipher_compress=True, new_ver=True,
+                 callback_param=CallbackParam()):
 
         super(HeteroSecureBoostParam, self).__init__(task_type, objective_param, learning_rate, num_trees,
                                                      subsample_feature_rate, n_iter_no_change, tol, encrypt_param,
                                                      bin_num, encrypted_mode_calculator_param, predict_param, cv_param,
-                                                     validation_freqs, early_stopping_rounds,
-                                                     metrics=metrics,
+                                                     validation_freqs, early_stopping_rounds, metrics=metrics,
                                                      use_first_metric_only=use_first_metric_only,
                                                      random_seed=random_seed,
                                                      binning_error=binning_error)
@@ -523,12 +530,7 @@
         self.cipher_compress_error = cipher_compress_error
         self.cipher_compress = cipher_compress
         self.new_ver = new_ver
-        self.work_mode = work_mode
-        self.tree_num_per_party = tree_num_per_party
-        self.guest_depth = guest_depth
-        self.host_depth = host_depth
         self.callback_param = copy.deepcopy(callback_param)
-        self.multi_mode = multi_mode
 
     def check(self):
 
@@ -594,19 +596,20 @@
                  cipher_compress=True, callback_param=CallbackParam()):
 
         """
-        work_mode：
+        Parameters
+        ----------
+        work_mode: {"mix", "layered"}
             mix:  alternate using guest/host features to build trees. For example, the first 'tree_num_per_party' trees use guest features,
                   the second k trees use host features, and so on
             layered: only support 2 party, when running layered mode, first 'host_depth' layer will use host features,
                      and then next 'guest_depth' will only use guest features
-        tree_num_per_party: every party will alternate build 'tree_num_per_party' trees until reach max tree num, this param is valid when work_mode is
-            mix
-        guest_depth: guest will build last guest_depth of a decision tree using guest features, is valid when work mode
-            is layered
-        host depth: host will build first host_depth of a decision tree using host features, is valid when work mode is
-            layered
-
-        other params are the same as HeteroSecureBoost
+        tree_num_per_party: int
+            every party will alternate build 'tree_num_per_party' trees until reach max tree num, this param is valid when work_mode is mix
+        guest_depth: int
+            guest will build last guest_depth of a decision tree using guest features, is valid when work mode is layered
+        host depth: int
+            host will build first host_depth of a decision tree using host features, is valid when work mode is layered
+
         """
 
         super(HeteroFastSecureBoostParam, self).__init__(tree_param, task_type, objective_param, learning_rate,
@@ -639,17 +642,10 @@
         if type(self.tree_num_per_party).__name__ not in ["int", "long"] or self.tree_num_per_party <= 0:
             raise ValueError("tree_num_per_party should be larger than 0")
 
-        work_modes = [consts.MIX_TREE, consts.LAYERED_TREE, consts.STD_TREE]
+        work_modes = [consts.MIX_TREE, consts.LAYERED_TREE]
         if self.work_mode not in work_modes:
             raise ValueError('only work_modes: {} are supported, input work mode is {}'.
                              format(work_modes, self.work_mode))
-
-        if self.multi_mode not in [consts.SINGLE_OUTPUT, consts.MULTI_OUTPUT]:
-            raise ValueError('unsupported multi-classification mode')
-
-        if self.multi_mode == consts.MULTI_OUTPUT:
-            if self.task_type == consts.REGRESSION:
-                raise ValueError('regression tasks not support multi-output trees')
 
         return True
 
@@ -670,8 +666,7 @@
                  tol=0.0001, bin_num=32, predict_param=PredictParam(), cv_param=CrossValidationParam(),
                  validation_freqs=None, use_missing=False, zero_as_missing=False, random_seed=100,
                  binning_error=consts.DEFAULT_RELATIVE_ERROR, backend=consts.DISTRIBUTED_BACKEND,
-                 callback_param=CallbackParam(), multi_mode=consts.SINGLE_OUTPUT):
-
+                 callback_param=CallbackParam()):
         super(HomoSecureBoostParam, self).__init__(task_type=task_type,
                                                    objective_param=objective_param,
                                                    learning_rate=learning_rate,
@@ -691,7 +686,6 @@
         self.tree_param = copy.deepcopy(tree_param)
         self.backend = backend
         self.callback_param = copy.deepcopy(callback_param)
-        self.multi_mode = multi_mode
 
     def check(self):
 
@@ -703,8 +697,6 @@
             raise ValueError('zero as missing should be bool type')
         if self.backend not in [consts.MEMORY_BACKEND, consts.DISTRIBUTED_BACKEND]:
             raise ValueError('unsupported backend')
-        if self.multi_mode not in [consts.SINGLE_OUTPUT, consts.MULTI_OUTPUT]:
-            raise ValueError('unsupported multi-classification mode')
 
         for p in ["validation_freqs", "metrics"]:
             # if self._warn_to_deprecate_param(p, "", ""):
@@ -724,11 +716,4 @@
         if self._warn_to_deprecate_param("metrics", descr, "callback_param's 'metrics'"):
             self.callback_param.metrics = self.metrics
 
-        if self.multi_mode not in [consts.SINGLE_OUTPUT, consts.MULTI_OUTPUT]:
-            raise ValueError('unsupported multi-classification mode')
-
-        if self.multi_mode == consts.MULTI_OUTPUT:
-            if self.task_type == consts.REGRESSION:
-                raise ValueError('regression tasks not support multi-output trees')
-
         return True