--- conflicted
+++ resolved
@@ -95,11 +95,7 @@
                  outlier_impute=None, outlier_replace_value=0,
                  with_label=False, label_name='y',
                  label_type='int', output_format='dense', need_run=True,
-<<<<<<< HEAD
-                 with_match_id=True, match_id_name=None, match_id_index=-1):
-=======
                  with_match_id=False):
->>>>>>> d534a4d4
         self.input_format = input_format
         self.delimitor = delimitor
         self.data_type = data_type
@@ -120,11 +116,6 @@
         self.output_format = output_format
         self.need_run = need_run
         self.with_match_id = with_match_id
-<<<<<<< HEAD
-        self.match_id_name = match_id_name
-        self.match_id_index = match_id_index
-=======
->>>>>>> d534a4d4
 
     def check(self):
 
@@ -169,12 +160,7 @@
         if self.exclusive_data_type is not None and not isinstance(self.exclusive_data_type, dict):
             raise ValueError("exclusive_data_type is should be None or a dict")
 
-<<<<<<< HEAD
-        if self.with_match_id and self.match_id_name is None and self.match_id_index == -1:
-            raise ValueError("If with id is True, id name should not be None")
-=======
         if not isinstance(self.with_match_id, bool):
             raise ValueError("with_match_id should be boolean variable, but {} find".format(self.with_match_id))
->>>>>>> d534a4d4
 
         return True