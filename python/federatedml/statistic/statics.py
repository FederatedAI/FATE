--- conflicted
+++ resolved
@@ -57,12 +57,8 @@
 
         where i is the current count, and S_i is the current expectation of x
         """
-<<<<<<< HEAD
-        if self.abnormal_list is None:
-=======
         #if self.abnormal_list is None:
         if not self.abnormal_list:
->>>>>>> 9976698c
             rows = np.array(rows, dtype=float)
             self.count += 1
             self.sum += rows
@@ -71,13 +67,6 @@
             self.min_value = np.min([self.min_value, rows], axis=0)
             for m in range(3, self.stat_order + 1):
                 exp_sum_m = getattr(self, f"exp_sum_{m}")
-<<<<<<< HEAD
-                exp_sum_m = (self.count - 1) / self.count * exp_sum_m + rows ** m / self.count
-                setattr(self, f"exp_sum_{m}", exp_sum_m)
-        else:
-            for idx, value in enumerate(rows):
-                if value in self.abnormal_list or np.isnan(value):
-=======
                 # exp_sum_m += rows ** m
                 exp_sum_m = (self.count - 1) / self.count * exp_sum_m + rows ** m / self.count
                 setattr(self, f"exp_sum_{m}", exp_sum_m)
@@ -117,7 +106,6 @@
             """
             for idx, value in enumerate(rows):
                 if value in self.abnormal_list:
->>>>>>> 9976698c
                     continue
                 try:
                     value = float(value)
@@ -132,14 +120,9 @@
                 for m in range(3, self.stat_order + 1):
                     exp_sum_m = getattr(self, f"exp_sum_{m}")
                     exp_sum_m[idx] = (self.count[idx] - 1) / self.count[idx] * \
-<<<<<<< HEAD
-                        exp_sum_m[idx] + rows[idx] ** m / self.count[idx]
-                    setattr(self, f"exp_sum_{m}", exp_sum_m)
-=======
                                      exp_sum_m[idx] + rows[idx] ** m / self.count[idx]
                     setattr(self, f"exp_sum_{m}", exp_sum_m)
             """
->>>>>>> 9976698c
 
     def merge(self, other):
         if self.stat_order != other.stat_order:
@@ -156,8 +139,6 @@
         self.count += other.count
         return self
 
-<<<<<<< HEAD
-=======
     """
     def summary(self):
         for m in range(3, self.stat_order + 1):
@@ -170,7 +151,6 @@
             setattr(self, f"exp_sum_{m}", exp_sum_m)
     """
 
->>>>>>> 9976698c
     @property
     def mean(self):
         return self.sum / self.count
@@ -207,11 +187,7 @@
         where the k-th central moment of a data sample is:
         .. math::
 
-<<<<<<< HEAD
-            m_k = \frac{1}{n} \\sum_{i = 1}^n (x_i - \bar{x})^k
-=======
             m_k = \frac{1}{n} \sum_{i = 1}^n (x_i - \bar{x})^k
->>>>>>> 9976698c
 
         the 3rd central moment is often used to calculate the coefficient of skewness
         """
@@ -229,11 +205,7 @@
         where the k-th central moment of a data sample is:
         .. math::
 
-<<<<<<< HEAD
-            m_k = \frac{1}{n} \\ sum_{i = 1}^n (x_i - \bar{x})^k
-=======
             m_k = \frac{1}{n} \ sum_{i = 1}^n (x_i - \bar{x})^k
->>>>>>> 9976698c
 
         the 4th central moment is often used to calculate the coefficient of kurtosis
         """
@@ -255,11 +227,7 @@
 
         where
         .. math::
-<<<<<<< HEAD
-            m_i=\frac{1}{N}\\sum_{n=1}^N(x[n]-\bar{x})^i
-=======
             m_i=\frac{1}{N}\sum_{n=1}^N(x[n]-\bar{x})^i
->>>>>>> 9976698c
 
         If the bias is False, return the adjusted Fisher-Pearson standardized moment coefficient
         i.e.
@@ -267,11 +235,7 @@
         .. math::
 
         G_1=\frac{k_3}{k_2^{3/2}}=
-<<<<<<< HEAD
-            \frac{\\sqrt{N(N-1)}}{N-2}\frac{m_3}{m_2^{3/2}}.
-=======
             \frac{\sqrt{N(N-1)}}{N-2}\frac{m_3}{m_2^{3/2}}.
->>>>>>> 9976698c
 
         """
         m2 = self.variance
@@ -500,10 +464,7 @@
 
         """
 
-<<<<<<< HEAD
-=======
         cols_index_set = set(cols_index)
->>>>>>> 9976698c
         for k, instances in data_instances:
             if not is_sparse:
                 if isinstance(instances, Instance):
@@ -515,22 +476,15 @@
                     # except ValueError as e:
                     #     raise ValueError(f"Static Module accept numeric input only. Error info: {e}")
                 # LOGGER.debug(f"In statics, features: {features}")
-<<<<<<< HEAD
-                row_values = [x for idx, x in enumerate(features) if idx in cols_index]
-=======
                 # row_values = [x for idx, x in enumerate(features) if idx in cols_index]
                 row_values = [x for idx, x in enumerate(features) if idx in cols_index_set]
->>>>>>> 9976698c
                 # row_values = features[cols_index]
             else:
                 sparse_data = instances.features.get_sparse_vector()
                 row_values = np.array([sparse_data.get(x, 0) for x in cols_index])
             summary_statistics.add_rows(row_values)
-<<<<<<< HEAD
-=======
 
         # summary_statistics.summary()
->>>>>>> 9976698c
         return summary_statistics
 
     @staticmethod
