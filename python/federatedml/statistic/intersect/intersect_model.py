#
#  Copyright 2021 The FATE Authors. All Rights Reserved.
#
#  Licensed under the Apache License, Version 2.0 (the "License");
#  you may not use this file except in compliance with the License.
#  You may obtain a copy of the License at
#
#      http://www.apache.org/licenses/LICENSE-2.0
#
#  Unless required by applicable law or agreed to in writing, software
#  distributed under the License is distributed on an "AS IS" BASIS,
#  WITHOUT WARRANTIES OR CONDITIONS OF ANY KIND, either express or implied.
#  See the License for the specific language governing permissions and
#  limitations under the License.
#


import numpy as np

from fate_arch.common.base_utils import fate_uuid
from federatedml.feature.instance import Instance
from federatedml.model_base import Metric, MetricMeta
from federatedml.model_base import ModelBase
from federatedml.param.intersect_param import IntersectParam
from federatedml.secureprotol.hash.hash_factory import Hash
from federatedml.statistic import data_overview
from federatedml.statistic.intersect import RawIntersectionHost, RawIntersectionGuest, RsaIntersectionHost, \
    RsaIntersectionGuest, DhIntersectionGuest, DhIntersectionHost, EcdhIntersectionHost, EcdhIntersectionGuest
from federatedml.statistic.intersect.match_id_process import MatchIDIntersect
from federatedml.transfer_variable.transfer_class.intersection_func_transfer_variable import \
    IntersectionFuncTransferVariable
from federatedml.util import consts, LOGGER, data_format_preprocess


class IntersectModelBase(ModelBase):
    def __init__(self):
        super().__init__()
        self.intersection_obj = None
        self.proc_obj = None
        # self.intersect_num = -1
        self.intersect_rate = -1
        self.unmatched_num = -1
        self.unmatched_rate = -1
        self.intersect_ids = None
        self.metric_name = "intersection"
        self.metric_namespace = "train"
        self.metric_type = "INTERSECTION"
        self.model_param_name = "IntersectModelParam"
        self.model_meta_name = "IntersectModelMeta"
        self.model_param = IntersectParam()
        self.use_match_id_process = False
        self.role = None
        self.intersect_method = None
        self.match_id_num = None
        self.match_id_intersect_num = -1
        self.recovered_num = -1

        self.guest_party_id = None
        self.host_party_id = None
        self.host_party_id_list = None

        self.transfer_variable = IntersectionFuncTransferVariable()

    def _init_model(self, params):
        self.model_param = params
        self.intersect_preprocess_params = params.intersect_preprocess_params

    def init_intersect_method(self):
        # to distinguish in future ver
        if self.model_param.cardinality_only:
            self.intersect_method = self.model_param.cardinality_method
        else:
            self.intersect_method = self.model_param.intersect_method
        LOGGER.info("Using {} intersection, role is {}".format(self.intersect_method, self.role))

        self.host_party_id_list = self.component_properties.host_party_idlist
        self.guest_party_id = self.component_properties.guest_partyid

        if self.role not in [consts.HOST, consts.GUEST]:
            raise ValueError("role {} is not support".format(self.role))

    def get_model_summary(self):
        return {"intersect_num": self.match_id_intersect_num, "intersect_rate": self.intersect_rate,
                "cardinality_only": self.intersection_obj.cardinality_only,
                "unique_id_num": self.match_id_num}

    def sync_use_match_id(self):
        raise NotImplementedError(f"Should not be called here.")

    def __share_info(self, data):
        LOGGER.info("Start to share information with another role")
        info_share = self.transfer_variable.info_share_from_guest if self.model_param.info_owner == consts.GUEST else \
            self.transfer_variable.info_share_from_host
        party_role = consts.GUEST if self.model_param.info_owner == consts.HOST else consts.HOST

        if self.role == self.model_param.info_owner:
            if data.schema.get('header') is not None:
                try:
                    share_info_col_idx = data.schema.get('header').index(consts.SHARE_INFO_COL_NAME)

                    one_data = data.first()
                    if isinstance(one_data[1], Instance):
                        share_data = data.join(self.intersect_ids, lambda d, i: [d.features[share_info_col_idx]])
                    else:
                        share_data = data.join(self.intersect_ids, lambda d, i: [d[share_info_col_idx]])

                    info_share.remote(share_data,
                                      role=party_role,
                                      idx=-1)
                    LOGGER.info("Remote share information to {}".format(party_role))

                except Exception as e:
                    LOGGER.warning("Something unexpected:{}, share a empty information to {}".format(e, party_role))
                    share_data = self.intersect_ids.mapValues(lambda v: ['null'])
                    info_share.remote(share_data,
                                      role=party_role,
                                      idx=-1)
            else:
                raise ValueError(
                    "'allow_info_share' is true, and 'info_owner' is {}, but can not get header in data, information sharing not done".format(
                        self.model_param.info_owner))
        else:
            self.intersect_ids = info_share.get(idx=0)
            self.intersect_ids.schema['header'] = [consts.SHARE_INFO_COL_NAME]
            LOGGER.info(
                "Get share information from {}, header:{}".format(self.model_param.info_owner, self.intersect_ids))

        return self.intersect_ids

    def __sync_join_id(self, data, intersect_data):
        LOGGER.debug(f"data count: {data.count()}")
        LOGGER.debug(f"intersect_data count: {intersect_data.count()}")

        if self.model_param.sample_id_generator == consts.GUEST:
            sync_join_id = self.transfer_variable.join_id_from_guest
        else:
            sync_join_id = self.transfer_variable.join_id_from_host
        if self.role == self.model_param.sample_id_generator:
            join_data = data.subtractByKey(intersect_data)
            # LOGGER.debug(f"join_data count: {join_data.count()}")
            if self.model_param.new_sample_id:
                if self.model_param.only_output_key:
                    join_data = join_data.map(lambda k, v: (fate_uuid(), None))
                    join_id = join_data
                else:
                    join_data = join_data.map(lambda k, v: (fate_uuid(), v))
                    join_id = join_data.mapValues(lambda v: None)
                sync_join_id.remote(join_id)

                result_data = intersect_data.union(join_data)
            else:
                join_id = join_data.map(lambda k, v: (k, None))
                result_data = data
                if self.model_param.only_output_key:
                    result_data = data.mapValues(lambda v: None)
                sync_join_id.remote(join_id)
        else:
            join_id = sync_join_id.get(idx=0)
            # LOGGER.debug(f"received join_id count: {join_id.count()}")
            join_data = join_id
            if not self.model_param.only_output_key:
                feature_shape = data.first()[1].features.shape[0]

                def _generate_nan_instance():
                    filler = np.empty((feature_shape,))
                    filler.fill(np.nan)
                    return filler

                join_data = join_id.mapValues(lambda v: Instance(features=_generate_nan_instance()))
            result_data = intersect_data.union(join_data)
        LOGGER.debug(f"result data count: {result_data.count()}")
        return result_data

    def callback(self):
        meta_info = {"intersect_method": self.intersect_method,
                     "join_method": self.model_param.join_method}
        if self.use_match_id_process:
            self.callback_metric(metric_name=self.metric_name,
                                 metric_namespace=self.metric_namespace,
                                 metric_data=[Metric("intersect_count", self.match_id_intersect_num),
                                              Metric("input_match_id_count", self.match_id_num),
                                              Metric("intersect_rate", self.intersect_rate),
                                              Metric("unmatched_count", self.unmatched_num),
                                              Metric("unmatched_rate", self.unmatched_rate),
                                              Metric("intersect_sample_id_count", self.recovered_num)])
        else:
            self.callback_metric(metric_name=self.metric_name,
                                 metric_namespace=self.metric_namespace,
                                 metric_data=[Metric("intersect_count", self.match_id_intersect_num),
                                              Metric("input_match_id_count", self.match_id_num),
                                              Metric("intersect_rate", self.intersect_rate),
                                              Metric("unmatched_count", self.unmatched_num),
                                              Metric("unmatched_rate", self.unmatched_rate)])
        self.tracker.set_metric_meta(metric_namespace=self.metric_namespace,
                                     metric_name=self.metric_name,
                                     metric_meta=MetricMeta(name=self.metric_name,
                                                            metric_type=self.metric_type,
                                                            extra_metas=meta_info)
                                     )

    def callback_cache_meta(self, intersect_meta):
        metric_name = f"{self.metric_name}_cache_meta"
        self.tracker.set_metric_meta(metric_namespace=self.metric_namespace,
                                     metric_name=metric_name,
                                     metric_meta=MetricMeta(name=f"{self.metric_name}_cache_meta",
                                                            metric_type=self.metric_type,
                                                            extra_metas=intersect_meta)
                                     )

    def fit(self, data):
        if self.component_properties.caches:
            LOGGER.info(f"Cache provided, will enter intersect online process.")
            return self.intersect_online_process(data, self.component_properties.caches)
        self.init_intersect_method()
        if data_overview.check_with_inst_id(data):
            self.use_match_id_process = True
            LOGGER.info(f"use match_id_process")
        self.sync_use_match_id()

        if self.use_match_id_process:
            if len(self.host_party_id_list) > 1 and self.model_param.sample_id_generator != consts.GUEST:
                raise ValueError("While multi-host, sample_id_generator should be guest.")
            if self.intersect_method == consts.RAW:
                if self.model_param.sample_id_generator != self.intersection_obj.join_role:
                    raise ValueError(f"When using raw intersect with match id process,"
                                     f"'join_role' should be same role as 'sample_id_generator'")
            else:
                if not self.model_param.sync_intersect_ids:
                    if self.model_param.sample_id_generator != consts.GUEST:
                        self.model_param.sample_id_generator = consts.GUEST
                        LOGGER.warning(f"when not sync_intersect_ids with match id process,"
                                       f"sample_id_generator is set to Guest")

            self.proc_obj = MatchIDIntersect(sample_id_generator=self.model_param.sample_id_generator, role=self.role)
            self.proc_obj.new_sample_id = self.model_param.new_sample_id
            if data_overview.check_with_inst_id(data) or self.model_param.with_sample_id:
                self.proc_obj.use_sample_id()
            match_data = self.proc_obj.recover(data=data)
            self.match_id_num = match_data.count()
            if self.intersection_obj.run_cache:
                self.cache_output = self.intersection_obj.generate_cache(match_data)
                intersect_meta = self.intersection_obj.get_intersect_method_meta()
                self.callback_cache_meta(intersect_meta)
                return
            if self.intersection_obj.cardinality_only:
                self.intersection_obj.run_cardinality(match_data)
            else:
                intersect_data = match_data
                if self.model_param.run_preprocess:
                    intersect_data = self.run_preprocess(match_data)
                self.intersect_ids = self.intersection_obj.run_intersect(intersect_data)
                if self.intersect_ids:
                    self.match_id_intersect_num = self.intersect_ids.count()
        else:
            if self.model_param.join_method == consts.LEFT_JOIN:
                raise ValueError(f"Only data with match_id may apply left_join method. Please check input data format")
            self.match_id_num = data.count()
            if self.intersection_obj.run_cache:
                self.cache_output = self.intersection_obj.generate_cache(data)
                intersect_meta = self.intersection_obj.get_intersect_method_meta()
                # LOGGER.debug(f"callback intersect meta is: {intersect_meta}")
                self.callback_cache_meta(intersect_meta)
                return
            if self.intersection_obj.cardinality_only:
                self.intersection_obj.run_cardinality(data)
            else:
                intersect_data = data
                if self.model_param.run_preprocess:
                    intersect_data = self.run_preprocess(data)
                self.intersect_ids = self.intersection_obj.run_intersect(intersect_data)
                if self.intersect_ids:
                    self.match_id_intersect_num = self.intersect_ids.count()
<<<<<<< HEAD

=======
>>>>>>> bce4631b
        if self.intersection_obj.cardinality_only:
            if self.intersection_obj.intersect_num is not None:
                # data_count = data.count()
                self.match_id_intersect_num = self.intersection_obj.intersect_num
                self.intersect_rate = self.match_id_intersect_num / self.match_id_num
                self.unmatched_num = self.match_id_num - self.match_id_intersect_num
                self.unmatched_rate = 1 - self.intersect_rate
            self.set_summary(self.get_model_summary())
            self.callback()
            return None

        if self.use_match_id_process:
            if self.model_param.sync_intersect_ids:
                self.intersect_ids = self.proc_obj.expand(self.intersect_ids, match_data=match_data)
            else:
                # self.intersect_ids = match_data
                self.intersect_ids = self.proc_obj.expand(self.intersect_ids,
                                                          match_data=match_data,
                                                          owner_only=True)
            if self.intersect_ids:
                self.recovered_num = self.intersect_ids.count()
            if self.model_param.only_output_key and self.intersect_ids:
                self.intersect_ids = self.intersect_ids.mapValues(lambda v: Instance(inst_id=v.inst_id))
                # self.intersect_ids.schema = {"match_id_name": data.schema["match_id_name"],
                #                             "sid": data.schema.get("sid")}
                self.intersect_ids.schema = data_format_preprocess.DataFormatPreProcess.clean_header(data.schema)

        LOGGER.info("Finish intersection")

        if self.intersect_ids:
            self.intersect_rate = self.match_id_intersect_num / self.match_id_num
            self.unmatched_num = self.match_id_num - self.match_id_intersect_num
            self.unmatched_rate = 1 - self.intersect_rate

        self.set_summary(self.get_model_summary())
        self.callback()

        result_data = self.intersect_ids
        if not self.use_match_id_process and result_data:
            if self.intersection_obj.only_output_key:
                # result_data.schema = {"sid": data.schema.get("sid")}
                result_data.schema = data_format_preprocess.DataFormatPreProcess.clean_header(data.schema)
                LOGGER.debug(f"non-match-id & only_output_key, add sid to schema")
            else:
                result_data = self.intersection_obj.get_value_from_data(result_data, data)
                LOGGER.debug(f"not only_output_key, restore instance value")

        if self.model_param.join_method == consts.LEFT_JOIN:
            result_data = self.__sync_join_id(data, self.intersect_ids)
            result_data.schema = self.intersect_ids.schema

        return result_data

    def check_consistency(self):
        pass

    def load_intersect_meta(self, intersect_meta):
        if self.model_param.intersect_method != intersect_meta.get("intersect_method"):
            raise ValueError(f"Current intersect method must match to cache record.")
        if self.model_param.intersect_method == consts.RSA:
            self.model_param.rsa_params.hash_method = intersect_meta["hash_method"]
            self.model_param.rsa_params.final_hash_method = intersect_meta["final_hash_method"]
            self.model_param.rsa_params.salt = intersect_meta["salt"]
            self.model_param.rsa_params.random_bit = intersect_meta["random_bit"]
        elif self.model_param.intersect_method == consts.DH:
            self.model_param.dh_params.hash_method = intersect_meta["hash_method"]
            self.model_param.dh_params.salt = intersect_meta["salt"]
        elif self.model_param.intersect_method == consts.ECDH:
            self.model_param.ecdh_params.hash_method = intersect_meta["hash_method"]
            self.model_param.ecdh_params.salt = intersect_meta["salt"]
            self.model_param.ecdh_params.curve = intersect_meta["curve"]
        else:
            raise ValueError(f"{self.model_param.intersect_method} does not support cache.")

    def make_filter_process(self, data_instances, hash_operator):
        raise NotImplementedError("This method should not be called here")

    def get_filter_process(self, data_instances, hash_operator):
        raise NotImplementedError("This method should not be called here")

    def run_preprocess(self, data_instances):
        preprocess_hash_operator = Hash(self.model_param.intersect_preprocess_params.preprocess_method, False)
        if self.role == self.model_param.intersect_preprocess_params.filter_owner:
            data = self.make_filter_process(data_instances, preprocess_hash_operator)
        else:
            LOGGER.debug(f"before preprocess, data count: {data_instances.count()}")
            data = self.get_filter_process(data_instances, preprocess_hash_operator)
            LOGGER.debug(f"after preprocess, data count: {data.count()}")
        return data

    def intersect_online_process(self, data_inst, caches):
        # LOGGER.debug(f"caches is: {caches}")
        cache_data, cache_meta = list(caches.values())[0]
        intersect_meta = list(cache_meta.values())[0]["intersect_meta"]
        # LOGGER.debug(f"intersect_meta is: {intersect_meta}")
        self.callback_cache_meta(intersect_meta)
        self.load_intersect_meta(intersect_meta)
        self.init_intersect_method()
        self.intersection_obj.load_intersect_key(cache_meta)

        if data_overview.check_with_inst_id(data_inst):
            self.use_match_id_process = True
            LOGGER.info(f"use match_id_process")
        self.sync_use_match_id()

        intersect_data = data_inst
        self.match_id_num = data_inst.count()
        if self.use_match_id_process:
            if len(self.host_party_id_list) > 1 and self.model_param.sample_id_generator != consts.GUEST:
                raise ValueError("While multi-host, sample_id_generator should be guest.")
            if self.intersect_method == consts.RAW:
                if self.model_param.sample_id_generator != self.intersection_obj.join_role:
                    raise ValueError(f"When using raw intersect with match id process,"
                                     f"'join_role' should be same role as 'sample_id_generator'")
            else:
                if not self.model_param.sync_intersect_ids:
                    if self.model_param.sample_id_generator != consts.GUEST:
                        self.model_param.sample_id_generator = consts.GUEST
                        LOGGER.warning(f"when not sync_intersect_ids with match id process,"
                                       f"sample_id_generator is set to Guest")

            proc_obj = MatchIDIntersect(sample_id_generator=self.model_param.sample_id_generator, role=self.role)
            proc_obj.new_sample_id = self.model_param.new_sample_id
            if data_overview.check_with_inst_id(data_inst) or self.model_param.with_sample_id:
                proc_obj.use_sample_id()
            match_data = proc_obj.recover(data=data_inst)
            intersect_data = match_data
            self.match_id_num = match_data.count()

        if self.role == consts.HOST:
            cache_id = cache_meta[str(self.guest_party_id)].get("cache_id")
            self.transfer_variable.cache_id.remote(cache_id, role=consts.GUEST, idx=0)
            guest_cache_id = self.transfer_variable.cache_id.get(role=consts.GUEST, idx=0)
            self.match_id_num = list(cache_data.values())[0].count()
            if guest_cache_id != cache_id:
                raise ValueError(f"cache_id check failed. cache_id from host & guest must match.")
        elif self.role == consts.GUEST:
            for i, party_id in enumerate(self.host_party_id_list):
                cache_id = cache_meta[str(party_id)].get("cache_id")
                self.transfer_variable.cache_id.remote(cache_id,
                                                       role=consts.HOST,
                                                       idx=i)
                host_cache_id = self.transfer_variable.cache_id.get(role=consts.HOST, idx=i)
                if host_cache_id != cache_id:
                    raise ValueError(f"cache_id check failed. cache_id from host & guest must match.")
        else:
            raise ValueError(f"Role {self.role} cannot run intersection transform.")

        self.intersect_ids = self.intersection_obj.run_cache_intersect(intersect_data, cache_data)
        self.match_id_intersect_num = self.intersect_ids.count()
        if self.use_match_id_process:
            if not self.model_param.sync_intersect_ids:
                self.intersect_ids = proc_obj.expand(self.intersect_ids,
                                                     match_data=match_data,
                                                     owner_only=True)
            else:
                self.intersect_ids = proc_obj.expand(self.intersect_ids, match_data=match_data)
            if self.intersect_ids:
                self.recovered_num = self.intersect_ids.count()
            if self.intersect_ids and self.model_param.only_output_key:
                self.intersect_ids = self.intersect_ids.mapValues(lambda v: Instance(inst_id=v.inst_id))
                # self.intersect_ids.schema = {"match_id_name": data_inst.schema["match_id_name"],
                #                             "sid": data_inst.schema.get("sid")}
                self.intersect_ids.schema = data_format_preprocess.DataFormatPreProcess.clean_header(data_inst.schema)

        LOGGER.info("Finish intersection")

        if self.intersect_ids:
            self.intersect_rate = self.match_id_intersect_num / self.match_id_num
            self.unmatched_num = self.match_id_num - self.match_id_intersect_num
            self.unmatched_rate = 1 - self.intersect_rate

        self.set_summary(self.get_model_summary())
        self.callback()

        result_data = self.intersect_ids
        if not self.use_match_id_process:
            if not self.intersection_obj.only_output_key and result_data:
                result_data = self.intersection_obj.get_value_from_data(result_data, data_inst)
                self.intersect_ids.schema = result_data.schema
                LOGGER.debug(f"not only_output_key, restore value called")
            if self.intersection_obj.only_output_key and result_data:
                # schema = {"sid": data_inst.schema.get("sid")}
                schema = data_format_preprocess.DataFormatPreProcess.clean_header(data_inst.schema)
                result_data = result_data.mapValues(lambda v: None)
                result_data.schema = schema
                self.intersect_ids.schema = schema

        if self.model_param.join_method == consts.LEFT_JOIN:
            result_data = self.__sync_join_id(data_inst, self.intersect_ids)
            result_data.schema = self.intersect_ids.schema

        return result_data


class IntersectHost(IntersectModelBase):
    def __init__(self):
        super().__init__()
        self.role = consts.HOST

    def init_intersect_method(self):
        super().init_intersect_method()
        self.host_party_id = self.component_properties.local_partyid

        if self.intersect_method == consts.RSA:
            self.intersection_obj = RsaIntersectionHost()

        elif self.intersect_method == consts.RAW:
            self.intersection_obj = RawIntersectionHost()
            self.intersection_obj.tracker = self.tracker
            self.intersection_obj.task_version_id = self.task_version_id

        elif self.intersect_method == consts.DH:
            self.intersection_obj = DhIntersectionHost()

        elif self.intersect_method == consts.ECDH:
            self.intersection_obj = EcdhIntersectionHost()

        else:
            raise ValueError("intersect_method {} is not support yet".format(self.intersect_method))

        self.intersection_obj.host_party_id = self.host_party_id
        self.intersection_obj.guest_party_id = self.guest_party_id
        self.intersection_obj.host_party_id_list = self.host_party_id_list
        self.intersection_obj.load_params(self.model_param)
        self.model_param = self.intersection_obj.model_param

    def sync_use_match_id(self):
        self.transfer_variable.use_match_id.remote(self.use_match_id_process, role=consts.GUEST, idx=-1)
        LOGGER.info(f"sync use_match_id flag: {self.use_match_id_process} with Guest")

    def make_filter_process(self, data_instances, hash_operator):
        filter = self.intersection_obj.construct_filter(data_instances,
                                                        self.intersect_preprocess_params.false_positive_rate,
                                                        self.intersect_preprocess_params.hash_method,
                                                        self.intersect_preprocess_params.random_state,
                                                        hash_operator,
                                                        self.intersect_preprocess_params.preprocess_salt)
        self.transfer_variable.intersect_filter_from_host.remote(filter, role=consts.GUEST, idx=0)
        LOGGER.debug(f"filter sent to guest")
        return data_instances

    def get_filter_process(self, data_instances, hash_operator):
        filter = self.transfer_variable.intersect_filter_from_guest.get(idx=0)
        LOGGER.debug(f"got filter from guest")
        filtered_data = data_instances.filter(lambda k, v: filter.check(
            hash_operator.compute(k, suffix_salt=self.intersect_preprocess_params.preprocess_salt)))
        return filtered_data


class IntersectGuest(IntersectModelBase):
    def __init__(self):
        super().__init__()
        self.role = consts.GUEST

    def init_intersect_method(self):
        super().init_intersect_method()

        if self.intersect_method == consts.RSA:
            self.intersection_obj = RsaIntersectionGuest()

        elif self.intersect_method == consts.RAW:
            self.intersection_obj = RawIntersectionGuest()
            self.intersection_obj.tracker = self.tracker
            self.intersection_obj.task_version_id = self.task_version_id

        elif self.intersect_method == consts.DH:
            self.intersection_obj = DhIntersectionGuest()

        elif self.intersect_method == consts.ECDH:
            self.intersection_obj = EcdhIntersectionGuest()

        else:
            raise ValueError("intersect_method {} is not support yet".format(self.intersect_method))

        self.intersection_obj.guest_party_id = self.guest_party_id
        self.intersection_obj.host_party_id_list = self.host_party_id_list
        self.intersection_obj.load_params(self.model_param)

    def sync_use_match_id(self):
        host_use_match_id_flg = self.transfer_variable.use_match_id.get(idx=-1)
        LOGGER.info(f"received use_match_id flag from all hosts.")
        if any(flg != self.use_match_id_process for flg in host_use_match_id_flg):
            raise ValueError(f"Not all parties' input data have match_id, please check.")

    def make_filter_process(self, data_instances, hash_operator):
        filter = self.intersection_obj.construct_filter(data_instances,
                                                        self.intersect_preprocess_params.false_positive_rate,
                                                        self.intersect_preprocess_params.hash_method,
                                                        self.intersect_preprocess_params.random_state,
                                                        hash_operator,
                                                        self.intersect_preprocess_params.preprocess_salt)
        self.transfer_variable.intersect_filter_from_guest.remote(filter, role=consts.HOST, idx=-1)
        LOGGER.debug(f"filter sent to guest")

        return data_instances

    def get_filter_process(self, data_instances, hash_operator):
        filter_list = self.transfer_variable.intersect_filter_from_host.get(idx=-1)
        LOGGER.debug(f"got filter from all host")

        filtered_data_list = [
            data_instances.filter(
                lambda k,
                v: filter.check(
                    hash_operator.compute(
                        k,
                        suffix_salt=self.intersect_preprocess_params.preprocess_salt))) for filter in filter_list]
        filtered_data = self.intersection_obj.get_common_intersection(filtered_data_list, False)

        return filtered_data<|MERGE_RESOLUTION|>--- conflicted
+++ resolved
@@ -66,7 +66,6 @@
         self.intersect_preprocess_params = params.intersect_preprocess_params
 
     def init_intersect_method(self):
-        # to distinguish in future ver
         if self.model_param.cardinality_only:
             self.intersect_method = self.model_param.cardinality_method
         else:
@@ -270,10 +269,7 @@
                 self.intersect_ids = self.intersection_obj.run_intersect(intersect_data)
                 if self.intersect_ids:
                     self.match_id_intersect_num = self.intersect_ids.count()
-<<<<<<< HEAD
-
-=======
->>>>>>> bce4631b
+
         if self.intersection_obj.cardinality_only:
             if self.intersection_obj.intersect_num is not None:
                 # data_count = data.count()
