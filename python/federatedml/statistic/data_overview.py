#!/usr/bin/env python
# -*- coding: utf-8 -*-

#
#  Copyright 2019 The FATE Authors. All Rights Reserved.
#
#  Licensed under the Apache License, Version 2.0 (the "License");
#  you may not use this file except in compliance with the License.
#  You may obtain a copy of the License at
#
#      http://www.apache.org/licenses/LICENSE-2.0
#
#  Unless required by applicable law or agreed to in writing, software
#  distributed under the License is distributed on an "AS IS" BASIS,
#  WITHOUT WARRANTIES OR CONDITIONS OF ANY KIND, either express or implied.
#  See the License for the specific language governing permissions and
#  limitations under the License.

import copy
import functools
from collections import Counter
<<<<<<< HEAD

=======
>>>>>>> 2a357ae3

from federatedml.feature.instance import Instance
from federatedml.util import LOGGER
from federatedml.util import consts


def get_features_shape(data_instances):
    one_feature = data_instances.first()
    instance = one_feature[1]
    if instance is None:
        return None

    if one_feature is not None:
        if type(one_feature[1].features).__name__ == consts.SPARSE_VECTOR:
            return one_feature[1].features.get_shape()
        else:
            return one_feature[1].features.shape[0]
    else:
        return None


def header_alignment(data_instances, pre_header):
    header = data_instances.schema["header"]
    if len((set(header) & set(pre_header))) != len(pre_header):
        raise ValueError("fit & transform data' header should be same")

    if pre_header == header:
        return data_instances

    if len(pre_header) != len(header):
        LOGGER.warning(
            "header in prediction stage is super-set training stage, predict size is {}, training header size is {}".format(
                len(header), len(pre_header)))
    else:
        LOGGER.warning("header in prediction stage will be shuffled to match the header of training stage")

    header_idx_mapping = dict(zip(pre_header, [i for i in range(len(pre_header))]))
    header_correct = {}
    for i in range(len(header)):
        col = header[i]
        if col not in header_idx_mapping:
            continue
        header_correct[i] = header_idx_mapping[col]

    def align_header(inst, header_pos=None):
        if type(inst.features).__name__ == consts.SPARSE_VECTOR:
            shape = len(header_pos)
            new_data = {}
            for k, v in inst.features.get_all_data():
                if k not in header_pos:
                    continue
                new_data[header_pos.get(k)] = v
            inst_new = copy.deepcopy(inst)
            inst_new.features.set_shape(shape)
            inst_new.features.set_sparse_vector(new_data)
        else:
            col_order = [None] * len(header_pos)
            for k, v in header_pos.items():
                col_order[v] = k
            inst_new = copy.deepcopy(inst)
            inst_new.features = inst.features[col_order]

        return inst_new

    correct_schema = data_instances.schema
    correct_schema["header"] = pre_header
    data_instances = data_instances.mapValues(lambda inst: align_header(inst, header_pos=header_correct))
    data_instances.schema = correct_schema
    return data_instances


def get_data_shape(data):
    one_feature = data.first()
    if one_feature is not None:
        return len(list(one_feature[1]))
    else:
        return None


def get_header(data_instances):
    header = data_instances.schema.get('header')  # ['x1', 'x2', 'x3' ... ]
    return header


def is_empty_feature(data_instances):
    shape_of_feature = get_features_shape(data_instances)
    if shape_of_feature is None or shape_of_feature == 0:
        return True
    return False


def is_sparse_data(data_instance):
    first_data = data_instance.first()
    if type(first_data[1]).__name__ in ['ndarray', 'list']:
        return False

    data_feature = first_data[1].features
    if type(data_feature).__name__ == "ndarray":
        return False
    else:
        return True


def count_labels(data_instance):
    def _count_labels(instances):
        labels = set()
        for idx, instance in instances:
            label = instance.label
            labels.add(label)
        return labels

    label_set = data_instance.applyPartitions(_count_labels)
    label_set = label_set.reduce(lambda x1, x2: x1.union(x2))
    return len(label_set)
    # if len(label_set) != 2:
    #     return False
    # return True


<<<<<<< HEAD
def with_weight(data_instance):
    first_data = data_instance.first()
    if type(first_data[1]).__name__ in ['ndarray', 'list']:
        return False

    data_weight = first_data[1].weight
    if data_weight is None:
        return False
    else:
        return True


def max_sample_weight_map_func(kv_iter):

    max_weight = -1
    for k, inst in kv_iter:
        if inst.weight > max_weight:
            max_weight = inst.weight

    return max_weight


def max_sample_weight_cmp(v1, v2):
    return v1 if v1 > v2 else v2


def get_max_sample_weight(data_inst_with_weight):
    inter_rs = data_inst_with_weight.applyPartitions(max_sample_weight_map_func)
    max_weight = inter_rs.reduce(max_sample_weight_cmp)
    return max_weight
=======
def with_weight(data_instances):
    first_entry = data_instances.first()[1]
    if isinstance(first_entry, Instance) and first_entry.weight is not None:
        return True
    return False
>>>>>>> 2a357ae3


def get_class_dict(kv_iterator):
    class_dict = {}
    for _, inst in kv_iterator:
        count = class_dict.get(inst.label, 0)
        class_dict[inst.label] = count + 1

    if len(class_dict.keys()) > consts.MAX_CLASSNUM:
        raise ValueError("In Classify Task, max dif classes should be no more than %d" % (consts.MAX_CLASSNUM))

    return class_dict


def get_label_count(data_instances):
    class_weight = data_instances.mapPartitions(get_class_dict).reduce(
        lambda x, y: dict(Counter(x) + Counter(y)))
    return class_weight


def rubbish_clear(rubbish_list):
    """
    Temporary procession for resource recovery. This will be discarded in next version because of our new resource recovery plan
    Parameter
    ----------
    rubbish_list: list of DTable, each DTable in this will be destroy
    """
    for r in rubbish_list:
        try:
            if r is None:
                continue
            r.destroy()
        except Exception as e:
            LOGGER.warning("destroy Dtable error,:{}, but this can be ignored sometimes".format(e))


class DataStatistics(object):
    def __init__(self):
        self.multivariate_statistic_obj = None

    def static_all_values(self, data_instances, static_col_indexes, is_sparse: bool = False):
        if not is_sparse:
            f = functools.partial(self.__dense_values_set,
                                  static_col_indexes=static_col_indexes)
        else:
            f = functools.partial(self.__sparse_values_set,
                                  static_col_indexes=static_col_indexes)
        result_sets = data_instances.applyPartitions(f).reduce(self.__reduce_set_results)
        result = [sorted(list(x)) for x in result_sets]
        return result

    @staticmethod
    def __dense_values_set(instances, static_col_indexes: list):
        result = [set() for _ in static_col_indexes]
        for _, instance in instances:
            for idx, col_index in enumerate(static_col_indexes):
                value_set = result[idx]
                value_set.add(instance.features[col_index])
        return result

    @staticmethod
    def __sparse_values_set(instances, static_col_indexes: list):
        tmp_result = {idx: set() for idx in static_col_indexes}
        for _, instance in instances:
            data_generator = instance.features.get_all_data()
            for idx, value in data_generator:
                if idx not in tmp_result:
                    continue
                tmp_result[idx].add(value)
        result = [tmp_result[x] for x in static_col_indexes]
        return result

    @staticmethod
    def __reduce_set_results(result_set_a, result_set_b):
        final_result_sets = []
        for set_a, set_b in zip(result_set_a, result_set_b):
            final_result_sets.append(set_a.union(set_b))
        return final_result_sets<|MERGE_RESOLUTION|>--- conflicted
+++ resolved
@@ -19,10 +19,6 @@
 import copy
 import functools
 from collections import Counter
-<<<<<<< HEAD
-
-=======
->>>>>>> 2a357ae3
 
 from federatedml.feature.instance import Instance
 from federatedml.util import LOGGER
@@ -142,44 +138,11 @@
     # return True
 
 
-<<<<<<< HEAD
-def with_weight(data_instance):
-    first_data = data_instance.first()
-    if type(first_data[1]).__name__ in ['ndarray', 'list']:
-        return False
-
-    data_weight = first_data[1].weight
-    if data_weight is None:
-        return False
-    else:
-        return True
-
-
-def max_sample_weight_map_func(kv_iter):
-
-    max_weight = -1
-    for k, inst in kv_iter:
-        if inst.weight > max_weight:
-            max_weight = inst.weight
-
-    return max_weight
-
-
-def max_sample_weight_cmp(v1, v2):
-    return v1 if v1 > v2 else v2
-
-
-def get_max_sample_weight(data_inst_with_weight):
-    inter_rs = data_inst_with_weight.applyPartitions(max_sample_weight_map_func)
-    max_weight = inter_rs.reduce(max_sample_weight_cmp)
-    return max_weight
-=======
 def with_weight(data_instances):
     first_entry = data_instances.first()[1]
     if isinstance(first_entry, Instance) and first_entry.weight is not None:
         return True
     return False
->>>>>>> 2a357ae3
 
 
 def get_class_dict(kv_iterator):
