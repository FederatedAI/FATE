#
#  Copyright 2019 The FATE Authors. All Rights Reserved.
#
#  Licensed under the Apache License, Version 2.0 (the "License");
#  you may not use this file except in compliance with the License.
#  You may obtain a copy of the License at
#
#      http://www.apache.org/licenses/LICENSE-2.0
#
#  Unless required by applicable law or agreed to in writing, software
#  distributed under the License is distributed on an "AS IS" BASIS,
#  WITHOUT WARRANTIES OR CONDITIONS OF ANY KIND, either express or implied.
#  See the License for the specific language governing permissions and
#  limitations under the License.
#

import functools
import hashlib
from collections import Iterable

import numpy as np
from Cryptodome import Random
from Cryptodome.PublicKey import RSA
from federatedml.feature.instance import Instance
from federatedml.secureprotol import gmpy_math
from federatedml.secureprotol.fate_paillier import PaillierKeypair
from federatedml.secureprotol.random import RandomPads

_TORCH_VALID = False
try:
    import torch

    _TORCH_VALID = True
except ImportError:
    pass


class Encrypt(object):
    def __init__(self):
        self.public_key = None
        self.privacy_key = None

    def generate_key(self, n_length=0):
        pass

    def set_public_key(self, public_key):
        pass

    def get_public_key(self):
        pass

    def set_privacy_key(self, privacy_key):
        pass

    def get_privacy_key(self):
        pass

    def encrypt(self, value):
        pass

    def decrypt(self, value):
        pass

    def encrypt_list(self, values):
        result = [self.encrypt(msg) for msg in values]
        return result

    def decrypt_list(self, values):
        result = [self.decrypt(msg) for msg in values]
        return result

    def distribute_decrypt(self, X):
        decrypt_table = X.mapValues(lambda x: self.decrypt(x))
        return decrypt_table

    def distribute_encrypt(self, X):
        encrypt_table = X.mapValues(lambda x: self.encrypt(x))
        return encrypt_table

    def _recursive_func(self, obj, func):
        if isinstance(obj, np.ndarray):
            if len(obj.shape) == 1:
                return np.reshape([func(val) for val in obj], obj.shape)
            else:
                return np.reshape(
                    [self._recursive_func(o, func) for o in obj], obj.shape
                )
        elif isinstance(obj, Iterable):
            return type(obj)(
                self._recursive_func(o, func) if isinstance(o, Iterable) else func(o)
                for o in obj
            )
        else:
            return func(obj)

    def recursive_encrypt(self, X):
        return self._recursive_func(X, self.encrypt)

    def recursive_decrypt(self, X):
        return self._recursive_func(X, self.decrypt)


class RsaEncrypt(Encrypt):
    def __init__(self):
        super(RsaEncrypt, self).__init__()
        self.e = None
        self.d = None
        self.n = None

    def generate_key(self, rsa_bit=1024):
        random_generator = Random.new().read
        rsa = RSA.generate(rsa_bit, random_generator)
        self.e = rsa.e
        self.d = rsa.d
        self.n = rsa.n

    def get_key_pair(self):
        return self.e, self.d, self.n

    def set_public_key(self, public_key):
        self.e = public_key["e"]
        self.n = public_key["n"]

    def get_public_key(self):
        return self.e, self.n

    def set_privacy_key(self, privacy_key):
        self.d = privacy_key["d"]
        self.n = privacy_key["n"]

    def get_privacy_key(self):
        return self.d, self.n

    def encrypt(self, value):
        if self.e is not None and self.n is not None:
            return gmpy_math.powmod(value, self.e, self.n)
        else:
            return None

    def decrypt(self, value):
        if self.d is not None and self.n is not None:
            return gmpy_math.powmod(value, self.d, self.n)
        else:
            return None


class PaillierEncrypt(Encrypt):
    def __init__(self):
        super(PaillierEncrypt, self).__init__()

    def generate_key(self, n_length=1024):
        self.public_key, self.privacy_key = PaillierKeypair.generate_keypair(
            n_length=n_length
        )

    def get_key_pair(self):
        return self.public_key, self.privacy_key

    def set_public_key(self, public_key):
        self.public_key = public_key

    def get_public_key(self):
        return self.public_key

    def set_privacy_key(self, privacy_key):
        self.privacy_key = privacy_key

    def get_privacy_key(self):
        return self.privacy_key

    def encrypt(self, value):
        if self.public_key is not None:
            return self.public_key.encrypt(value)
        else:
            return None

    def decrypt(self, value):
        if self.privacy_key is not None:
            return self.privacy_key.decrypt(value)
        else:
            return None


class FakeEncrypt(Encrypt):
    def encrypt(self, value):
        return value

    def decrypt(self, value):
        return value


class PadsCipher(Encrypt):
    def __init__(self):
        super().__init__()
        self._uuid = None
        self._rands = None
        self._amplify_factor = 1

    def set_self_uuid(self, uuid):
        self._uuid = uuid

    def set_amplify_factor(self, factor):
        self._amplify_factor = factor

    def set_exchanged_keys(self, keys):
        self._seeds = {
            uid: v & 0xFFFFFFFF for uid, v in keys.items() if uid != self._uuid
        }
        self._rands = {
            uid: RandomPads(v & 0xFFFFFFFF)
            for uid, v in keys.items()
            if uid != self._uuid
        }

    def encrypt(self, value):
        if isinstance(value, np.ndarray):
            ret = value
            for uid, rand in self._rands.items():
                if uid > self._uuid:
                    ret = rand.add_rand_pads(ret, 1.0 * self._amplify_factor)
                else:
                    ret = rand.add_rand_pads(ret, -1.0 * self._amplify_factor)
            return ret

        if _TORCH_VALID and isinstance(value, torch.Tensor):
            ret = value.numpy()
            for uid, rand in self._rands.items():
                if uid > self._uuid:
                    ret = rand.add_rand_pads(ret, 1.0 * self._amplify_factor)
                else:
                    ret = rand.add_rand_pads(ret, -1.0 * self._amplify_factor)
            return torch.Tensor(ret)

        ret = value
        for uid, rand in self._rands.items():
            if uid > self._uuid:
                ret += rand.rand(1)[0] * self._amplify_factor
            else:
                ret -= rand.rand(1)[0] * self._amplify_factor
        return ret

    def encrypt_table(self, table):
        def _pad(key, value, seeds, amplify_factor):
            has_key = int(hashlib.md5(f"{key}".encode("ascii")).hexdigest(), 16)
            # LOGGER.debug(f"hash_key: {has_key}")
            cur_seeds = {uid: has_key + seed for uid, seed in seeds.items()}
            # LOGGER.debug(f"cur_seeds: {cur_seeds}")
            rands = {uid: RandomPads(v & 0xFFFFFFFF) for uid, v in cur_seeds.items()}

            if isinstance(value, np.ndarray):
                ret = value
                for uid, rand in rands.items():
                    if uid > self._uuid:
                        ret = rand.add_rand_pads(ret, 1.0 * amplify_factor)
                    else:
                        ret = rand.add_rand_pads(ret, -1.0 * amplify_factor)
                return key, ret
            elif isinstance(value, Instance):
                ret = value.features
                for uid, rand in rands.items():
                    if uid > self._uuid:
                        ret = rand.add_rand_pads(ret, 1.0 * amplify_factor)
                    else:
                        ret = rand.add_rand_pads(ret, -1.0 * amplify_factor)
                value.features = ret
                return key, value
            else:
                ret = value
                for uid, rand in rands.items():
                    if uid > self._uuid:
                        ret += rand.rand(1)[0] * self._amplify_factor
                    else:
                        ret -= rand.rand(1)[0] * self._amplify_factor
                return key, ret

        f = functools.partial(
            _pad, seeds=self._seeds, amplify_factor=self._amplify_factor
        )
        return table.map(f)

    def decrypt(self, value):
        return value

<<<<<<< HEAD
=======

class IterativeAffineEncrypt(SymmetricEncrypt):
    def __init__(self):
        super(IterativeAffineEncrypt, self).__init__()

    def generate_key(self, key_size=1024, key_round=5, randomized=False):
        self.key = IterativeAffineCipher.generate_keypair(
            key_size=key_size, key_round=key_round, randomized=randomized
        )

    def encrypt(self, plaintext):
        if self.key is not None:
            return self.key.encrypt(plaintext)
        else:
            return None

    def decrypt(self, ciphertext):
        if self.key is not None:
            return self.key.decrypt(ciphertext)
        else:
            return None
>>>>>>> e3b0e636
<|MERGE_RESOLUTION|>--- conflicted
+++ resolved
@@ -280,28 +280,3 @@
 
     def decrypt(self, value):
         return value
-
-<<<<<<< HEAD
-=======
-
-class IterativeAffineEncrypt(SymmetricEncrypt):
-    def __init__(self):
-        super(IterativeAffineEncrypt, self).__init__()
-
-    def generate_key(self, key_size=1024, key_round=5, randomized=False):
-        self.key = IterativeAffineCipher.generate_keypair(
-            key_size=key_size, key_round=key_round, randomized=randomized
-        )
-
-    def encrypt(self, plaintext):
-        if self.key is not None:
-            return self.key.encrypt(plaintext)
-        else:
-            return None
-
-    def decrypt(self, ciphertext):
-        if self.key is not None:
-            return self.key.decrypt(ciphertext)
-        else:
-            return None
->>>>>>> e3b0e636
