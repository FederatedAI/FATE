"""Paillier encryption library for partially homomorphic encryption."""

#
#  Copyright 2019 The FATE Authors. All Rights Reserved.
#
#  Licensed under the Apache License, Version 2.0 (the "License");
#  you may not use this file except in compliance with the License.
#  You may obtain a copy of the License at
#
#      http://www.apache.org/licenses/LICENSE-2.0
#
#  Unless required by applicable law or agreed to in writing, software
#  distributed under the License is distributed on an "AS IS" BASIS,
#  WITHOUT WARRANTIES OR CONDITIONS OF ANY KIND, either express or implied.
#  See the License for the specific language governing permissions and
#  limitations under the License.
#

import random

from federatedml.secureprotol import gmpy_math
from federatedml.secureprotol.fixedpoint import FixedPointNumber
from federatedml.util import LOGGER


class PaillierKeypair(object):
    def __init__(self):
        pass

    @staticmethod
    def generate_keypair(n_length=1024):
        """return a new :class:`PaillierPublicKey` and :class:`PaillierPrivateKey`.
        """
        p = q = n = None
        n_len = 0

        while n_len != n_length:
            p = gmpy_math.getprimeover(n_length // 2)
            q = p
            while q == p:
                q = gmpy_math.getprimeover(n_length // 2)
            n = p * q
            n_len = n.bit_length()

        public_key = PaillierPublicKey(n)
        private_key = PaillierPrivateKey(public_key, p, q)

        return public_key, private_key


class PaillierPublicKey(object):
    """Contains a public key and associated encryption methods.
    """

    def __init__(self, n):
        self.g = n + 1
        self.n = n
        self.nsquare = n * n
        self.max_int = n // 3 - 1

    def __repr__(self):
        hashcode = hex(hash(self))[2:]
        return "<PaillierPublicKey {}>".format(hashcode[:10])

    def __eq__(self, other):
        return self.n == other.n

    def __hash__(self):
        return hash(self.n)

    def apply_obfuscator(self, ciphertext, random_value=None):
        """
        """
        r = random_value or random.SystemRandom().randrange(1, self.n)
        obfuscator = gmpy_math.powmod(r, self.n, self.nsquare)

        return (ciphertext * obfuscator) % self.nsquare

    def raw_encrypt(self, plaintext, random_value=None):
        """
        """
        if not isinstance(plaintext, int):
            raise TypeError("plaintext should be int, but got: %s" %
                            type(plaintext))

        if plaintext >= (self.n - self.max_int) and plaintext < self.n:
            # Very large plaintext, take a sneaky shortcut using inverses
            neg_plaintext = self.n - plaintext  # = abs(plaintext - nsquare)
            neg_ciphertext = (self.n * neg_plaintext + 1) % self.nsquare
            ciphertext = gmpy_math.invert(neg_ciphertext, self.nsquare)
        else:
            ciphertext = (self.n * plaintext + 1) % self.nsquare

        ciphertext = self.apply_obfuscator(ciphertext, random_value)

        return ciphertext

    def encrypt(self, value, precision=None, random_value=None):
        """Encode and Paillier encrypt a real number value.
        """
        if isinstance(value, FixedPointNumber):
            value = value.decode()
        encoding = FixedPointNumber.encode(value, self.n, self.max_int, precision)
        obfuscator = random_value or 1
        ciphertext = self.raw_encrypt(encoding.encoding, random_value=obfuscator)
        encryptednumber = PaillierEncryptedNumber(self, ciphertext, encoding.exponent)
        if random_value is None:
            encryptednumber.apply_obfuscator()

        return encryptednumber


class PaillierPrivateKey(object):
    """Contains a private key and associated decryption method.
    """

    def __init__(self, public_key, p, q):
        if not p * q == public_key.n:
            raise ValueError("given public key does not match the given p and q")
        if p == q:
            raise ValueError("p and q have to be different")
        self.public_key = public_key
        if q < p:
            self.p = q
            self.q = p
        else:
            self.p = p
            self.q = q
        self.psquare = self.p * self.p
        self.qsquare = self.q * self.q
        self.q_inverse = gmpy_math.invert(self.q, self.p)
        self.hp = self.h_func(self.p, self.psquare)
        self.hq = self.h_func(self.q, self.qsquare)

    def __eq__(self, other):
        return self.p == other.p and self.q == other.q

    def __hash__(self):
        return hash((self.p, self.q))

    def __repr__(self):
        hashcode = hex(hash(self))[2:]

        return "<PaillierPrivateKey {}>".format(hashcode[:10])

    def h_func(self, x, xsquare):
        """Computes the h-function as defined in Paillier's paper page.
        """
        return gmpy_math.invert(self.l_func(gmpy_math.powmod(self.public_key.g,
                                                             x - 1, xsquare), x), x)

    def l_func(self, x, p):
        """computes the L function as defined in Paillier's paper.
        """

        return (x - 1) // p

    def crt(self, mp, mq):
        """the Chinese Remainder Theorem as needed for decryption.
           return the solution modulo n=pq.
       """
        u = (mp - mq) * self.q_inverse % self.p
        x = (mq + (u * self.q)) % self.public_key.n

        return x

    def raw_decrypt(self, ciphertext):
        """return raw plaintext.
        """
        if not isinstance(ciphertext, int):
            raise TypeError("ciphertext should be an int, not: %s" %
                            type(ciphertext))

        mp = self.l_func(gmpy_math.powmod(ciphertext,
                                          self.p - 1, self.psquare),
                         self.p) * self.hp % self.p

        mq = self.l_func(gmpy_math.powmod(ciphertext,
                                          self.q - 1, self.qsquare),
                         self.q) * self.hq % self.q

        return self.crt(mp, mq)

    def decrypt(self, encrypted_number):
        """return the decrypted & decoded plaintext of encrypted_number.
        """
        if not isinstance(encrypted_number, PaillierEncryptedNumber):
            raise TypeError("encrypted_number should be an PaillierEncryptedNumber, \
                             not: %s" % type(encrypted_number))

        if self.public_key != encrypted_number.public_key:
            raise ValueError("encrypted_number was encrypted against a different key!")

        encoded = self.raw_decrypt(encrypted_number.ciphertext(be_secure=False))
        encoded = FixedPointNumber(encoded,
                                   encrypted_number.exponent,
                                   self.public_key.n,
                                   self.public_key.max_int)
        decrypt_value = encoded.decode()

        return decrypt_value


class PaillierEncryptedNumber(object):
    """Represents the Paillier encryption of a float or int.
    """

    def __init__(self, public_key, ciphertext, exponent=0):
        self.public_key = public_key
        self.__ciphertext = ciphertext
        self.exponent = exponent
        self.__is_obfuscator = False

        if not isinstance(self.__ciphertext, int):
            raise TypeError("ciphertext should be an int, not: %s" % type(self.__ciphertext))

        if not isinstance(self.public_key, PaillierPublicKey):
            raise TypeError("public_key should be a PaillierPublicKey, not: %s" % type(self.public_key))

    def ciphertext(self, be_secure=True):
        """return the ciphertext of the PaillierEncryptedNumber.
        """
        if be_secure and not self.__is_obfuscator:
            self.apply_obfuscator()

        return self.__ciphertext

    def apply_obfuscator(self):
        """ciphertext by multiplying by r ** n with random r
        """
        self.__ciphertext = self.public_key.apply_obfuscator(self.__ciphertext)
        self.__is_obfuscator = True

    def __add__(self, other):
        if isinstance(other, PaillierEncryptedNumber):
            return self.__add_encryptednumber(other)
        else:
            return self.__add_scalar(other)

    def __radd__(self, other):
        return self.__add__(other)

    def __sub__(self, other):
        return self + (other * -1)

    def __rsub__(self, other):
        return other + (self * -1)

    def __rmul__(self, scalar):
        return self.__mul__(scalar)

    def __truediv__(self, scalar):
        return self.__mul__(1 / scalar)

    def __mul__(self, scalar):
        """return Multiply by an scalar(such as int, float)
        """
        if isinstance(scalar, FixedPointNumber):
            scalar = scalar.decode()
        encode = FixedPointNumber.encode(scalar, self.public_key.n, self.public_key.max_int)
        plaintext = encode.encoding

        if plaintext < 0 or plaintext >= self.public_key.n:
            raise ValueError("Scalar out of bounds: %i" % plaintext)

        if plaintext >= self.public_key.n - self.public_key.max_int:
            # Very large plaintext, play a sneaky trick using inverses
            neg_c = gmpy_math.invert(self.ciphertext(False), self.public_key.nsquare)
            neg_scalar = self.public_key.n - plaintext
            ciphertext = gmpy_math.powmod(neg_c, neg_scalar, self.public_key.nsquare)
        else:
            ciphertext = gmpy_math.powmod(self.ciphertext(False), plaintext, self.public_key.nsquare)

        exponent = self.exponent + encode.exponent

        return PaillierEncryptedNumber(self.public_key, ciphertext, exponent)

    def increase_exponent_to(self, new_exponent):
        """return PaillierEncryptedNumber:
           new PaillierEncryptedNumber with same value but having great exponent.
        """
        if new_exponent < self.exponent:
            raise ValueError("New exponent %i should be great than old exponent %i" % (new_exponent, self.exponent))

        factor = pow(FixedPointNumber.BASE, new_exponent - self.exponent)
        new_encryptednumber = self.__mul__(factor)
        new_encryptednumber.exponent = new_exponent

        return new_encryptednumber

    def __align_exponent(self, x, y):
        """return x,y with same exponet
        """
        if x.exponent < y.exponent:
            x = x.increase_exponent_to(y.exponent)
        elif x.exponent > y.exponent:
            y = y.increase_exponent_to(x.exponent)

        return x, y

    def __add_scalar(self, scalar):
        """return PaillierEncryptedNumber: z = E(x) + y
        """
        if isinstance(scalar, FixedPointNumber):
            scalar = scalar.decode()
        encoded = FixedPointNumber.encode(scalar,
                                          self.public_key.n,
                                          self.public_key.max_int,
                                          max_exponent=self.exponent)
        return self.__add_fixpointnumber(encoded)

    def __add_fixpointnumber(self, encoded):
        """return PaillierEncryptedNumber: z = E(x) + FixedPointNumber(y)
        """
        if self.public_key.n != encoded.n:
            raise ValueError("Attempted to add numbers encoded against different public keys!")

        # their exponents must match, and align.
        x, y = self.__align_exponent(self, encoded)

        encrypted_scalar = x.public_key.raw_encrypt(y.encoding, 1)
        encryptednumber = self.__raw_add(x.ciphertext(False), encrypted_scalar, x.exponent)

        return encryptednumber

    def __add_encryptednumber(self, other):
        """return PaillierEncryptedNumber: z = E(x) + E(y)
        """
        if self.public_key != other.public_key:
            raise ValueError("add two numbers have different public key!")

        # their exponents must match, and align.
        x, y = self.__align_exponent(self, other)

        encryptednumber = self.__raw_add(x.ciphertext(False), y.ciphertext(False), x.exponent)

        return encryptednumber

    def __raw_add(self, e_x, e_y, exponent):
        """return the integer E(x + y) given ints E(x) and E(y).
        """
        ciphertext = gmpy_math.mpz(e_x) * gmpy_math.mpz(e_y) % self.public_key.nsquare

<<<<<<< HEAD
        return PaillierEncryptedNumber(self.public_key, int(ciphertext), exponent)
=======
        return PaillierEncryptedNumber(self.public_key, int(ciphertext), exponent)
>>>>>>> b4edfbbe
<|MERGE_RESOLUTION|>--- conflicted
+++ resolved
@@ -17,6 +17,7 @@
 #
 
 import random
+from collections.abc import Mapping
 
 from federatedml.secureprotol import gmpy_math
 from federatedml.secureprotol.fixedpoint import FixedPointNumber
@@ -51,7 +52,6 @@
 class PaillierPublicKey(object):
     """Contains a public key and associated encryption methods.
     """
-
     def __init__(self, n):
         self.g = n + 1
         self.n = n
@@ -113,7 +113,6 @@
 class PaillierPrivateKey(object):
     """Contains a private key and associated decryption method.
     """
-
     def __init__(self, public_key, p, q):
         if not p * q == public_key.n:
             raise ValueError("given public key does not match the given p and q")
@@ -341,8 +340,4 @@
         """
         ciphertext = gmpy_math.mpz(e_x) * gmpy_math.mpz(e_y) % self.public_key.nsquare
 
-<<<<<<< HEAD
         return PaillierEncryptedNumber(self.public_key, int(ciphertext), exponent)
-=======
-        return PaillierEncryptedNumber(self.public_key, int(ciphertext), exponent)
->>>>>>> b4edfbbe
