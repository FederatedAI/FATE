#
#  Copyright 2019 The FATE Authors. All Rights Reserved.
#
#  Licensed under the Apache License, Version 2.0 (the "License");
#  you may not use this file except in compliance with the License.
#  You may obtain a copy of the License at
#
#      http://www.apache.org/licenses/LICENSE-2.0

#
#  Unless required by applicable law or agreed to in writing, software
#  distributed under the License is distributed on an "AS IS" BASIS,
#  WITHOUT WARRANTIES OR CONDITIONS OF ANY KIND, either express or implied.
#  See the License for the specific language governing permissions and
#  limitations under the License.
#

import importlib
import inspect
import typing
from pathlib import Path

from federatedml.model_base import ModelBase
from federatedml.param.base_param import BaseParam
from federatedml.util import LOGGER


class _RunnerDecorator:
    def __init__(self, meta: "ComponentMeta") -> None:
        self._roles = set()
        self._meta = meta

    @property
    def on_guest(self):
        self._roles.add("guest")
        return self

    @property
    def on_host(self):
        self._roles.add("host")
        return self

    @property
    def on_arbiter(self):
        self._roles.add("arbiter")
        return self

    @property
    def on_local(self):
        self._roles.add("local")
        return self

    def __call__(self, cls):
        if inspect.isclass(cls) and issubclass(cls, ModelBase):
            for role in self._roles:
                self._meta._role_to_runner_cls[role] = cls
        elif inspect.isfunction(cls):
            for role in self._roles:
                self._meta._role_to_runner_cls_getter[role] = cls
        else:
            raise NotImplementedError(f"type of {cls} not supported")

        return cls


class ComponentMeta:
    __name_to_obj: typing.Dict[str, "ComponentMeta"] = {}

    def __init__(self, name, *others) -> None:
        if len(others) > 0:
            self._alias = [name, *others]
            self._name = "|".join(self._alias)
        else:
            self._alias = [name]
            self._name = name
        self._role_to_runner_cls = {}
        self._role_to_runner_cls_getter = {}  # lazy
        self._param_cls = None
        self._param_cls_getter = None  # lazy

        for alias in self._alias:
            self.__name_to_obj[alias] = self

    @property
    def name(self):
        return self._name

    @property
    def alias(self):
        return self._alias

    @classmethod
    def get_meta(cls, name):
        return cls.__name_to_obj[name]

    @property
    def bind_runner(self):
        return _RunnerDecorator(self)

    @property
    def bind_param(self):
        def _wrap(cls):
            if inspect.isclass(cls) and issubclass(cls, BaseParam):
                self._param_cls = cls
            elif inspect.isfunction(cls):
                self._param_cls_getter = cls
            else:
                raise NotImplementedError(f"type of {cls} not supported")
            return cls

        return _wrap

    def _get_runner(self, role: str):
        if role in self._role_to_runner_cls:
            runner_class = self._role_to_runner_cls[role]

        elif role in self._role_to_runner_cls_getter:
            runner_class = self._role_to_runner_cls_getter[role]()

        else:
            raise ModuleNotFoundError(
                f"Runner for component `{self.name}` at role `{role}` not found"
            )
        runner_class.set_component_name(self.alias[0])
        return runner_class

    def get_run_obj(self, role: str):
        return self._get_runner(role)()

    def get_run_obj_name(self, role: str) -> str:
        return self._get_runner(role).__name__

    def get_param_obj(self, cpn_name: str):
        if self._param_cls is not None:
            param_obj = self._param_cls()
        elif self._param_cls_getter is not None:
            param_obj = self._param_cls_getter()()
        else:
            raise ModuleNotFoundError(f"Param for component `{self.name}` not found")
        return param_obj.set_name(f"{self.name}#{cpn_name}")

    def get_supported_roles(self):
        return set(self._role_to_runner_cls) | set(self._role_to_runner_cls_getter)


def _get_module_name_by_path(path, base):
    return '.'.join(path.resolve().relative_to(base.resolve()).with_suffix('').parts)


def _search_components(path, base):
    try:
<<<<<<< HEAD
        module_name = ".".join(
            path.absolute().relative_to(_ml_base).with_suffix("").parts
        )
=======
        module_name = _get_module_name_by_path(path, base)
>>>>>>> 9976698c
        module = importlib.import_module(module_name)
    except ImportError as e:
        # or skip ?
        raise e
    _obj_pairs = inspect.getmembers(module, lambda obj: isinstance(obj, ComponentMeta))
    return _obj_pairs, module_name


class Components:
    provider_version = None
    provider_name = None
    provider_path = None

    @classmethod
    def _module_base(cls):
        return Path(cls.provider_path).resolve().parent

    @classmethod
    def _components_base(cls):
        return Path(cls.provider_path, 'components').resolve()

    @classmethod
    def get_names(cls) -> typing.Dict[str, dict]:
        names = {}
        for p in cls._components_base().glob("**/*.py"):
            obj_pairs, module_name = _search_components(p, cls._module_base())
            for name, obj in obj_pairs:
                for alias in obj.alias:
                    names[alias] = {"module": module_name}
                LOGGER.info(
                    f"component register {obj.name} with cache info {module_name}"
                )
        return names

    @classmethod
    def get(cls, name: str, cache) -> ComponentMeta:
        if cache:
            importlib.import_module(cache[name]["module"])
        else:
<<<<<<< HEAD
            _components_base = Path(__file__).resolve().parent
            for p in _components_base.glob("**/*.py"):
                module_name = ".".join(
                    p.absolute().relative_to(_ml_base).with_suffix("").parts
                )
=======
            for p in cls._components_base().glob("**/*.py"):
                module_name = _get_module_name_by_path(p, cls._module_base())
>>>>>>> 9976698c
                importlib.import_module(module_name)

        return ComponentMeta.get_meta(name)<|MERGE_RESOLUTION|>--- conflicted
+++ resolved
@@ -23,6 +23,8 @@
 from federatedml.model_base import ModelBase
 from federatedml.param.base_param import BaseParam
 from federatedml.util import LOGGER
+
+_ml_base = Path(__file__).resolve().parent.parent.parent
 
 
 class _RunnerDecorator:
@@ -149,13 +151,7 @@
 
 def _search_components(path, base):
     try:
-<<<<<<< HEAD
-        module_name = ".".join(
-            path.absolute().relative_to(_ml_base).with_suffix("").parts
-        )
-=======
         module_name = _get_module_name_by_path(path, base)
->>>>>>> 9976698c
         module = importlib.import_module(module_name)
     except ImportError as e:
         # or skip ?
@@ -195,16 +191,8 @@
         if cache:
             importlib.import_module(cache[name]["module"])
         else:
-<<<<<<< HEAD
-            _components_base = Path(__file__).resolve().parent
-            for p in _components_base.glob("**/*.py"):
-                module_name = ".".join(
-                    p.absolute().relative_to(_ml_base).with_suffix("").parts
-                )
-=======
             for p in cls._components_base().glob("**/*.py"):
                 module_name = _get_module_name_by_path(p, cls._module_base())
->>>>>>> 9976698c
                 importlib.import_module(module_name)
 
         return ComponentMeta.get_meta(name)