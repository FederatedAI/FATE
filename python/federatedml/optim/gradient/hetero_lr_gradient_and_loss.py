#!/usr/bin/env python
# -*- coding: utf-8 -*-

#
#  Copyright 2019 The FATE Authors. All Rights Reserved.
#
#  Licensed under the Apache License, Version 2.0 (the "License");
#  you may not use this file except in compliance with the License.
#  You may obtain a copy of the License at
#
#      http://www.apache.org/licenses/LICENSE-2.0
#
#  Unless required by applicable law or agreed to in writing, software
#  distributed under the License is distributed on an "AS IS" BASIS,
#  WITHOUT WARRANTIES OR CONDITIONS OF ANY KIND, either express or implied.
#  See the License for the specific language governing permissions and
#  limitations under the License.

import numpy as np

from federatedml.framework.hetero.sync import loss_sync
from federatedml.optim.gradient import hetero_linear_model_gradient
from federatedml.util import LOGGER
from federatedml.util.fate_operator import reduce_add, vec_dot


class Guest(hetero_linear_model_gradient.Guest, loss_sync.Guest):
    def register_gradient_procedure(self, transfer_variables):
        self._register_gradient_sync(transfer_variables.host_forward_dict,
                                     transfer_variables.fore_gradient,
                                     transfer_variables.guest_gradient,
                                     transfer_variables.guest_optim_gradient)

        self._register_loss_sync(transfer_variables.host_loss_regular,
                                 transfer_variables.loss,
                                 transfer_variables.loss_intermediate)

    def compute_half_d(self, data_instances, w, cipher, batch_index, current_suffix):
        if self.use_sample_weight:
            self.half_d = data_instances.mapValues(
                lambda v: 0.25 * (vec_dot(v.features, w.coef_) + w.intercept_) * v.weight - 0.5 * v.label * v.weight)
        else:
            self.half_d = data_instances.mapValues(
                lambda v: 0.25 * (vec_dot(v.features, w.coef_) + w.intercept_) - 0.5 * v.label)
        # encrypted_half_d = cipher[batch_index].encrypt(self.half_d)
        # self.fore_gradient_transfer.remote(encrypted_half_d, suffix=current_suffix)
        return self.half_d

    def compute_and_aggregate_forwards(self, data_instances, half_g, encrypted_half_g, batch_index,
                                       current_suffix, offset=None):
        """
        gradient = (1/N)*∑(1/2*ywx-1)*1/2yx = (1/N)*∑(0.25 * wx - 0.5 * y) * x, where y = 1 or -1
        Define wx as guest_forward or host_forward
        Define (0.25 * wx - 0.5 * y) as fore_gradient
        """
        self.host_forwards = self.get_host_forward(suffix=current_suffix)

        # fore_gradient = half_g
        # for host_forward in self.host_forwards:
        #     fore_gradient = fore_gradient.join(host_forward, lambda g, h: g + h)
        # fore_gradient = self.aggregated_forwards.join(data_instances, lambda wx, d: 0.25 * wx - 0.5 * d.label)
        return self.host_forwards

    def compute_loss(self, data_instances, w, n_iter_, batch_index, loss_norm=None):
        """
        Compute hetero-lr loss for:
        loss = (1/N)*∑(log2 - 1/2*ywx + 1/8*(wx)^2), where y is label, w is model weight and x is features
        where (wx)^2 = (Wg * Xg + Wh * Xh)^2 = (Wg*Xg)^2 + (Wh*Xh)^2 + 2 * Wg*Xg * Wh*Xh

        Then loss = log2 - (1/N)*0.5*∑ywx + (1/N)*0.125*[∑(Wg*Xg)^2 + ∑(Wh*Xh)^2 + 2 * ∑(Wg*Xg * Wh*Xh)]

        where Wh*Xh is a table obtain from host and ∑(Wh*Xh)^2 is a sum number get from host.
        """
        current_suffix = (n_iter_, batch_index)
        n = data_instances.count()

        host_wx_y = self.host_forwards[0].join(data_instances, lambda x, y: (x, y.label))
        self_wx_y = self.half_d.join(data_instances, lambda x, y: (x, y.label))

        def _sum_ywx(wx_y):
            sum1, sum2 = 0, 0
            for _, (x, y) in wx_y:
                if y == 1:
                    sum1 += x
                else:
                    sum2 -= x
            return sum1 + sum2

        ywx = host_wx_y.applyPartitions(_sum_ywx).reduce(reduce_add) + \
            self_wx_y.applyPartitions(_sum_ywx).reduce(reduce_add)
        ywx = ywx * 4 + 2 * n

        # quarter_wx = self.host_forwards[0].join(self.half_d, lambda x, y: x + y)
        # ywx = quarter_wx.join(data_instances, lambda wx, d: wx * (4 * d.label) + 2).reduce(reduce_add)

        half_wx = data_instances.mapValues(
            lambda v: vec_dot(v.features, w.coef_) + w.intercept_)
        self_wx_square = half_wx.mapValues(
            lambda v: np.square(v)).reduce(reduce_add)

        # self_wx_square = data_instances.mapValues(
        #    lambda v: np.square(vec_dot(v.features, w.coef_) + w.intercept_)).reduce(reduce_add)

        loss_list = []
        wx_squares = self.get_host_loss_intermediate(suffix=current_suffix)

        if loss_norm is not None:
            host_loss_regular = self.get_host_loss_regular(suffix=current_suffix)
        else:
            host_loss_regular = []

        # for host_idx, host_forward in enumerate(self.host_forwards):
        if len(self.host_forwards) > 1:
            LOGGER.info("More than one host exist, loss is not available")
        else:
            host_forward = self.host_forwards[0]
            wx_square = wx_squares[0]
            wxg_wxh = half_wx.join(host_forward, lambda wxg, wxh: wxg * wxh).reduce(reduce_add)
            loss = np.log(2) - 0.5 * (1 / n) * ywx + 0.125 * (1 / n) * \
<<<<<<< HEAD
                (self_wx_square + wx_square + 2 * wxg_wxh)
=======
                   (self_wx_square + wx_square + 8 * wxg_wxh)
>>>>>>> 9976698c
            if loss_norm is not None:
                loss += loss_norm
                loss += host_loss_regular[0]
            loss_list.append(loss)
        LOGGER.debug("In compute_loss, loss list are: {}".format(loss_list))
        self.sync_loss_info(loss_list, suffix=current_suffix)

    def compute_forward_hess(self, data_instances, delta_s, host_forwards):
        """
        To compute Hessian matrix, y, s are needed.
        g = (1/N)*∑(0.25 * wx - 0.5 * y) * x
        y = ∇2^F(w_t)s_t = g' * s = (1/N)*∑(0.25 * x * s) * x
        define forward_hess = (1/N)*∑(0.25 * x * s)
        """
        forwards = data_instances.mapValues(
            lambda v: (vec_dot(v.features, delta_s.coef_) + delta_s.intercept_) * 0.25)
        for host_forward in host_forwards:
            forwards = forwards.join(host_forward, lambda g, h: g + (h * 0.25))
        if self.use_sample_weight:
            forwards = forwards.join(data_instances, lambda h, d: h * d.weight)
        # forward_hess = forwards.mapValues(lambda x: 0.25 * x / sample_size)
        hess_vector = self.compute_gradient(data_instances,
                                            forwards,
                                            delta_s.fit_intercept)
        return forwards, np.array(hess_vector)


class Host(hetero_linear_model_gradient.Host, loss_sync.Host):
    def register_gradient_procedure(self, transfer_variables):
        self._register_gradient_sync(transfer_variables.host_forward_dict,
                                     transfer_variables.fore_gradient,
                                     transfer_variables.host_gradient,
                                     transfer_variables.host_optim_gradient)

        self._register_loss_sync(transfer_variables.host_loss_regular,
                                 transfer_variables.loss,
                                 transfer_variables.loss_intermediate)

    def compute_forwards(self, data_instances, model_weights):
        """
        forwards = 1/4 * wx
        """
        # wx = data_instances.mapValues(lambda v: vec_dot(v.features, model_weights.coef_) + model_weights.intercept_)

        self.forwards = data_instances.mapValues(lambda v: 0.25 * vec_dot(v.features, model_weights.coef_))
        return self.forwards

    def compute_half_g(self, data_instances, w, cipher, batch_index):
        half_g = data_instances.mapValues(
            lambda v: vec_dot(v.features, w.coef_) * 0.25 + w.intercept_)
        encrypt_half_g = cipher[batch_index].encrypt(half_g)
        return half_g, encrypt_half_g

    def compute_loss(self, lr_weights, optimizer, n_iter_, batch_index, cipher_operator):
        """
        Compute hetero-lr loss for:
        loss = (1/N)*∑(log2 - 1/2*ywx + 1/8*(wx)^2), where y is label, w is model weight and x is features
        where (wx)^2 = (Wg * Xg + Wh * Xh)^2 = (Wg*Xg)^2 + (Wh*Xh)^2 + 2 * Wg*Xg * Wh*Xh

        Then loss = log2 - (1/N)*0.5*∑ywx + (1/N)*0.125*[∑(Wg*Xg)^2 + ∑(Wh*Xh)^2 + 2 * ∑(Wg*Xg * Wh*Xh)]

        where Wh*Xh is a table obtain from host and ∑(Wh*Xh)^2 is a sum number get from host.
        """
        current_suffix = (n_iter_, batch_index)
        self_wx_square = self.forwards.mapValues(lambda x: np.square(4 * x)).reduce(reduce_add)
        en_wx_square = cipher_operator.encrypt(self_wx_square)
        self.remote_loss_intermediate(en_wx_square, suffix=current_suffix)

        loss_regular = optimizer.loss_norm(lr_weights)
        if loss_regular is not None:
            en_loss_regular = cipher_operator.encrypt(loss_regular)
            self.remote_loss_regular(en_loss_regular, suffix=current_suffix)


class Arbiter(hetero_linear_model_gradient.Arbiter, loss_sync.Arbiter):
    def register_gradient_procedure(self, transfer_variables):
        self._register_gradient_sync(transfer_variables.guest_gradient,
                                     transfer_variables.host_gradient,
                                     transfer_variables.guest_optim_gradient,
                                     transfer_variables.host_optim_gradient)
        self._register_loss_sync(transfer_variables.loss)

    def compute_loss(self, cipher, n_iter_, batch_index):
        """
        Compute hetero-lr loss for:
        loss = (1/N)*∑(log2 - 1/2*ywx + 1/8*(wx)^2), where y is label, w is model weight and x is features
        where (wx)^2 = (Wg * Xg + Wh * Xh)^2 = (Wg*Xg)^2 + (Wh*Xh)^2 + 2 * Wg*Xg * Wh*Xh

        Then loss = log2 - (1/N)*0.5*∑ywx + (1/N)*0.125*[∑(Wg*Xg)^2 + ∑(Wh*Xh)^2 + 2 * ∑(Wg*Xg * Wh*Xh)]

        where Wh*Xh is a table obtain from host and ∑(Wh*Xh)^2 is a sum number get from host.
        """
        if self.has_multiple_hosts:
            LOGGER.info("Has more than one host, loss is not available")
            return []

        current_suffix = (n_iter_, batch_index)
        loss_list = self.sync_loss_info(suffix=current_suffix)
        de_loss_list = cipher.decrypt_list(loss_list)
        return de_loss_list<|MERGE_RESOLUTION|>--- conflicted
+++ resolved
@@ -87,7 +87,7 @@
             return sum1 + sum2
 
         ywx = host_wx_y.applyPartitions(_sum_ywx).reduce(reduce_add) + \
-            self_wx_y.applyPartitions(_sum_ywx).reduce(reduce_add)
+              self_wx_y.applyPartitions(_sum_ywx).reduce(reduce_add)
         ywx = ywx * 4 + 2 * n
 
         # quarter_wx = self.host_forwards[0].join(self.half_d, lambda x, y: x + y)
@@ -117,11 +117,7 @@
             wx_square = wx_squares[0]
             wxg_wxh = half_wx.join(host_forward, lambda wxg, wxh: wxg * wxh).reduce(reduce_add)
             loss = np.log(2) - 0.5 * (1 / n) * ywx + 0.125 * (1 / n) * \
-<<<<<<< HEAD
-                (self_wx_square + wx_square + 2 * wxg_wxh)
-=======
                    (self_wx_square + wx_square + 8 * wxg_wxh)
->>>>>>> 9976698c
             if loss_norm is not None:
                 loss += loss_norm
                 loss += host_loss_regular[0]
