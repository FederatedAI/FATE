--- conflicted
+++ resolved
@@ -57,13 +57,8 @@
     def compute_loss(self, data_instances, n_iter_, batch_index, loss_norm=None):
         '''
         Compute hetero linr loss:
-<<<<<<< HEAD
-            loss = (1/N)*\sum(wx-y)^2 where y is label, w is model weight and x is features
-        log(wx - y)^2 = (wx_h)^2 + (wx_g - y)^2 + 2 * (wx_h * (wx_g - y))
-=======
             loss = (1/N)*\\sum(wx-y)^2 where y is label, w is model weight and x is features
         log(wx - y)^2 = (wx_h)^2 + (wx_g - y)^2 + 2*(wx_h + wx_g - y)
->>>>>>> c32d44e1
         '''
         current_suffix = (n_iter_, batch_index)
         n = data_instances.count()
