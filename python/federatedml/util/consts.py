--- conflicted
+++ resolved
@@ -297,9 +297,7 @@
 # scorecard
 CREDIT = 'credit'
 
-<<<<<<< HEAD
 # sample weight
 BALANCED = 'balanced'
-=======
-MAX_SAMPLE_OUTPUT_LIMIT = 10 ** 6
->>>>>>> e50376ca
+
+MAX_SAMPLE_OUTPUT_LIMIT = 10 ** 6