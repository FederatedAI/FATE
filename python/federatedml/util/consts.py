--- conflicted
+++ resolved
@@ -345,7 +345,10 @@
 
 EINI_TREE_COMPLEXITY = 1000000000
 
-<<<<<<< HEAD
+pytorch_backend = 'pytorch'
+keras_backend = 'keras'
+CURVE25519 = 'curve25519'
+
 # positive unlabeled
 STANDARD = "standard"
 TWO_STEP = "two_step"
@@ -353,9 +356,4 @@
 PROPORTION = "proportion"
 QUANTITY = "quantity"
 PROBABILITY = "probability"
-INTERVAL = "interval"
-=======
-pytorch_backend = 'pytorch'
-keras_backend = 'keras'
-CURVE25519 = 'curve25519'
->>>>>>> 91d247d3
+INTERVAL = "interval"