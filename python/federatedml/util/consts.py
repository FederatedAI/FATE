#
#  Copyright 2019 The FATE Authors. All Rights Reserved.
#
#  Licensed under the Apache License, Version 2.0 (the "License");
#  you may not use this file except in compliance with the License.
#  You may obtain a copy of the License at
#
#      http://www.apache.org/licenses/LICENSE-2.0
#
#  Unless required by applicable law or agreed to in writing, software
#  distributed under the License is distributed on an "AS IS" BASIS,
#  WITHOUT WARRANTIES OR CONDITIONS OF ANY KIND, either express or implied.
#  See the License for the specific language governing permissions and
#  limitations under the License.
#

ARBITER = 'arbiter'
HOST = 'host'
GUEST = 'guest'


MODEL_AGG = "model_agg"
GRAD_AGG = "grad_agg"

BINARY = 'binary'
MULTY = 'multi'
CLASSIFICATION = "classification"
REGRESSION = 'regression'
CLUSTERING = 'clustering'
PAILLIER = 'Paillier'
RANDOM_PADS = "RandomPads"
NONE = "None"
AFFINE = 'Affine'
ITERATIVEAFFINE = 'IterativeAffine'
RANDOM_ITERATIVEAFFINE = 'RandomIterativeAffine'
L1_PENALTY = 'L1'
L2_PENALTY = 'L2'

FLOAT_ZERO = 1e-8
OVERFLOW_THRESHOLD = 1e8
OT_HAUCK = 'OT_Hauck'
CE_PH = 'CommutativeEncryptionPohligHellman'
XOR = 'xor'
AES = 'aes'

PARAM_MAXDEPTH = 5
MAX_CLASSNUM = 1000
MIN_BATCH_SIZE = 10
SPARSE_VECTOR = "SparseVector"

HETERO = "hetero"
HOMO = "homo"

RAW = "raw"
RSA = "rsa"

# evaluation
AUC = "auc"
KS = "ks"
LIFT = "lift"
GAIN = "gain"
PRECISION = "precision"
RECALL = "recall"
ACCURACY = "accuracy"
EXPLAINED_VARIANCE = "explained_variance"
MEAN_ABSOLUTE_ERROR = "mean_absolute_error"
MEAN_SQUARED_ERROR = "mean_squared_error"
MEAN_SQUARED_LOG_ERROR = "mean_squared_log_error"
MEDIAN_ABSOLUTE_ERROR = "median_absolute_error"
R2_SCORE = "r2_score"
ROOT_MEAN_SQUARED_ERROR = "root_mean_squared_error"
ROC = "roc"
F1_SCORE = 'f1_score'
CONFUSION_MAT = 'confusion_mat'
PSI = 'psi'
FEATURE_IMPORTANCE = 'feature_importance'
QUANTILE_PR = 'quantile_pr'
JACCARD_SIMILARITY_SCORE = 'jaccard_similarity_score'
FOWLKES_MALLOWS_SCORE = 'fowlkes_mallows_score'
ADJUSTED_RAND_SCORE = 'adjusted_rand_score'
DAVIES_BOULDIN_INDEX = 'davies_bouldin_index'
DISTANCE_MEASURE = 'distance_measure'
CONTINGENCY_MATRIX = 'contingency_matrix'

# evaluation alias metric
ALL_METRIC_NAME = [AUC, KS, LIFT, GAIN, PRECISION, RECALL, ACCURACY, EXPLAINED_VARIANCE, MEAN_ABSOLUTE_ERROR,
                   MEAN_SQUARED_ERROR, MEAN_SQUARED_LOG_ERROR, MEDIAN_ABSOLUTE_ERROR, R2_SCORE, ROOT_MEAN_SQUARED_ERROR,
                   ROC, F1_SCORE, CONFUSION_MAT, PSI, QUANTILE_PR, JACCARD_SIMILARITY_SCORE, FOWLKES_MALLOWS_SCORE,
                   ADJUSTED_RAND_SCORE, DAVIES_BOULDIN_INDEX, DISTANCE_MEASURE, CONTINGENCY_MATRIX]

ALIAS = {
    ('l1', 'mae', 'regression_l1'): MEAN_ABSOLUTE_ERROR,
    ('l2', 'mse', 'regression_l2', 'regression'): MEAN_SQUARED_ERROR,
    ('l2_root', 'rmse'): ROOT_MEAN_SQUARED_ERROR,
    ('msle', ): MEAN_SQUARED_LOG_ERROR,
    ('r2', ): R2_SCORE,
    ('acc', ): ACCURACY,
    ('DBI', ): DAVIES_BOULDIN_INDEX,
    ('FMI', ): FOWLKES_MALLOWS_SCORE,
    ('RI', ): ADJUSTED_RAND_SCORE,
    ('jaccard', ): JACCARD_SIMILARITY_SCORE
}

# default evaluation metrics
DEFAULT_BINARY_METRIC = [AUC, KS]
DEFAULT_REGRESSION_METRIC = [ROOT_MEAN_SQUARED_ERROR, MEAN_ABSOLUTE_ERROR]
DEFAULT_MULTI_METRIC = [ACCURACY, PRECISION, RECALL]
DEFAULT_CLUSTER_METRIC = [DAVIES_BOULDIN_INDEX]

# allowed metrics for different tasks
ALL_BINARY_METRICS = [
    AUC,
    KS,
    LIFT,
    GAIN,
    ACCURACY,
    PRECISION,
    RECALL,
    ROC,
    CONFUSION_MAT,
    PSI,
    F1_SCORE,
    QUANTILE_PR
]

ALL_REGRESSION_METRICS = [
    EXPLAINED_VARIANCE,
    MEAN_ABSOLUTE_ERROR,
    MEAN_SQUARED_ERROR,
    MEDIAN_ABSOLUTE_ERROR,
    R2_SCORE,
    ROOT_MEAN_SQUARED_ERROR
]

ALL_MULTI_METRICS = [
    ACCURACY,
    PRECISION,
    RECALL
]
ALL_CLUSTER_METRICS = [
    JACCARD_SIMILARITY_SCORE,
    FOWLKES_MALLOWS_SCORE,
    ADJUSTED_RAND_SCORE,
    DAVIES_BOULDIN_INDEX,
    DISTANCE_MEASURE,
    CONTINGENCY_MATRIX
]

# single value metrics
REGRESSION_SINGLE_VALUE_METRICS = [
    EXPLAINED_VARIANCE,
    MEAN_ABSOLUTE_ERROR,
    MEAN_SQUARED_ERROR,
    MEAN_SQUARED_LOG_ERROR,
    MEDIAN_ABSOLUTE_ERROR,
    R2_SCORE,
    ROOT_MEAN_SQUARED_ERROR,
]

BINARY_SINGLE_VALUE_METRIC = [
    AUC,
    KS
]

MULTI_SINGLE_VALUE_METRIC = [
    PRECISION,
    RECALL,
    ACCURACY
]

CLUSTER_SINGLE_VALUE_METRIC = [
    JACCARD_SIMILARITY_SCORE,
    FOWLKES_MALLOWS_SCORE,
    ADJUSTED_RAND_SCORE,
    DAVIES_BOULDIN_INDEX
]
# workflow
TRAIN_DATA = "train_data"
TEST_DATA = "test_data"

# initialize method
RANDOM_NORMAL = "random_normal"
RANDOM_UNIFORM = 'random_uniform'
ONES = 'ones'
ZEROS = 'zeros'
CONST = 'const'

# decision tree
MAX_SPLIT_NODES = 2 ** 16
MAX_SPLITINFO_TO_COMPUTE = 2 ** 10
NORMAL_TREE = 'normal'
COMPLETE_SECURE_TREE = 'complete_secure'
MIX_TREE = 'mix'
LAYERED_TREE = 'layered'

TRAIN_EVALUATE = 'train_evaluate'
VALIDATE_EVALUATE = 'validate_evaluate'

# Feature engineering
G_BIN_NUM = 10
DEFAULT_COMPRESS_THRESHOLD = 10000
DEFAULT_HEAD_SIZE = 10000
DEFAULT_RELATIVE_ERROR = 0.001
ONE_HOT_LIMIT = 1024   # No more than 10 possible values
PERCENTAGE_VALUE_LIMIT = 0.1
SECURE_AGG_AMPLIFY_FACTOR = 1000

QUANTILE = 'quantile'
BUCKET = 'bucket'
OPTIMAL = 'optimal'

# Feature selection methods
UNIQUE_VALUE = 'unique_value'
IV_VALUE_THRES = 'iv_value_thres'
IV_PERCENTILE = 'iv_percentile'
IV_TOP_K = 'iv_top_k'
COEFFICIENT_OF_VARIATION_VALUE_THRES = 'coefficient_of_variation_value_thres'
# COEFFICIENT_OF_VARIATION_PERCENTILE = 'coefficient_of_variation_percentile'
OUTLIER_COLS = 'outlier_cols'
MANUALLY_FILTER = 'manually'
PERCENTAGE_VALUE = 'percentage_value'
IV_FILTER = 'iv_filter'
STATISTIC_FILTER = 'statistic_filter'
PSI_FILTER = 'psi_filter'
HETERO_SBT_FILTER = 'hetero_sbt_filter'
HOMO_SBT_FILTER = 'homo_sbt_filter'
HETERO_FAST_SBT_FILTER = 'hetero_fast_sbt_filter'
IV = 'iv'

# Selection Pre-model
STATISTIC_MODEL = 'statistic_model'
BINNING_MODEL = 'binning_model'

# imputer
MIN = 'min'
MAX = 'max'
MEAN = 'mean'
DESIGNATED = 'designated'
STR = 'str'
FLOAT = 'float'
INT = 'int'
ORIGIN = 'origin'
MEDIAN = 'median'

# min_max_scaler
NORMAL = 'normal'
CAP = 'cap'
MINMAXSCALE = 'min_max_scale'
STANDARDSCALE = 'standard_scale'
ALL = 'all'
COL = 'col'

# intersection cache
PHONE = 'phone'
IMEI = 'imei'
MD5 = 'md5'
SHA256 = 'sha256'
INTERSECT_CACHE_TAG = 'Za'

SHARE_INFO_COL_NAME = "share_info"

# statistics
COUNT = 'count'
STANDARD_DEVIATION = 'stddev'
SUMMARY = 'summary'
DESCRIBE = 'describe'
SUM = 'sum'
COVARIANCE = 'cov'
CORRELATION = 'corr'
VARIANCE = 'variance'
COEFFICIENT_OF_VARIATION = 'coefficient_of_variance'
MISSING_COUNT = "missing_count"
MISSING_RATIO = "missing_ratio"
SKEWNESS = 'skewness'
KURTOSIS = 'kurtosis'


# adapters model name
HOMO_SBT = 'homo_sbt'
HETERO_SBT = 'hetero_sbt'
HETERO_FAST_SBT_MIX = 'hetero_fast_sbt_mix'
HETERO_FAST_SBT_LAYERED = 'hetero_fast_sbt_layered'

# column_expand
MANUAL = 'manual'

<<<<<<< HEAD
# GLM
BALANCED = 'balanced'
=======
# scorecard
CREDIT = 'credit'
>>>>>>> fb209da9
<|MERGE_RESOLUTION|>--- conflicted
+++ resolved
@@ -284,10 +284,8 @@
 # column_expand
 MANUAL = 'manual'
 
-<<<<<<< HEAD
-# GLM
-BALANCED = 'balanced'
-=======
 # scorecard
 CREDIT = 'credit'
->>>>>>> fb209da9
+
+# GLM
+BALANCED = 'balanced'