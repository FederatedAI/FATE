--- conflicted
+++ resolved
@@ -68,12 +68,7 @@
         self.header = None
         self.sid_name = None
         self.exclusive_data_type_fid_map = {}
-<<<<<<< HEAD
-        self.match_id_name = data_transform_param.match_id_name
-        self.match_id_index = data_transform_param.match_id_index
-=======
         self.match_id_name = None
->>>>>>> d534a4d4
         self.with_match_id = data_transform_param.with_match_id
 
     def generate_header(self, input_data, mode="fit"):
@@ -87,16 +82,9 @@
 
         header_gen = None
         if self.with_match_id:
-<<<<<<< HEAD
-            if self.match_id_name:
-                self.match_id_index = header.split(self.delimitor, -1).index(self.match_id_name)
-            else:
-                self.match_id_name = header.split(self.delimitor, -1)[self.match_id_index]
-=======
             self.match_id_name = header.split(self.delimitor, -1)[0]
             if self.with_label and self.label_name == self.match_id_name:
                 raise ValueError("Match id column name equals to label column name")
->>>>>>> d534a4d4
 
         if self.with_label:
             if mode == "fit":
@@ -118,12 +106,7 @@
             header_gen = header.split(self.delimitor, -1)
 
         if self.with_match_id:
-<<<<<<< HEAD
-            idx = header_gen.index(self.match_id_name)
-            header_gen = header_gen[: idx] + header_gen[idx + 1:]
-=======
             header_gen = header_gen[1:]
->>>>>>> d534a4d4
 
         self.header = header_gen
         self.sid_name = sid_name
@@ -148,27 +131,14 @@
             elif len(value) < 2:
                 raise ValueError("Only {} column is found, can not extract match_id and label")
             else:
-<<<<<<< HEAD
-                idx1 = self.match_id_index
-                idx2 = self.label_idx
-                if idx1 > idx2:
-                    idx1, idx2 = idx2, idx1
-
-                return value[:idx1] + value[idx1 + 1: idx2] + value[idx2 + 1:]
-=======
                 return value[1: self.label_idx] + value[self.label_idx + 1:]
->>>>>>> d534a4d4
         elif self.with_match_id:
             if len(value) < 1:
                 raise ValueError("Only 0 column is found, can not extract match_id")
             elif len(value) == 1:
                 return []
             else:
-<<<<<<< HEAD
-                return value[:self.match_id_index] + value[self.match_id_index + 1:]
-=======
                 return value[1:]
->>>>>>> d534a4d4
         elif self.label_idx is not None:
             if len(value) < 1:
                 raise ValueError("Only 0 column is found, can not extract label")
@@ -202,12 +172,8 @@
             input_data_labels = input_data.mapValues(lambda value: value.split(self.delimitor, -1)[self.label_idx])
 
         if self.with_match_id:
-<<<<<<< HEAD
-            input_data_match_id = input_data.mapValues(lambda value: value.split(self.delimitor, -1)[self.match_id_index])
-=======
             input_data_match_id = input_data.mapValues(
                 lambda value: value.split(self.delimitor, -1)[0])
->>>>>>> d534a4d4
 
         if mode == "fit":
             data_instance = self.fit(input_data, input_data_features, input_data_labels, input_data_match_id)
