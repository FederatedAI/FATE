import numpy as np
import lightgbm as lgb
from ..component_converter import ComponentConverterBase
from federatedml.protobuf.generated.boosting_tree_model_meta_pb2 import BoostingTreeModelMeta
from federatedml.protobuf.generated.boosting_tree_model_param_pb2 import BoostingTreeModelParam, \
    DecisionTreeModelParam, NodeParam
from federatedml.util import consts
from federatedml.util import LOGGER


"""
We only keep the necessary variable to make sure that lightgbm can run predict function on the converted model
"""

FAKE_FEATURE_INFO_STR = '[0:1] '

END_OF_TREE = 'end of trees'
END_OF_PARA = 'end of parameters'

SPLIT = '\n\n'

HEADER_TEMPLATE = """tree
version=v3
num_class={}
num_tree_per_iteration={}
label_index={}
max_feature_idx={}
objective={}
feature_names={}
feature_infos={}
"""

TREE_TEMPLATE = """Tree={}
num_leaves={}
num_cat={}
split_feature={}
threshold={}
decision_type={}
left_child={}
right_child={}
leaf_value={}
internal_value={}
shrinkage={}
"""

PARA_TEMPLATE = """parameters:
[boosting: gbdt]
[objective: {}]
[num_iterations: {}]
[learning_rate: {}]
[max_depth: {}]
[max_bin: {}]
[use_missing: {}]
[zero_as_missing: {}]
[num_class: {}]
[lambda_l1: {}]
[lambda_l2: {}]
[min_data_in_leaf: {}]
[min_gain_to_split: {}]
"""

LGB_OBJECTIVE = {
    consts.BINARY: "binary sigmoid:1",
    consts.REGRESSION: "regression",
    consts.MULTY: 'multiclass num_class:{}'
}

PARA_OBJECTIVE = {
    consts.BINARY: "binary",
    consts.REGRESSION: "regression",
    consts.MULTY: 'multiclass'
}


def get_decision_type(node: NodeParam, use_missing, zero_as_missing):

    # 00                     0                         0
    # Nan,0 or None         default left or right?    cat feature or not？
    default_type = 0  # 0000 None, default right, not cat feat

    if not use_missing:
        return default_type

    if node.missing_dir == -1:
        default_type = default_type | 2   # 0010

    if zero_as_missing:
        default_type = default_type | 4   # 0100 0
    else:
        default_type = default_type | 8  # 1000 np.Nan

    return default_type


def get_lgb_objective(task_type, num_classes, ret_dict, need_multi_format=True):

    if task_type == consts.CLASSIFICATION:
        if num_classes == 1:
            objective = ret_dict[consts.BINARY]
        else:
            objective = ret_dict[consts.MULTY].format(num_classes) if need_multi_format else ret_dict[consts.MULTY]
    else:
        objective = ret_dict[consts.REGRESSION]
    return objective


def list_to_str(l_):
    return str(l_).replace('[', '').replace(']', '').replace(',', '')


def parse_header(param: BoostingTreeModelParam, meta: BoostingTreeModelMeta):
    # generated header of lgb str model file
    # binary/regression num class is 1 in lgb
    num_classes = len(param.classes_) if len(param.classes_) > 2 else 1
    objective = get_lgb_objective(meta.task_type, num_classes, LGB_OBJECTIVE, need_multi_format=True)
    num_tree_per_iteration = param.tree_dim
    label_index = 0  # by default
    max_feature_idx = len(param.feature_name_fid_mapping) - 1
    feature_names = ''
    for name in [param.feature_name_fid_mapping[i] for i in range(max_feature_idx + 1)]:
        if ' ' in name:  # space is not allowed
            name = name.replace(' ', '-')
        feature_names += name + ' '
    feature_names = feature_names[:-1]
    feature_info = FAKE_FEATURE_INFO_STR * (max_feature_idx + 1)  # need to make fake feature info
    feature_info = feature_info[:-1]
    result_str = HEADER_TEMPLATE.format(num_classes, num_tree_per_iteration, label_index, max_feature_idx,
                                        objective, feature_names, feature_info)
    return result_str


def internal_count_computer(cur_id, tree_node, leaf_count, internal_count):

    if cur_id in leaf_count:
        return leaf_count[cur_id]

    left_count = internal_count_computer(tree_node[cur_id].left_nodeid, tree_node, leaf_count, internal_count)
    right_count = internal_count_computer(tree_node[cur_id].right_nodeid, tree_node, leaf_count, internal_count)
    internal_count[cur_id] = left_count + right_count
    return internal_count[cur_id]


def compute_internal_count(tree_param: DecisionTreeModelParam):

    root = tree_param.tree_[0]
    internal_count = {}
    leaf_count = tree_param.leaf_count
    root_count = internal_count_computer(root.id, tree_param.tree_, leaf_count, internal_count)
    if root.id not in internal_count:
        internal_count[root_count] = root_count
    return internal_count


def update_leaf_count(param):
    # in homo sbt, sometimes a leaf covers no sample, so need to add 1 to leaf count
    tmp = {}
    for i in param.leaf_count:
        tmp[i] = param.leaf_count[i]
    for i in tmp:
        if tmp[i] == 0:
            param.leaf_count[i] += 1


<<<<<<< HEAD
def parse_a_tree(
        param: DecisionTreeModelParam,
        tree_idx: int,
        zero_as_missing=False,
        learning_rate=0.1,
        init_score=None):
=======
def parse_a_tree(param: DecisionTreeModelParam, tree_idx: int, use_missing=False, zero_as_missing=False, learning_rate=0.1, init_score=None):
>>>>>>> c0d4304f

    split_feature = []
    split_threshold = []
    decision_type = []
    internal_weight = []
    leaf_weight = []
    left, right = [], []
    leaf_idx = -1
    lgb_node_idx = 0
    sbt_lgb_node_map = {}
    is_leaf = []
    leaf_count = []
    internal_count, internal_count_dict = [], {}
    has_count_info = len(param.leaf_count) != 0

    # compute internal count
    if has_count_info:
        update_leaf_count(param)
        internal_count_dict = compute_internal_count(param)  # get internal count from leaf count

    # mark leaf nodes and get sbt-lgb node mapping
    for node in param.tree_:
        is_leaf.append(node.is_leaf)
        if not node.is_leaf:
            sbt_lgb_node_map[node.id] = lgb_node_idx
            lgb_node_idx += 1

    for cur_idx, node in enumerate(param.tree_):

        if not node.is_leaf:

            split_feature.append(node.fid)

            # if is hetero model need to decode split point and missing dir
            if param.split_maskdict and param.missing_dir_maskdict is not None:
                node.bid = param.split_maskdict[node.id]
                node.missing_dir = param.missing_dir_maskdict[node.id]

            # extract split point and weight
            split_threshold.append(node.bid)
            internal_weight.append(node.weight)

            # add internal count
            if has_count_info:
                internal_count.append(internal_count_dict[node.id])

            if is_leaf[node.left_nodeid]:  # generate lgb leaf idx
                left.append(leaf_idx)
                if has_count_info:
                    leaf_count.append(param.leaf_count[node.left_nodeid])
                leaf_idx -= 1
            else:
                left.append(sbt_lgb_node_map[node.left_nodeid])

            if is_leaf[node.right_nodeid]:  # generate lgb leaf idx
                right.append(leaf_idx)
                if has_count_info:
                    leaf_count.append(param.leaf_count[node.right_nodeid])
                leaf_idx -= 1
            else:
                right.append(sbt_lgb_node_map[node.right_nodeid])

            # get lgb decision type
            decision_type.append(get_decision_type(node, use_missing, zero_as_missing))
        else:
            # regression model need to add init score
            if init_score is not None:
                score = node.weight * learning_rate + init_score
            else:
                # leaf value is node.weight * learning_rate in lgb
                score = node.weight * learning_rate

            leaf_weight.append(score)

    leaves_num = len(leaf_weight)
    num_cat = 0
    # to string
    result_str = TREE_TEMPLATE.format(tree_idx, leaves_num, num_cat, list_to_str(split_feature),
                                      list_to_str(split_threshold), list_to_str(decision_type),
                                      list_to_str(left), list_to_str(right), list_to_str(leaf_weight),
                                      list_to_str(internal_weight), learning_rate)

    if len(internal_count) != 0:
        result_str += 'internal_count={}\n'.format(list_to_str(internal_count))
    if len(leaf_count) != 0:
        result_str += 'leaf_count={}\n'.format(list_to_str(leaf_count))

    return result_str


def parse_feature_importance(param):

    feat_importance_str = "feature_importances:\n"
    mapping = param.feature_name_fid_mapping
    for impt in param.feature_importances:
        impt_val = impt.importance
        try:
            if impt.main == 'split':
                impt_val = int(impt_val)
        except BaseException:
            LOGGER.warning("old version protobuf contains no filed 'main'")
        feat_importance_str += '{}={}\n'.format(mapping[impt.fid], impt_val)

    return feat_importance_str


def parse_parameter(param, meta):
    """
    we only keep parameters offered by SBT
    """
    tree_meta = meta.tree_meta
    num_classes = 1 if meta.task_type == consts.CLASSIFICATION and param.num_classes < 3 else param.num_classes
    objective = get_lgb_objective(meta.task_type, num_classes, PARA_OBJECTIVE, need_multi_format=False)
    rs = PARA_TEMPLATE.format(objective, meta.num_trees, meta.learning_rate, tree_meta.max_depth,
                              meta.quantile_meta.bin_num, meta.tree_meta.use_missing + 0,
                              meta.tree_meta.zero_as_missing + 0,
                              num_classes, tree_meta.criterion_meta.criterion_param[0],
                              tree_meta.criterion_meta.criterion_param[1],
                              tree_meta.min_leaf_node,
                              tree_meta.min_impurity_split
                              )
    return rs


def sbt_to_lgb(model_param: BoostingTreeModelParam,
               model_meta: BoostingTreeModelMeta,
               load_feature_importance=True):
    """
    Transform sbt model to lgb model
    """

    result = ''
    # parse header
    header_str = parse_header(model_param, model_meta)
    use_missing = model_meta.tree_meta.use_missing
    zero_as_missing = model_meta.tree_meta.zero_as_missing
    learning_rate = model_meta.learning_rate
    tree_str_list = []

    # parse tree
    for idx, param in enumerate(model_param.trees_):

        if idx == 0 and model_meta.task_type == consts.REGRESSION:  # regression task has init score
            init_score = model_param.init_score[0]
        else:
            init_score = 0
        tree_str_list.append(parse_a_tree(param, idx, use_missing, zero_as_missing, learning_rate, init_score))

    # add header and tree str to result
    result += header_str + '\n'
    for s in tree_str_list:
        result += s
        result += SPLIT
    result += END_OF_TREE

    # handle feature importance
    if load_feature_importance:
        feat_importance_str = parse_feature_importance(model_param)
        result += SPLIT + feat_importance_str

    # parameters
    para_str = parse_parameter(model_param, model_meta)
    result += '\n' + para_str + '\n' + END_OF_PARA + '\n'
    result += '\npandas_categorical:[]\n'

    return result


def save_lgb(model: lgb.Booster, path):
    model_str = model.model_to_string()
    f = open(path, 'w')
    f.write(model_str)
    f.close()


def load_lgb(path):
    f = open(path, 'r')
    model_str = f.read()
    f.close()
    lgb_model = lgb.Booster(model_str=model_str)
    return lgb_model


class HomoSBTComponentConverter(ComponentConverterBase):

    @staticmethod
    def get_target_modules():
        return ['HomoSecureboost']

    def convert(self, model_dict):

        param_obj = model_dict["HomoSecureBoostingTreeGuestParam"]
        meta_obj = model_dict["HomoSecureBoostingTreeGuestMeta"]

        lgb_model_str = sbt_to_lgb(param_obj, meta_obj)
        lgb_model = lgb.Booster(model_str=lgb_model_str)

        return lgb_model<|MERGE_RESOLUTION|>--- conflicted
+++ resolved
@@ -30,7 +30,7 @@
 feature_infos={}
 """
 
-TREE_TEMPLATE = """Tree={}
+TREE_TEMPLATE = """Tree={}  
 num_leaves={}
 num_cat={}
 split_feature={}
@@ -117,12 +117,12 @@
     label_index = 0  # by default
     max_feature_idx = len(param.feature_name_fid_mapping) - 1
     feature_names = ''
-    for name in [param.feature_name_fid_mapping[i] for i in range(max_feature_idx + 1)]:
+    for name in [param.feature_name_fid_mapping[i] for i in range(max_feature_idx+1)]:
         if ' ' in name:  # space is not allowed
             name = name.replace(' ', '-')
-        feature_names += name + ' '
+        feature_names += name+' '
     feature_names = feature_names[:-1]
-    feature_info = FAKE_FEATURE_INFO_STR * (max_feature_idx + 1)  # need to make fake feature info
+    feature_info = FAKE_FEATURE_INFO_STR * (max_feature_idx+1)  # need to make fake feature info
     feature_info = feature_info[:-1]
     result_str = HEADER_TEMPLATE.format(num_classes, num_tree_per_iteration, label_index, max_feature_idx,
                                         objective, feature_names, feature_info)
@@ -161,16 +161,7 @@
             param.leaf_count[i] += 1
 
 
-<<<<<<< HEAD
-def parse_a_tree(
-        param: DecisionTreeModelParam,
-        tree_idx: int,
-        zero_as_missing=False,
-        learning_rate=0.1,
-        init_score=None):
-=======
 def parse_a_tree(param: DecisionTreeModelParam, tree_idx: int, use_missing=False, zero_as_missing=False, learning_rate=0.1, init_score=None):
->>>>>>> c0d4304f
 
     split_feature = []
     split_threshold = []
@@ -270,7 +261,7 @@
         try:
             if impt.main == 'split':
                 impt_val = int(impt_val)
-        except BaseException:
+        except:
             LOGGER.warning("old version protobuf contains no filed 'main'")
         feat_importance_str += '{}={}\n'.format(mapping[impt.fid], impt_val)
 
@@ -298,6 +289,7 @@
 def sbt_to_lgb(model_param: BoostingTreeModelParam,
                model_meta: BoostingTreeModelMeta,
                load_feature_importance=True):
+
     """
     Transform sbt model to lgb model
     """
@@ -329,11 +321,11 @@
     # handle feature importance
     if load_feature_importance:
         feat_importance_str = parse_feature_importance(model_param)
-        result += SPLIT + feat_importance_str
+        result += SPLIT+feat_importance_str
 
     # parameters
     para_str = parse_parameter(model_param, model_meta)
-    result += '\n' + para_str + '\n' + END_OF_PARA + '\n'
+    result += '\n'+para_str+'\n'+END_OF_PARA+'\n'
     result += '\npandas_categorical:[]\n'
 
     return result
