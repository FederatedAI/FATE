--- conflicted
+++ resolved
@@ -63,12 +63,8 @@
                 key_type = type(sid)
             data_sids.append(sid)
         data_sids = np.array(data_sids)
-<<<<<<< HEAD
-
-=======
         # if self.shuffle:
         #     np.random.shuffle(data_sids)
->>>>>>> dd414389
         random_state = self.random_seed if self.shuffle else None
         kf = sk_KFold(n_splits=self.n_splits, shuffle=self.shuffle, random_state=random_state)
 
@@ -80,17 +76,16 @@
             n += 1
 
             train_sids_table = [(key_type(x), 1) for x in train_sids]
-            # test_sids_table = [(key_type(x), 1) for x in test_sids]
+            test_sids_table = [(key_type(x), 1) for x in test_sids]
             train_table = session.parallelize(train_sids_table,
                                               include_key=True,
                                               partition=data_inst.partitions)
             train_data = data_inst.join(train_table, lambda x, y: x)
 
-            # test_table = session.parallelize(test_sids_table,
-            #                                  include_key=True,
-            #                                  partition=data_inst.partitions)
-            # test_data = data_inst.join(test_table, lambda x, y: x)
-            test_data = data_inst.subtractByKey(train_data)
+            test_table = session.parallelize(test_sids_table,
+                                             include_key=True,
+                                             partition=data_inst.partitions)
+            test_data = data_inst.join(test_table, lambda x, y: x)
             train_data.schema = schema
             test_data.schema = schema
             yield train_data, test_data
@@ -151,12 +146,8 @@
             if self.mode == consts.HETERO:
                 train_data = self._align_data_index(train_data, model.flowid, consts.TRAIN_DATA)
                 LOGGER.info("Train data Synchronized")
-                if self.role == consts.HOST:
-                    test_data = data_inst.subtractByKey(train_data)
-                    test_data.schema = data_inst.schema
-
-                # test_data = self._align_data_index(test_data, model.flowid, consts.TEST_DATA)
-                # LOGGER.info("Test data Synchronized")
+                test_data = self._align_data_index(test_data, model.flowid, consts.TEST_DATA)
+                LOGGER.info("Test data Synchronized")
             LOGGER.debug("train_data count: {}".format(train_data.count()))
             if train_data.count() + test_data.count() != total_data_count:
                 raise EnvironmentError("In cv fold: {}, train count: {}, test count: {}, original data count: {}."
