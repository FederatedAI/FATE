import os
import abc
import importlib
import torch as t
import numpy as np
import subprocess
from torch.nn import Module
from typing import List
from federatedml.util import consts
from federatedml.util import LOGGER
from federatedml.model_base import serialize_models
from federatedml.nn.backend.utils.common import ML_PATH
from federatedml.feature.instance import Instance
from federatedml.evaluation.evaluation import Evaluation
from federatedml.model_base import Metric, MetricMeta
from federatedml.param import EvaluateParam


class StdReturnFormat(object):

    def __init__(self, id_table_list, pred_table, classes):
        self.id = id_table_list
        self.pred_table = pred_table
        self.classes = classes

    def __call__(self,):
        return self.id, self.pred_table, self.classes


class ExporterBase(object):

    def __init__(self, *args, **kwargs):
        pass

    def export_model_dict(self, model=None, optimizer=None, model_define=None, optimizer_define=None, loss_define=None,
                          epoch_idx=-1, converge_status=False, loss_history=None, best_epoch=-1, extra_data={}):
        pass


class TrainerBase(object):

    def __init__(self, **kwargs):

        self._fed_mode = True
        self.role = None
        self.party_id = None
        self.party_id_list = None
        self._flowid = None
        self._cache_model = None
        self._model = None
        self._tracker = None
        self._model_checkpoint = None
        self._exporter = None
        self._evaluation_summary = {}

        # running status
        self._set_model_checkpoint_epoch = set()

        # nn config
        self.nn_define, self.opt_define, self.loss_define = {}, {}, {}

        # ret summary
        self._summary = {}

    @staticmethod
    def is_pos_int(val):
        return val > 0 and isinstance(val, int)

    @staticmethod
    def is_float(val):
        return isinstance(val, float)

    @staticmethod
    def is_bool(val):
        return isinstance(val, bool)

    @staticmethod
    def check_trainer_param(
            var_list,
            name_list,
            judge_func,
            warning_str,
            allow_none=True):
        for var, name in zip(var_list, name_list):
            if allow_none and var is None:
                continue
            assert judge_func(var), warning_str.format(name)

    @property
    def model(self):
        if not hasattr(self, '_model'):
            raise AttributeError(
                'model variable is not initialized, remember to call'
                ' super(your_class, self).__init__()')
        if self._model is None:
            raise AttributeError(
                'model is not set, use set_model() function to set training model')

        return self._model

    @model.setter
    def model(self, val):
        self._model = val

    @property
    def fed_mode(self):
        if not hasattr(self, '_fed_mode'):
            raise AttributeError(
                'run_local_mode variable is not initialized, remember to call'
                ' super(your_class, self).__init__()')
        return self._fed_mode

    @fed_mode.setter
    def fed_mode(self, val):
        assert isinstance(val, bool), 'fed mode must be a bool'
        self._fed_mode = val

    def local_mode(self):
        self.fed_mode = False

    def set_nn_config(self, nn_define, optimizer_define, loss_define):
        self.nn_define = nn_define
        self.opt_define = optimizer_define
        self.loss_define = loss_define

    def set_tracker(self, tracker):
        self._tracker = tracker

    def set_checkpoint(self, chkp):
        self._model_checkpoint = chkp

    def set_party_id_list(self, party_id_list):
        self.party_id_list = party_id_list

    def set_model_exporter(self, exporter):
        assert isinstance(
            exporter, ExporterBase), 'exporter is not an instance of ExporterBase'
        self._exporter = exporter

    def get_cached_model(self):
        return self._cache_model

    @staticmethod
    def task_type_infer(predict_result: t.Tensor, true_label):

        # infer task type and classes(of classification task)
        predict_result = predict_result.cpu()
        true_label = true_label.cpu()
        pred_shape = predict_result.shape

        with t.no_grad():

            if true_label.max() == 1.0 and true_label.min() == 0.0:
                return consts.BINARY

            if (len(pred_shape) > 1) and (pred_shape[1] > 1):
                if t.isclose(
                    predict_result.sum(
                        axis=1).cpu(), t.Tensor(
                        [1.0])).all():
                    return consts.MULTY
                else:
                    return None
            elif (len(pred_shape) == 1) or (pred_shape[1] == 1):
                return consts.REGRESSION

        return None

    def _update_metric_summary(self, metric_dict):

        if len(metric_dict) == 0:
            return

        iter_name = list(metric_dict.keys())[0]
        metric_dict = metric_dict[iter_name]

        if len(self._evaluation_summary) == 0:
            self._evaluation_summary = {namespace: {}
                                        for namespace in metric_dict}

        for namespace in metric_dict:
            for metric_name in metric_dict[namespace]:
                epoch_metric = metric_dict[namespace][metric_name]
                if namespace not in self._evaluation_summary:
                    self._evaluation_summary[namespace] = {}
                if metric_name not in self._evaluation_summary[namespace]:
                    self._evaluation_summary[namespace][metric_name] = []
                self._evaluation_summary[namespace][metric_name].append(
                    epoch_metric)

    def get_evaluation_summary(self):
        return self._evaluation_summary

    def get_summary(self):
        return self._summary

    """
    User Interfaces
    """

    def _local_save(
            self,
            model,
            optimizer,
            epoch_idx,
            converge_status,
            loss_history,
            best_epoch,
            extra_data,
            save_path,
            save_name):

        LOGGER.debug('save model to local dir')
        model_dict = {
            'model': model.state_dict(),
            'optimizer': optimizer.state_dict(),
            'model_define': self.nn_define,
            'optimizer_define': self.opt_define,
            'loss_define': self.loss_define,
            'epoch_idx': epoch_idx,
            'converge_status': converge_status,
            'loss_history': loss_history,
            'best_epoch': best_epoch,
            'extra_data': extra_data
        }
        absolute_path = os.path.abspath(save_path)
        path = os.path.join(absolute_path, save_name)
        t.save(model_dict, path)

        model_dict = self._exporter.export_model_dict(model_define=self.nn_define,
                                                      optimizer_define=self.opt_define,
                                                      loss_define=self.loss_define,
                                                      epoch_idx=epoch_idx,
                                                      converge_status=converge_status,
                                                      loss_history=loss_history,
                                                      best_epoch=best_epoch,
                                                      extra_data=extra_data,
                                                      local_save_path=path
                                                      )
        self._cache_model = model_dict

    def set_model(self, model: Module):
        if not issubclass(type(model), Module):
            raise ValueError('model must be a subclass of pytorch nn.Module')
        self.model = model

    def save(
            self,
            model=None,
            epoch_idx=-1,
            optimizer=None,
            converge_status=False,
            loss_history=None,
            best_epoch=-1,
            extra_data={}):

        assert isinstance(
            epoch_idx, int) and epoch_idx >= 0, 'epoch idx must be an int >= 0'

        if self._exporter:
            LOGGER.debug('save model to fate')
            model_dict = self._exporter.export_model_dict(model=model,
                                                          optimizer=optimizer,
                                                          model_define=self.nn_define,
                                                          optimizer_define=self.opt_define,
                                                          loss_define=self.loss_define,
                                                          epoch_idx=epoch_idx,
                                                          converge_status=converge_status,
                                                          loss_history=loss_history,
                                                          best_epoch=best_epoch,
                                                          extra_data=extra_data
                                                          )
            self._cache_model = model_dict

    def checkpoint(
            self,
            model=None,
            epoch_idx=-1,
            optimizer=None,
            converge_status=False,
            loss_history=None,
            best_epoch=-1,
            extra_data={}):

        assert isinstance(
            epoch_idx, int) and epoch_idx >= 0, 'epoch idx must be an int >= 0'

        if self._model_checkpoint:

            if self._exporter is None:
                raise RuntimeError('exporter is None, cannot save checkpoint')

            if epoch_idx in self._set_model_checkpoint_epoch:
                LOGGER.info(
                    'checkpoint at epoch {} set, skip setting checkpoint'.format(epoch_idx))
                return

            self.save(model=model, epoch_idx=epoch_idx, optimizer=optimizer, converge_status=converge_status,
                      loss_history=loss_history, best_epoch=best_epoch, extra_data=extra_data)

            self._model_checkpoint.add_checkpoint(len(self._set_model_checkpoint_epoch),
                                                  to_save_model=serialize_models(self._cache_model))  # step_index, to_save_model
            self._set_model_checkpoint_epoch.add(epoch_idx)
            LOGGER.info('checkpoint at epoch {} saved'.format(epoch_idx))

    def local_save(self,
                   model=None,
                   epoch_idx=-1,
                   optimizer=None,
                   converge_status=False,
                   loss_history=None,
                   best_epoch=-1,
                   extra_data={}):

        assert isinstance(
            epoch_idx, int) and epoch_idx >= 0, 'epoch idx must be an int >= 0'

        if self._exporter:
            # default saving folder is under the job folder
            save_path = '../../../../'
            model_name = 'model.pkl'
            self._local_save(
                model,
                optimizer,
                epoch_idx,
                converge_status,
                loss_history,
                best_epoch,
                extra_data,
                save_path,
                model_name)

    def local_checkpoint(self,
                         model=None,
                         epoch_idx=-1,
                         optimizer=None,
                         converge_status=False,
                         loss_history=None,
                         best_epoch=-1,
                         extra_data={}):

        if self._exporter:
            # default saving folder is under the job folder
            save_path = '../../../../'
            model_name = 'checkpoint_{}.pkl'.format(epoch_idx)
            self._local_save(
                model,
                optimizer,
                epoch_idx,
                converge_status,
                loss_history,
                best_epoch,
                extra_data,
                save_path,
                model_name)
            self._model_checkpoint.add_checkpoint(len(self._set_model_checkpoint_epoch),
                                                  to_save_model=serialize_models(self._cache_model))  # step_index, to_save_model
            self._set_model_checkpoint_epoch.add(epoch_idx)
            LOGGER.info('checkpoint at epoch {} saved'.format(epoch_idx))

    def format_predict_result(self, sample_ids: List, predict_result: t.Tensor,
                              true_label: t.Tensor, task_type: str = None):

        predict_result = predict_result.cpu().detach()

        if task_type == 'auto':
            task_type = self.task_type_infer(predict_result, true_label)
            if task_type is None:
                LOGGER.warning(
                    'unable to infer predict result type, predict process will be skipped')
                return None

        classes = None
        if task_type == consts.BINARY:
            classes = [0, 1]
        elif task_type == consts.MULTY:
            classes = [i for i in range(predict_result.shape[1])]

        true_label = true_label.cpu().detach().flatten().tolist()
        if task_type == consts.MULTY:
            predict_result = predict_result.tolist()
        else:
            predict_result = predict_result.flatten().tolist()

        id_table = [(id_, Instance(label=l))
                    for id_, l in zip(sample_ids, true_label)]
        score_table = [(id_, pred)
                       for id_, pred in zip(sample_ids, predict_result)]
        return StdReturnFormat(id_table, score_table, classes)

    def callback_metric(self, metric_name: str, value: float, metric_type='train', epoch_idx=0):

        assert metric_type in [
            'train', 'validate'], 'metric_type should be train or validate'
        iter_name = 'iteration_{}'.format(epoch_idx)
        if self._tracker is not None:
            self._tracker.log_metric_data(
                metric_type, iter_name, [
                    Metric(
                        metric_name, np.round(
                            value, 6))])
            self._tracker.set_metric_meta(
                metric_type, iter_name, MetricMeta(
                    name=metric_name, metric_type='EVALUATION_SUMMARY'))

    def callback_loss(self, loss: float, epoch_idx: int):

        if self._tracker is not None:
            self._tracker.log_metric_data(
                metric_name="loss",
                metric_namespace="train",
                metrics=[Metric(epoch_idx, loss)],
            )

    def summary(self, summary_dict: dict):

        assert isinstance(summary_dict, dict), 'summary must be a dict'
        self._summary = summary_dict

    def evaluation(self, sample_ids: list, pred_scores: t.Tensor, label: t.Tensor, dataset_type='train',
                   metric_list=None, epoch_idx=0, task_type=None):

        eval_obj = Evaluation()
        if task_type == 'auto':
            task_type = self.task_type_infer(pred_scores, label)

        if task_type is None:
            LOGGER.debug('cannot infer task type, return')
            return

        assert dataset_type in [
            'train', 'validate'], 'dataset_type must in ["train", "validate"]'

        eval_param = EvaluateParam(eval_type=task_type)
        if task_type == consts.BINARY:
            eval_param.metrics = ['auc', 'ks']
        elif task_type == consts.MULTY:
            eval_param.metrics = ['accuracy', 'precision', 'recall']

        eval_param.check_single_value_default_metric()
        eval_obj._init_model(eval_param)

        pred_scores = pred_scores.cpu().detach().numpy()
        label = label.cpu().detach().numpy().flatten()

        if task_type == consts.REGRESSION or task_type == consts.BINARY:
            pred_scores = pred_scores.flatten()
            label = label.flatten()

        pred_scores = pred_scores.tolist()
        label = label.tolist()
        assert len(pred_scores) == len(
            label), 'the length of predict score != the length of label, pred {} and label {}'.format(len(pred_scores), len(label))
        eval_data = []
        for id_, s, l in zip(sample_ids, pred_scores, label):
            if task_type == consts.REGRESSION:
                eval_data.append([id_, (l, s, s)])
            if task_type == consts.MULTY:
                pred_label = np.argmax(s)
                eval_data.append([id_, (l, pred_label, s)])
            elif task_type == consts.BINARY:
                pred_label = (s > 0.5) + 1
                eval_data.append([id_, (l, pred_label, s)])

        eval_result = eval_obj.evaluate_metrics(dataset_type, eval_data)

        if self._tracker is not None:
            eval_obj.set_tracker(self._tracker)
            # send result to fate-board
            eval_obj.callback_metric_data(
                {'iteration_{}'.format(epoch_idx): [eval_result]})

        self._update_metric_summary(eval_obj.metric_summaries)
        return self._evaluation_summary

    def to_cuda(self, var, device=0):
        if hasattr(var, 'cuda'):
            return var.cuda(device)
        elif isinstance(var, tuple) or isinstance(var, list):
            ret = tuple(self.to_cuda(i) for i in var)
            return ret
        elif isinstance(var, dict):
            for k in var:
                if hasattr(var[k], 'cuda'):
                    var[k] = var[k].cuda(device)
            return var
        else:
            return var

    @abc.abstractmethod
    def train(self, train_set, validate_set=None, optimizer=None, loss=None, extra_data={}):
        """
            train_set : A Dataset Instance, must be a instance of subclass of Dataset (federatedml.nn.dataset.base),
                      for example, TableDataset() (from federatedml.nn.dataset.table)

            validate_set : A Dataset Instance, but optional must be a instance of subclass of Dataset
                    (federatedml.nn.dataset.base), for example, TableDataset() (from federatedml.nn.dataset.table)

            optimizer : A pytorch optimizer class instance, for example, t.optim.Adam(), t.optim.SGD()

            loss : A pytorch Loss class, for example, nn.BECLoss(), nn.CrossEntropyLoss()
        """
        pass

    @abc.abstractmethod
    def predict(self, dataset):
        pass

    @abc.abstractmethod
    def server_aggregate_procedure(self, extra_data={}):
        pass


"""
Load Trainer
"""


def get_trainer_class(trainer_module_name: str):

    if trainer_module_name.endswith('.py'):
        trainer_module_name = trainer_module_name.replace('.py', '')
    ds_modules = importlib.import_module(
        '{}.homo.trainer.{}'.format(
            ML_PATH, trainer_module_name))
    try:
        trainers = []
        for k, v in ds_modules.__dict__.items():
            if isinstance(v, type):
<<<<<<< HEAD
                if issubclass(
                        v, TrainerBase) and v is not TrainerBase and "".join(
                        v.__name__.lower().split("_")) == "".join(
                        trainer_module_name.lower().split("_")):
                    return v
        raise ValueError('Did not find any class in {}.py that is the subclass of Trainer class'.
                         format(trainer_module_name))
=======
                if issubclass(v, TrainerBase) and v is not TrainerBase:
                    trainers.append(v)
        if len(trainers) == 0:
            raise ValueError('Did not find any class in {}.py that is the subclass of Trainer class'.
                             format(trainer_module_name))
        else:
            return trainers[-1]  # return the last defined trainer
>>>>>>> 5ac0567a
    except ValueError as e:
        raise e<|MERGE_RESOLUTION|>--- conflicted
+++ resolved
@@ -527,7 +527,6 @@
         trainers = []
         for k, v in ds_modules.__dict__.items():
             if isinstance(v, type):
-<<<<<<< HEAD
                 if issubclass(
                         v, TrainerBase) and v is not TrainerBase and "".join(
                         v.__name__.lower().split("_")) == "".join(
@@ -535,14 +534,5 @@
                     return v
         raise ValueError('Did not find any class in {}.py that is the subclass of Trainer class'.
                          format(trainer_module_name))
-=======
-                if issubclass(v, TrainerBase) and v is not TrainerBase:
-                    trainers.append(v)
-        if len(trainers) == 0:
-            raise ValueError('Did not find any class in {}.py that is the subclass of Trainer class'.
-                             format(trainer_module_name))
-        else:
-            return trainers[-1]  # return the last defined trainer
->>>>>>> 5ac0567a
     except ValueError as e:
         raise e