--- conflicted
+++ resolved
@@ -53,11 +53,9 @@
         self._exporter = None
         self._evaluation_summary = {}
         self._client_num = None
-<<<<<<< HEAD
         self._optimizer = None
         self._loss_fn = None
-=======
->>>>>>> f1e60b90
+
 
         # running status
         self._set_model_checkpoint_epoch = set()
