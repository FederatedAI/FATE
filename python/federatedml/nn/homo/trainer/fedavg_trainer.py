import torch
import torch as t
import torch.distributed as dist
import tqdm
import numpy as np
import transformers
from torch.nn import DataParallel
from torch.utils.data import DataLoader
from torch.utils.data.distributed import DistributedSampler
from federatedml.framework.homo.aggregator.secure_aggregator import SecureAggregatorClient as SecureAggClient
from federatedml.framework.homo.aggregator.secure_aggregator import SecureAggregatorServer as SecureAggServer
from federatedml.nn.backend.utils import deepspeed_util
from federatedml.nn.backend.utils import distributed_util
from federatedml.nn.dataset.base import Dataset
from federatedml.nn.homo.trainer.trainer_base import TrainerBase
from federatedml.util import LOGGER, consts
from federatedml.optim.convergence import converge_func_factory


class FedAVGTrainer(TrainerBase):
    """

    Parameters
    ----------
    epochs: int >0, epochs to train
    batch_size: int, -1 means full batch
    secure_aggregate: bool, default is True, whether to use secure aggregation. if enabled, will add random number
                            mask to local models. These random number masks will eventually cancel out to get 0.
    weighted_aggregation: bool, whether add weight to each local model when doing aggregation.
                         if True, According to origin paper, weight of a client is: n_local / n_global, where n_local
                         is the sample number locally and n_global is the sample number of all clients.
                         if False, simply averaging these models.

    early_stop: None, 'diff' or 'abs'. if None, disable early stop; if 'diff', use the loss difference between
                two epochs as early stop condition, if differences < tol, stop training ; if 'abs', if loss < tol,
                stop training
    tol: float, tol value for early stop

    aggregate_every_n_epoch: None or int. if None, aggregate model on the end of every epoch, if int, aggregate
                             every n epochs.

    cuda: None, int or list of int. if None, use cpu; if int, use the the {int} device, if list of int, use the
          This trainier will automatically detect use DataParallel for multi GPU training, the first index will be
          the main device and the output device.

    pin_memory: bool, for pytorch DataLoader
    shuffle: bool, for pytorch DataLoader
    data_loader_worker: int, for pytorch DataLoader, number of workers when loading data
    validation_freqs: None or int. if int, validate your model and send validate results to fate-board every n epoch.
                      if is binary classification task, will use metrics 'auc', 'ks', 'gain', 'lift', 'precision'
                      if is multi classification task, will use metrics 'precision', 'recall', 'accuracy'
                      if is regression task, will use metrics 'mse', 'mae', 'rmse', 'explained_variance', 'r2_score'
    checkpoint_save_freqs: save model every n epoch, if None, will not save checkpoint.
    task_type: str, 'auto', 'binary', 'multi', 'regression',
               this option decides the return format of this trainer, and the evaluation type when running validation.
               if auto, will automatically infer your task type from labels and predict results.
    save_to_local_dir: bool, if True, a dictionary containing the model, optimizer, and metadata will be saved to a local directory.
                The path is structured as follows: fateflow/jobs/${jobid}/${party}/${party_id}/${your_nn_component}.
                If set to False, the model will not be saved to the FATE framework in protobuf format.
    """

    def __init__(self, epochs=10, batch_size=512,  # training parameter
                 early_stop=None, tol=0.0001,  # early stop parameters
                 secure_aggregate=True, weighted_aggregation=True, aggregate_every_n_epoch=None,  # federation
                 cuda=None,
                 pin_memory=True, shuffle=True, data_loader_worker=0,  # GPU & dataloader
                 validation_freqs=None,  # validation configuration
                 checkpoint_save_freqs=None,  # checkpoint configuration
                 task_type='auto',  # task type
                 save_to_local_dir=False,  # save model to local path
                 collate_fn=None,
                 collate_fn_params=None
                 ):

        super(FedAVGTrainer, self).__init__()

        # training parameters
        self.epochs = epochs
        self.tol = tol
        self.validation_freq = validation_freqs
        self.save_freq = checkpoint_save_freqs
        self.save_to_local_dir = save_to_local_dir

        self.task_type = task_type.lower()
        task_type_allow = [
            consts.BINARY,
            consts.REGRESSION,
            consts.MULTY,
            consts.CAUSAL_LM,
            consts.SEQ_2_SEQ_LM,
            'auto']
        assert self.task_type in task_type_allow, 'task type must in {}'.format(
            task_type_allow)

        # aggregation param
        self.secure_aggregate = secure_aggregate
        self.weighted_aggregation = weighted_aggregation
        self.aggregate_every_n_epoch = aggregate_every_n_epoch

        # GPU, check cuda setting
        self.cuda = cuda
        self.cuda_main_device = None
        self.data_parallel = False
        self.parallel_model = None

        if not torch.cuda.is_available() and self.cuda is not None:
            raise ValueError('Cuda is not available on this machine')
        if isinstance(self.cuda, int):
            self.cuda_main_device = self.cuda
        elif isinstance(self.cuda, list):
            for i in self.cuda:
                assert isinstance(i, int), 'cuda device must be int, but got {}'.format(self.cuda)
            self.cuda_main_device = self.cuda[0]
            if len(self.cuda) > 1:
                self.data_parallel = True
                LOGGER.info('Using DataParallel in Pytorch')

        # data loader
        self.batch_size = batch_size
        self.pin_memory = pin_memory
        self.shuffle = shuffle
        self.data_loader_worker = data_loader_worker
        self.data_loader = None

        self.collate_fn = collate_fn
        self.collate_fn_params = collate_fn_params if collate_fn_params is not None else dict()

        self.early_stop = early_stop
        early_stop_type = ['diff', 'abs']
        if early_stop is not None:
            assert early_stop in early_stop_type, 'early stop type must be in {}, bug got {}' \
                .format(early_stop_type, early_stop)

        # communicate suffix
        self.comm_suffix = 'fedavg'

        # check param correctness
        self.check_trainer_param([self.epochs,
                                  self.validation_freq,
                                  self.save_freq,
                                  self.aggregate_every_n_epoch],
                                 ['epochs',
                                  'validation_freq',
                                  'save_freq',
                                  'aggregate_every_n_epoch'],
                                 self.is_pos_int,
                                 '{} is not a positive int')
        self.check_trainer_param([self.secure_aggregate, self.weighted_aggregation, self.pin_memory, self.save_to_local_dir], [
                                 'secure_aggregate', 'weighted_aggregation', 'pin_memory', 'save_to_local_dir'], self.is_bool, '{} is not a bool')
        self.check_trainer_param(
            [self.tol], ['tol'], self.is_float, '{} is not a float')

        # federation
        self.client_agg = None
        self.server_agg = None
        self.aggregate_round = None

    def _init_aggregator(self, train_set):
        # compute round to aggregate
        cur_agg_round = 0
        if self.aggregate_every_n_epoch is not None:
            aggregate_round = self.epochs // self.aggregate_every_n_epoch
        else:
            aggregate_round = self.epochs

        # initialize fed avg client
        if self.fed_mode:
            if self.weighted_aggregation:
                sample_num = len(train_set)
            else:
                sample_num = 1.0

            if not distributed_util.is_distributed() or distributed_util.is_rank_0():
                client_agg = SecureAggClient(
                    self.secure_aggregate, aggregate_weight=sample_num, communicate_match_suffix=self.comm_suffix)
            else:
                client_agg = None
        else:
            client_agg = None

        return client_agg, aggregate_round

    def set_model(self, model: t.nn.Module):

        if not issubclass(type(model), t.nn.Module):
            raise ValueError('model must be a subclass of pytorch nn.Module')
        self.model = model
        if self.cuda is not None:
            self.model = self.model.cuda(self.cuda_main_device)
            if self.data_parallel:
                LOGGER.info('device ids are {}'.format(self.cuda))
                self.parallel_model = DataParallel(model, device_ids=self.cuda, output_device=self.cuda_main_device)

    def _select_model(self):
        if self.data_parallel:
            return self.parallel_model
        else:
            return self.model

    def train_an_epoch(self, epoch_idx, model, train_set, optimizer, loss_func):

        epoch_loss = 0.0
        batch_idx = 0
        acc_num = 0

        if isinstance(self.data_loader.sampler, DistributedSampler):
            self.data_loader.sampler.set_epoch(epoch_idx)

        dl = self.data_loader

        total_batch_len = len(dl)
<<<<<<< HEAD
        LOGGER.info('total batch len is {}'.format(total_batch_len))
=======
>>>>>>> f1e60b90

        if not self.fed_mode:
            to_iterate = tqdm.tqdm(dl)
        else:
            to_iterate = dl

        batch_label = None
        for _batch_iter in to_iterate:
            _batch_iter = self._decode(_batch_iter)
            if isinstance(_batch_iter, list) or isinstance(_batch_iter, tuple):
                batch_data, batch_label = _batch_iter
            else:
                batch_data = _batch_iter

            if self.cuda is not None or self._enable_deepspeed:
                device = self.cuda_main_device if self.cuda_main_device is not None else self.model.device
                batch_data = self.to_cuda(batch_data, device)
                if batch_label is not None:
                    batch_label = self.to_cuda(batch_label, device)

            if not self._enable_deepspeed:
                optimizer.zero_grad()
            else:
                model.zero_grad()

            pred = model(batch_data)

            if not loss_func and hasattr(pred, "loss"):
<<<<<<< HEAD
                if isinstance(model, DataParallel):
                    batch_loss = pred.loss.mean()
                else:
                    batch_loss = pred.loss
=======
                batch_loss = pred.loss

>>>>>>> f1e60b90
            elif loss_func is not None:
                if batch_label is None:
                    raise ValueError(
                        "When loss is set, please provide label to calculate loss"
                    )
                if not isinstance(pred, torch.Tensor) and hasattr(pred, "logits"):
                    pred = pred.logits
                batch_loss = loss_func(pred, batch_label)
            else:
                raise ValueError(
                    'FedAVGTrainer requires a loss function, but got None, please specify loss function in the'
                    ' job configuration')

            if not self._enable_deepspeed:
                batch_loss.backward()
                optimizer.step()
                batch_loss_np = np.array(batch_loss.detach().tolist()) if self.cuda is None \
                    else np.array(batch_loss.cpu().detach().tolist())

                if acc_num + self.batch_size > len(train_set):
                    batch_len = len(train_set) - acc_num
                else:
                    batch_len = self.batch_size

                epoch_loss += batch_loss_np * batch_len
            else:
                batch_loss = model.backward(batch_loss)
                batch_loss_np = np.array(batch_loss.cpu().detach().tolist())
                model.step()
                batch_loss_np = self._sync_loss(batch_loss_np * self._get_batch_size(batch_data))
                if distributed_util.is_rank_0():
                    epoch_loss += batch_loss_np

            batch_idx += 1
<<<<<<< HEAD
            if self.fed_mode:
                if total_batch_len > 100:
                    if batch_idx % (total_batch_len // 100) == 0:
                        percentage = (batch_idx / total_batch_len) * 100
                        LOGGER.debug(f"Training progress of epoch {epoch_idx}: {percentage:.1f}%")
                else:
                    LOGGER.debug("Training epoch {}:batch {}".format(epoch_idx, batch_idx))
        
=======
            # LOGGER.info(f"finish epoch={epoch_idx}, batch={batch_idx}")

            if self.fed_mode:
                if batch_idx % (total_batch_len // 100) == 0:
                    percentage = (batch_idx / total_batch_len) * 100
                    LOGGER.debug(f"Training progress of epoch {epoch_idx}: {percentage:.1f}%")

>>>>>>> f1e60b90
        epoch_loss = epoch_loss / len(train_set)
        return epoch_loss

    def on_loop_begin_client(self, **kwargs):
        pass

    def on_loop_end_client(self, **kwargs):
        pass

    def on_loop_begin_server(self, **kwargs):
        pass

    def on_loop_end_server(self, **kwargs):
        pass

    def _client_sends_data(self, epoch_idx, epoch_loss, cur_agg_round):
        need_stop = False
        if self.client_agg is not None or distributed_util.is_distributed():
            if not (self.aggregate_every_n_epoch is not None and (epoch_idx + 1) % self.aggregate_every_n_epoch != 0):

                # model averaging, only aggregate trainable param
                if self._deepspeed_zero_3:
                    deepspeed_util.gather_model(self.model)

                if not distributed_util.is_distributed() or distributed_util.is_rank_0():
                    self.model = self.client_agg.model_aggregation(self.model)
                    if distributed_util.is_distributed() and distributed_util.get_num_workers() > 1:
                        self._share_model()
                else:
                    self._share_model()

                # agg loss and get converge status
                if not distributed_util.is_distributed() or distributed_util.is_rank_0():
                    converge_status = self.client_agg.loss_aggregation(epoch_loss)
                    cur_agg_round += 1
                    if distributed_util.is_distributed() and distributed_util.get_num_workers() > 1:
                        self._sync_converge_status(converge_status)
                else:
                    converge_status = self._sync_converge_status()

                if not distributed_util.is_distributed() or distributed_util.is_rank_0():
                    LOGGER.info(
                        'model averaging finished, aggregate round {}/{}'.format(
                            cur_agg_round, self.aggregate_round))

                if converge_status:
                    LOGGER.info('early stop triggered, stop training')
                    need_stop = True

        return need_stop

    def _server_aggregates_data(self, epoch_idx, check_converge, converge_func):

        need_stop = False
        if not (self.aggregate_every_n_epoch is not None and (epoch_idx + 1) % self.aggregate_every_n_epoch != 0):

            # model aggregate
            self.server_agg.model_aggregation()

            # loss aggregate
            agg_loss, converge_status = self.server_agg.loss_aggregation(
                check_converge=check_converge, converge_func=converge_func)
            self.callback_loss(agg_loss, epoch_idx)

            # save check point process
            if self.save_freq is not None and ((epoch_idx + 1) % self.save_freq == 0):
                self.checkpoint(epoch_idx=epoch_idx)
                LOGGER.info('save checkpoint : epoch {}'.format(epoch_idx))

            # check stop condition
            if converge_status:
                LOGGER.debug('stop triggered, stop aggregation')
                need_stop = True

        return need_stop

    def train(
            self,
            train_set: Dataset,
            validate_set: Dataset = None,
            optimizer: t.optim.Optimizer = None,
            loss=None,
            extra_dict={}):

        if optimizer is None:
            raise ValueError(
                'An optimizer is required, but got None, please specify optimizer in the '
                'job configuration')

        self._optimizer = optimizer
        self._loss_fn = loss

        if self.batch_size > len(train_set) or self.batch_size == -1:
            self.batch_size = len(train_set)

        # compute round to aggregate
        cur_agg_round = 0
        self.client_agg, self.aggregate_round = self._init_aggregator(train_set)

        # running var
        cur_epoch = 0
        loss_history = []
        need_stop = False
        evaluation_summary = {}

        self.data_loader = self._get_train_data_loader(train_set)

        self.on_loop_begin_client()

        # training process
        for i in range(self.epochs):

            cur_epoch = i
            LOGGER.info('epoch is {}'.format(i))
            model = self._select_model()
            epoch_loss = self.train_an_epoch(i, model, train_set, self._optimizer, self._loss_fn)
            if not distributed_util.is_distributed() or distributed_util.is_rank_0():
                self.callback_loss(epoch_loss, i)
                loss_history.append(float(epoch_loss))

            # federation process, if running local mode, cancel federation
            need_stop = self._client_sends_data(i, epoch_loss, cur_agg_round)
            cur_agg_round += 1

            # validation process
            if self.validation_freq and ((i + 1) % self.validation_freq == 0):
                LOGGER.info('running validation')
                ids_t, pred_t, label_t = self._predict(train_set)
                evaluation_summary = self.evaluation(
                    ids_t,
                    pred_t,
                    label_t,
                    dataset_type='train',
                    epoch_idx=i,
                    task_type=self.task_type)
                if validate_set is not None:
                    ids_v, pred_v, label_v = self._predict(validate_set)
                    evaluation_summary = self.evaluation(
                        ids_v,
                        pred_v,
                        label_v,
                        dataset_type='validate',
                        epoch_idx=i,
                        task_type=self.task_type)

            # save check point process
            if self.save_freq is not None and ((i + 1) % self.save_freq == 0):
                if self._deepspeed_zero_3:
                    deepspeed_util.gather_model(self.model)

            if not distributed_util.is_distributed() or distributed_util.is_rank_0():
                if self.save_freq is not None and ((i + 1) % self.save_freq == 0):

                    if self.save_to_local_dir:
                        self.local_checkpoint(
                            self.model, i, self._optimizer, converge_status=need_stop, loss_history=loss_history)
                    else:
                        self.checkpoint(
                            self.model, i, self._optimizer, converge_status=need_stop, loss_history=loss_history)
                    LOGGER.info('save checkpoint : epoch {}'.format(i))

            # if meet stop condition then stop
            if need_stop:
                break

        # post-process
        if self._deepspeed_zero_3:
            deepspeed_util.gather_model(self.model)

        self.on_loop_end_client()

        if not distributed_util.is_distributed() or distributed_util.is_rank_0():
            best_epoch = int(np.array(loss_history).argmin())

            if self.save_to_local_dir:
                self.local_save(model=self.model, optimizer=self._optimizer, epoch_idx=cur_epoch, loss_history=loss_history,
                                converge_status=need_stop, best_epoch=best_epoch)
            else:
                self.save(model=self.model, optimizer=self._optimizer, epoch_idx=cur_epoch, loss_history=loss_history,
                          converge_status=need_stop, best_epoch=best_epoch)

            best_epoch = int(np.array(loss_history).argmin())
            self.summary({
                'best_epoch': best_epoch,
                'loss_history': loss_history,
                'need_stop': need_stop,
                'metrics_summary': evaluation_summary
            })

    def _predict(self, dataset: Dataset):
        pred_result = []

        # switch eval mode
        dataset.eval()
        model = self._select_model()
        model.eval()

        if not dataset.has_sample_ids():
            dataset.init_sid_and_getfunc(prefix=dataset.get_type())

        labels = []
        with torch.no_grad():
            for _batch_iter in DataLoader(
                dataset, self.batch_size
            ):
                if isinstance(_batch_iter, list):
                    batch_data, batch_label = _batch_iter
                else:
                    batch_label = _batch_iter.pop("labels")
                    batch_data = _batch_iter

                if self.cuda is not None or self._enable_deepspeed:
                    device = self.cuda_main_device if self.cuda_main_device is not None else self.model.device
                    batch_data = self.to_cuda(batch_data, device)

                pred = model(batch_data)

                if not isinstance(pred, torch.Tensor) and hasattr(pred, "logits"):
                    pred = pred.logits

                pred_result.append(pred)
                labels.append(batch_label)

            ret_rs = torch.concat(pred_result, axis=0)
            ret_label = torch.concat(labels, axis=0)

        # switch back to train mode
        dataset.train()
        model.train()

        return dataset.get_sample_ids(), ret_rs, ret_label

    def predict(self, dataset: Dataset):
        if self.task_type in [consts.CAUSAL_LM, consts.SEQ_2_SEQ_LM]:
            LOGGER.warning(f"Not support prediction of task_types={[consts.CAUSAL_LM, consts.SEQ_2_SEQ_LM]}")
            return

        if distributed_util.is_distributed() and not distributed_util.is_rank_0():
            return

        ids, ret_rs, ret_label = self._predict(dataset)

        if self.fed_mode:
            return self.format_predict_result(
                ids, ret_rs, ret_label, task_type=self.task_type)
        else:
            return ret_rs, ret_label

    def server_aggregate_procedure(self, extra_data={}):

        # converge status
        check_converge = False
        converge_func = None
        if self.early_stop:
            check_converge = True
            converge_func = converge_func_factory(
                self.early_stop, self.tol).is_converge
            LOGGER.info(
                'check early stop, converge func is {}'.format(converge_func))

        LOGGER.info('server running aggregate procedure')
        self.server_agg = SecureAggServer(self.secure_aggregate, communicate_match_suffix=self.comm_suffix)

        self.on_loop_begin_server()
        # aggregate and broadcast models
        for i in range(self.epochs):

            need_stop = self._server_aggregates_data(i, check_converge, converge_func)
            if need_stop:
                break

        self.on_loop_end_server()
<<<<<<< HEAD
        if self._model is not None:
=======
        if self.model is not None:
>>>>>>> f1e60b90
            if self.save_to_local_dir:
                self.local_save(model=self.model, epoch_idx=i, converge_status=need_stop)
            else:
                self.save(model=self.model, epoch_idx=i, converge_status=need_stop)
            LOGGER.info('sever side model saved')

    def _decode(self, data):
        if isinstance(data, transformers.tokenization_utils_base.BatchEncoding):
            return dict(data)
        else:
            return data

    def _get_batch_size(self, data):
        if isinstance(data, list):
            return len(data)
        elif isinstance(data, dict):
            if "input_ids" in data:
                return data["input_ids"].shape[0]
            else:
                for _, value in data.items():
                    if hasattr(value, "shape"):
                        return value.shape[0]

        raise ValueError("cat not infer batch size from data")

    def _get_collate_fn(self, dataset):
        if not self.collate_fn and not hasattr(dataset, "collate_fn"):
            return None
        if self.collate_fn:
            if not hasattr(dataset, "tokenizer"):
                raise ValueError(f"Collate Fn Only Support in task types=[{consts.CAUSAL_LM}, {consts.SEQ_2_SEQ_LM}]")
            collate_fn = getattr(transformers, self.collate_fn)(dataset.tokenizer, **self.collate_fn_params)
            return collate_fn
        else:
            return dataset.collate_fn

    def _get_train_data_loader(self, train_set):
        collate_fn = self._get_collate_fn(train_set)

        if not distributed_util.is_distributed() or distributed_util.get_num_workers() <= 1:
            data_loader = DataLoader(
                train_set,
                batch_size=self.batch_size,
                pin_memory=self.pin_memory,
                shuffle=self.shuffle,
                num_workers=self.data_loader_worker,
                collate_fn=collate_fn
            )
        else:
            train_sampler = DistributedSampler(
                train_set,
                num_replicas=dist.get_world_size(),
                rank=dist.get_rank()
            )
            data_loader = DataLoader(
                train_set,
                batch_size=self.batch_size,
                pin_memory=self.pin_memory,
                num_workers=self.data_loader_worker,
                collate_fn=collate_fn,
                sampler=train_sampler
            )

        return data_loader

<<<<<<< HEAD
    def _share_model(self, sync_trainable_only=True):
=======
    def _share_model(self):
>>>>>>> f1e60b90
        if distributed_util.is_rank_0():

            for p in self.model.parameters():
                if (not sync_trainable_only) or (sync_trainable_only and p.requires_grad):
                    scatter_list = [p.data for _ in range(distributed_util.get_num_workers())]
                    dist.scatter(p.data, scatter_list, async_op=False)
        else:

            for p in self.model.parameters():
                if (not sync_trainable_only) or (sync_trainable_only and p.requires_grad):
                    dist.scatter(p.data, src=0, async_op=False)

    def _sync_converge_status(self, converge_status=None):
        if distributed_util.is_rank_0():
            t_status = self.to_cuda(torch.Tensor([converge_status]), self.model.device)
            dist.scatter(t_status, [t_status for _ in range(distributed_util.get_num_workers())], async_op=False)
        else:
            t_status = self.to_cuda(torch.Tensor([False]), self.model.device)
            dist.scatter(t_status, src=0, async_op=False)
            return t_status[0].item()

    def _sync_loss(self, loss):
        if distributed_util.get_num_workers() == 1:
            return loss

        loss = self.to_cuda(torch.tensor(loss), self.model.device)
        if distributed_util.is_rank_0():
            loss_list = [torch.zeros_like(loss) for _ in range(distributed_util.get_num_workers())]
            dist.gather(loss, gather_list=loss_list, async_op=False)
            loss_sum = 0
            for _l in loss_list:
                loss_sum += _l.item()
            return loss_sum
        else:
            dist.gather(loss, dst=0, async_op=False)
            # LOGGER.info(f"Loss on rank{dist.get_rank()}={loss}")<|MERGE_RESOLUTION|>--- conflicted
+++ resolved
@@ -209,11 +209,8 @@
         dl = self.data_loader
 
         total_batch_len = len(dl)
-<<<<<<< HEAD
         LOGGER.info('total batch len is {}'.format(total_batch_len))
-=======
->>>>>>> f1e60b90
-
+        
         if not self.fed_mode:
             to_iterate = tqdm.tqdm(dl)
         else:
@@ -241,15 +238,12 @@
             pred = model(batch_data)
 
             if not loss_func and hasattr(pred, "loss"):
-<<<<<<< HEAD
+
                 if isinstance(model, DataParallel):
                     batch_loss = pred.loss.mean()
                 else:
                     batch_loss = pred.loss
-=======
-                batch_loss = pred.loss
-
->>>>>>> f1e60b90
+                    
             elif loss_func is not None:
                 if batch_label is None:
                     raise ValueError(
@@ -284,24 +278,13 @@
                     epoch_loss += batch_loss_np
 
             batch_idx += 1
-<<<<<<< HEAD
-            if self.fed_mode:
-                if total_batch_len > 100:
-                    if batch_idx % (total_batch_len // 100) == 0:
-                        percentage = (batch_idx / total_batch_len) * 100
-                        LOGGER.debug(f"Training progress of epoch {epoch_idx}: {percentage:.1f}%")
-                else:
-                    LOGGER.debug("Training epoch {}:batch {}".format(epoch_idx, batch_idx))
-        
-=======
+
             # LOGGER.info(f"finish epoch={epoch_idx}, batch={batch_idx}")
-
             if self.fed_mode:
                 if batch_idx % (total_batch_len // 100) == 0:
                     percentage = (batch_idx / total_batch_len) * 100
                     LOGGER.debug(f"Training progress of epoch {epoch_idx}: {percentage:.1f}%")
-
->>>>>>> f1e60b90
+                    
         epoch_loss = epoch_loss / len(train_set)
         return epoch_loss
 
@@ -574,11 +557,7 @@
                 break
 
         self.on_loop_end_server()
-<<<<<<< HEAD
         if self._model is not None:
-=======
-        if self.model is not None:
->>>>>>> f1e60b90
             if self.save_to_local_dir:
                 self.local_save(model=self.model, epoch_idx=i, converge_status=need_stop)
             else:
@@ -644,11 +623,9 @@
 
         return data_loader
 
-<<<<<<< HEAD
+
     def _share_model(self, sync_trainable_only=True):
-=======
-    def _share_model(self):
->>>>>>> f1e60b90
+      
         if distributed_util.is_rank_0():
 
             for p in self.model.parameters():
