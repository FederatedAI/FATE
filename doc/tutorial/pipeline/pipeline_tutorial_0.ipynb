{
 "cells": [
  {
   "cell_type": "markdown",
   "metadata": {},
   "source": [
    "## Pipeline Tutorial"
   ]
  },
  {
   "cell_type": "markdown",
   "metadata": {},
   "source": [
    "### install"
   ]
  },
  {
   "cell_type": "markdown",
   "metadata": {},
   "source": [
    "`Pipeline` is distributed along with [fate_client](https://pypi.org/project/fate-client/).\n",
    "\n",
    "```bash\n",
    "pip install fate_client\n",
    "```\n",
    "\n",
    "To use Pipeline, we need to first specify which `FATE Flow Service` to connect to. Once `fate_client` installed, one can find an cmd enterpoint name `pipeline`:"
   ]
  },
  {
   "cell_type": "code",
   "execution_count": 1,
   "metadata": {},
   "outputs": [
    {
     "name": "stdout",
     "output_type": "stream",
     "text": [
      "Usage: pipeline [OPTIONS] COMMAND [ARGS]...\r\n",
      "\r\n",
      "Options:\r\n",
      "  --help  Show this message and exit.\r\n",
      "\r\n",
      "Commands:\r\n",
      "  init  \b - DESCRIPTION: Pipeline Config Command.\r\n"
     ]
    }
   ],
   "source": [
    "!pipeline --help"
   ]
  },
  {
   "cell_type": "markdown",
   "metadata": {},
   "source": [
    "Assume we have a `FATE Flow Service` in 127.0.0.1:9380(defaults in standalone), then exec"
   ]
  },
  {
   "cell_type": "code",
   "execution_count": 2,
   "metadata": {},
   "outputs": [
    {
     "name": "stdout",
     "output_type": "stream",
     "text": [
      "Pipeline configuration succeeded.\r\n"
     ]
    }
   ],
   "source": [
    "!pipeline init --ip 127.0.0.1 --port 9380"
   ]
  },
  {
   "cell_type": "markdown",
   "metadata": {},
   "source": [
    "### homo nn"
   ]
  },
  {
   "cell_type": "markdown",
   "metadata": {},
   "source": [
    "The `pipeline` package provides components to compose a `FATE pipeline`."
   ]
  },
  {
   "cell_type": "code",
   "execution_count": 3,
   "metadata": {},
   "outputs": [],
   "source": [
    "from pipeline.backend.pipeline import PipeLine\n",
    "from pipeline.component import DataIO\n",
    "from pipeline.component import Reader\n",
    "from pipeline.component import HomoNN\n",
    "from pipeline.interface import Data"
   ]
  },
  {
   "cell_type": "markdown",
   "metadata": {},
   "source": [
    "Make a `pipeline` instance:\n",
    "\n",
    "    - initiator: \n",
    "        * role: guest\n",
    "        * party: 9999\n",
    "    - roles:\n",
    "        * guest: 9999\n",
    "        * host: [10000, 9999]\n",
    "        * arbiter: 9999\n",
    "    "
   ]
  },
  {
   "cell_type": "code",
   "execution_count": 4,
   "metadata": {},
   "outputs": [],
   "source": [
    "pipeline = PipeLine() \\\n",
    "        .set_initiator(role='guest', party_id=9999) \\\n",
    "        .set_roles(guest=9999, host=[10000], arbiter=10000)"
   ]
  },
  {
   "cell_type": "markdown",
   "metadata": {},
   "source": [
    "Define a `Reader` to load data"
   ]
  },
  {
   "cell_type": "code",
   "execution_count": 5,
   "metadata": {},
   "outputs": [],
   "source": [
    "reader_0 = Reader(name=\"reader_0\")\n",
    "# set guest parameter\n",
    "reader_0.get_party_instance(role='guest', party_id=9999).component_param(\n",
    "    table={\"name\": \"breast_homo_guest\", \"namespace\": \"experiment\"})\n",
    "# set host parameter\n",
    "reader_0.get_party_instance(role='host', party_id=10000).component_param(\n",
    "    table={\"name\": \"breast_homo_host\", \"namespace\": \"experiment\"})"
   ]
  },
  {
   "cell_type": "markdown",
   "metadata": {},
   "source": [
    "Add a `DataIo` component to parse raw data into Data Instance"
   ]
  },
  {
   "cell_type": "code",
   "execution_count": 6,
   "metadata": {},
   "outputs": [],
   "source": [
    "dataio_0 = DataIO(name=\"dataio_0\", with_label=True)\n",
    "# set guest parameter\n",
    "dataio_0.get_party_instance(role='guest', party_id=9999).component_param(\n",
    "    with_label=True)\n",
    "dataio_0.get_party_instance(role='host', party_id=[10000]).component_param(\n",
    "    with_label=True)"
   ]
  },
  {
   "cell_type": "markdown",
   "metadata": {},
   "source": [
    "Now, we define the `HomoNN` component."
   ]
  },
  {
   "cell_type": "code",
   "execution_count": 7,
   "metadata": {},
   "outputs": [],
   "source": [
    "homo_nn_0 = HomoNN(\n",
    "    name=\"homo_nn_0\", \n",
    "    max_iter=10, \n",
    "    batch_size=-1, \n",
    "    early_stop={\"early_stop\": \"diff\", \"eps\": 0.0001})"
   ]
  },
  {
   "cell_type": "markdown",
   "metadata": {},
   "source": [
    "Add single `Dense` layer:"
   ]
  },
  {
   "cell_type": "code",
   "execution_count": 8,
   "metadata": {},
   "outputs": [
    {
     "data": {
      "text/plain": [
       "<pipeline.component.homo_nn.HomoNN at 0x14b9cf240>"
      ]
     },
     "execution_count": 8,
     "metadata": {},
     "output_type": "execute_result"
    }
   ],
   "source": [
    "from tensorflow.keras.layers import Dense\n",
    "homo_nn_0.add(\n",
    "    Dense(units=1, input_shape=(10,), activation=\"sigmoid\"))"
   ]
  },
  {
   "cell_type": "markdown",
   "metadata": {},
   "source": [
    "Compile:"
   ]
  },
  {
   "cell_type": "code",
   "execution_count": 9,
   "metadata": {},
   "outputs": [
    {
     "data": {
      "text/plain": [
       "<pipeline.component.homo_nn.HomoNN at 0x14b9cf240>"
      ]
     },
     "execution_count": 9,
     "metadata": {},
     "output_type": "execute_result"
    }
   ],
   "source": [
    "from tensorflow.keras import optimizers\n",
    "homo_nn_0.compile(\n",
    "    optimizer=optimizers.Adam(learning_rate=0.05), \n",
    "    metrics=[\"accuracy\", \"AUC\"],\n",
    "    loss=\"binary_crossentropy\")"
   ]
  },
  {
   "cell_type": "markdown",
   "metadata": {},
   "source": [
    "Add components to pipeline:\n",
    "\n",
    "    - dataio_0 comsume reader_0's output data\n",
    "    - homo_nn_0 comsume dataio_0's output data"
   ]
  },
  {
   "cell_type": "code",
   "execution_count": 10,
   "metadata": {},
   "outputs": [],
   "source": [
    "pipeline.add_component(reader_0)\n",
    "pipeline.add_component(dataio_0, data=Data(data=reader_0.output.data))\n",
    "pipeline.add_component(homo_nn_0, data=Data(train_data=dataio_0.output.data))\n",
    "pipeline.compile();"
   ]
  },
  {
   "cell_type": "markdown",
   "metadata": {},
   "source": [
    "We are almost ready to submit our pipeline job except for `JobParameters`"
   ]
  },
  {
   "cell_type": "code",
   "execution_count": 11,
   "metadata": {},
   "outputs": [],
   "source": [
    "from pipeline.runtime.entity import JobParameters\n",
    "job_parameters = JobParameters(backend=0, work_mode=0)"
   ]
  },
  {
   "cell_type": "markdown",
   "metadata": {},
   "source": [
    "Now, submit(fit) our pipeline:"
   ]
  },
  {
   "cell_type": "code",
   "execution_count": 12,
   "metadata": {},
   "outputs": [
    {
     "name": "stderr",
     "output_type": "stream",
     "text": [
      "2020-11-02 18:54:33.055 | INFO     | pipeline.utils.invoker.job_submitter:monitor_job_status:121 - Job id is 2020110218543277693554\n"
     ]
    },
    {
     "name": "stdout",
     "output_type": "stream",
     "text": [
      "Job is still waiting, time elapse: 0:00:01\n",
      "Running component reader_0, time elapse: 0:00:03\n",
      "Running component dataio_0, time elapse: 0:00:06\n",
      "Running component homo_nn_0, time elapse: 0:00:21\r"
     ]
    },
    {
     "name": "stderr",
     "output_type": "stream",
     "text": [
      "2020-11-02 18:54:55.339 | INFO     | pipeline.utils.invoker.job_submitter:monitor_job_status:129 - Job is success!!! Job id is 2020110218543277693554\n",
      "2020-11-02 18:54:55.341 | INFO     | pipeline.utils.invoker.job_submitter:monitor_job_status:130 - Total time: 0:00:22\n"
     ]
    },
    {
     "name": "stdout",
     "output_type": "stream",
     "text": [
      "\n",
      "\r"
     ]
    }
   ],
   "source": [
    "pipeline.fit(job_parameters)"
   ]
  },
  {
   "cell_type": "markdown",
   "metadata": {},
   "source": [
<<<<<<< HEAD
    "Success! Now we can get model summary from homo_nn_0:"
=======
    "Success! Now we can get summary from homo_nn_0:"
>>>>>>> 8478401b
   ]
  },
  {
   "cell_type": "code",
   "execution_count": 13,
   "metadata": {},
   "outputs": [
    {
     "data": {
      "text/plain": [
       "{'is_converged': False,\n",
       " 'loss_history': [0.45709115266799927,\n",
       "  0.3215165436267853,\n",
       "  0.24622784554958344,\n",
       "  0.19835461676120758,\n",
       "  0.16508619487285614,\n",
       "  0.14108890295028687,\n",
       "  0.12376809120178223,\n",
       "  0.11123336106538773,\n",
       "  0.10193527489900589,\n",
       "  0.09480327367782593]}"
      ]
     },
     "execution_count": 13,
     "metadata": {},
     "output_type": "execute_result"
    }
   ],
   "source": [
    "summary = pipeline.get_component(\"homo_nn_0\").get_summary()\n",
    "summary"
   ]
  },
  {
   "cell_type": "markdown",
   "metadata": {},
   "source": [
    "And we can use the summary data to draw the loss curve:"
   ]
  },
  {
   "cell_type": "code",
   "execution_count": 14,
   "metadata": {},
   "outputs": [
    {
     "name": "stdout",
     "output_type": "stream",
     "text": [
      "Populating the interactive namespace from numpy and matplotlib\n"
     ]
    },
    {
     "data": {
      "text/plain": [
       "[<matplotlib.lines.Line2D at 0x14c24f7f0>]"
      ]
     },
     "execution_count": 14,
     "metadata": {},
     "output_type": "execute_result"
    },
    {
     "data": {
      "image/png": "iVBORw0KGgoAAAANSUhEUgAAAXoAAAD4CAYAAADiry33AAAAOXRFWHRTb2Z0d2FyZQBNYXRwbG90bGliIHZlcnNpb24zLjMuMiwgaHR0cHM6Ly9tYXRwbG90bGliLm9yZy8vihELAAAACXBIWXMAAAsTAAALEwEAmpwYAAAkgUlEQVR4nO3deXiV9bnu8e+ThCSQhEBIEEgCCRK0EVBkgRNGW+0Wawv2tCpaqx0stdupu/bs2uHswbZnt7XHbVtpFazt1moRrW1pqbWDKKAyBJkEBEIYkgAShgQIIeNz/sgSAw1kAQnvylr357q4yDut3FnKvd6808/cHRERiV0JQQcQEZHupaIXEYlxKnoRkRinohcRiXEqehGRGJcUdIBjZWdne0FBQdAxRER6lGXLlu1295yOlkVd0RcUFFBaWhp0DBGRHsXMth5vmQ7diIjEOBW9iEiMU9GLiMQ4Fb2ISIxT0YuIxDgVvYhIjFPRi4jEuJgp+tr6Jh7+y3rKdh0IOoqISFSJmaJvbmnl8fnlzJy/OegoIiJRJaKiN7NJZrbezMrM7IETrPcJM3MzC4WnC8ys3sxWhP881lXBjzUgPYUbQnn8dnkVu/Yf7q5vIyLS43Ra9GaWCEwHrgWKgZvNrLiD9TKA+4DFxyza5O4XhP/c2QWZj+uOicNpam3ll29s6c5vIyLSo0SyRz8BKHP3cndvBGYBUzpY79vA94HAdqcLstOYdN4gfrVoKwcbmoOKISISVSIp+lygot10ZXjeEWZ2IZDv7nM72L7QzJab2WtmdnlH38DMpplZqZmVVldXR5q9Q9NKhrP/cDPPLa3ofGURkThw2idjzSwBeBi4v4PFO4Ch7j4W+ArwrJn1PXYld5/h7iF3D+XkdPiUzYiNHdqfCQVZPLlwM00traf1WiIisSCSoq8C8ttN54XnvScDGAW8amZbgIuBOWYWcvcGd98D4O7LgE3AyK4IfiLTSoZTVVPPn1bv6O5vJSIS9SIp+qVAkZkVmlkyMBWY895Cd69192x3L3D3AmARMNndS80sJ3wyFzMbDhQB5V3+UxzjQ+cO5OycNB57rRx37+5vJyIS1TotendvBu4GXgbWAbPdfY2ZPWhmkzvZvARYZWYrgBeAO91972lm7lRCgjGtZDjrduxnYdnu7v52IiJRzaJtjzcUCnlXjDDV0NzCxO/P49xBGTz9+Yu6IJmISPQys2XuHupoWczcGXuslKREPntZAQs27mbN9tqg44iIBCZmix7gUxcNIy05kZnzu/20gIhI1Irpos/s3YupE4byh1U7qKqpDzqOiEggYrroAT43sRCAJxfqYWciEp9ivuhz+/XmY2MGM2vJNmrrm4KOIyJyxsV80QNMKzmbusYWnlm8NegoIiJnXFwUffGQvlxelM0vXt9CQ3NL0HFERM6ouCh6aHssQvWBBn6/fHvQUUREzqi4KfqJI7IpHtyXGQvKaW2NrpvERES6U9wUvVnbYxHKdh1k3vpdQccRETlj4qboAa4bM5ghmak8rhuoRCSOxFXR90pM4HMTC1myeS8rKmqCjiMickbEVdEDTJ0wlIzUJGbM3xR0FBGRMyLuij49JYlbLx7Gn9/eydY9dUHHERHpdnFX9ACfvbSApIQEnligxyKISOyLy6If2DeV68cO4fllFeytaww6johIt4rLooe2G6gON7Xy1Jtbgo4iItKt4rboRwzM4KpzB/LUm1upb9RjEUQkdkVU9GY2yczWm1mZmT1wgvU+YWZuZqF2874e3m69mV3TFaG7yrSS4eyta+SFtyqDjiIi0m06LXozSwSmA9cCxcDNZlbcwXoZwH3A4nbzioGpwHnAJOCn4deLChMKszg/vx9PLCinRY9FEJEYFcke/QSgzN3L3b0RmAVM6WC9bwPfBw63mzcFmOXuDe6+GSgLv15UMDO+WDKcrXsO8Zc1O4OOIyLSLSIp+lygot10ZXjeEWZ2IZDv7nNPdtvw9tPMrNTMSqurqyMK3lWuOW8Qwwb04fH55bhrr15EYs9pn4w1swTgYeD+U30Nd5/h7iF3D+Xk5JxupJOSmGDcMbGQFRU1LN2y74x+bxGRMyGSoq8C8ttN54XnvScDGAW8amZbgIuBOeETsp1tGxU+OS6frLRkPRZBRGJSJEW/FCgys0IzS6bt5Oqc9xa6e627Z7t7gbsXAIuAye5eGl5vqpmlmFkhUAQs6fKf4jT1Tk7k0xcP42/rdrHx3QNBxxER6VKdFr27NwN3Ay8D64DZ7r7GzB40s8mdbLsGmA2sBf4M3OXuUXnR+m2XDCMlKYGZC/QIYxGJLRZtJyBDoZCXlpYG8r2/9bvVzF5aycKvfZCBfVMDySAicirMbJm7hzpaFrd3xnbkjonDaWpt5RdvbAk6iohIl1HRt1OQnca1owbxq0VbOdjQHHQcEZEuoaI/xrSSszlwuJlZS7YFHUVEpEuo6I9xQX4/JhRm8eTCzTS1tAYdR0TktKnoO/DFkuFsrz3M3FU7go4iInLaVPQd+OA5AxkxMF2PRRCRmKCi70BCgjHt8uGs27GfhWW7g44jInJaVPTHMWXsEAZmpDBjvm6gEpGeTUV/HClJiXzmsgIWbNzNmu21QccRETllKvoT+NRFw0hLTmSm9upFpAdT0Z9AZu9eTJ0wlD+s2kFVTX3QcURETomKvhOfm1gIwJMLNwecRETk1KjoO5HbrzcfGzOYWUu2UVvfFHQcEZGTpqKPwLSSs6lrbOGZxVuDjiIictJU9BEoHtKXy4uy+cXrW2hojsrH6YuIHJeKPkLTSoZTfaCB3y/fHnQUEZGToqKP0MQR2RQP7suMBeW0tuqxCCLSc6joI2RmTCsZTtmug8xbvyvoOCIiEVPRn4TrxgxmSGYqj+sGKhHpQSIqejObZGbrzazMzB7oYPmdZrbazFaY2UIzKw7PLzCz+vD8FWb2WFf/AGdSr8QEPjexkCWb97KioiboOCIiEem06M0sEZgOXAsUAze/V+TtPOvuo939AuAHwMPtlm1y9wvCf+7sotyBmTphKBmpScyYvynoKCIiEYlkj34CUObu5e7eCMwCprRfwd33t5tMA2L2bGV6ShK3XjyMP7+9k6176oKOIyLSqUiKPheoaDddGZ53FDO7y8w20bZHf2+7RYVmttzMXjOzyzv6BmY2zcxKzay0urr6JOIH47OXFpCUkMATC/RYBBGJfl12Mtbdp7v72cDXgG+FZ+8Ahrr7WOArwLNm1reDbWe4e8jdQzk5OV0VqdsM7JvK9WOH8PyyCvYcbAg6jojICUVS9FVAfrvpvPC845kFXA/g7g3uvif89TJgEzDylJJGmWklwznc1MpTb+qxCCIS3SIp+qVAkZkVmlkyMBWY034FMytqN3kdsDE8Pyd8MhczGw4UATFxbeKIgRlcde5AnnpzC/WNeiyCiESvTove3ZuBu4GXgXXAbHdfY2YPmtnk8Gp3m9kaM1tB2yGa28PzS4BV4fkvAHe6+94u/hkCM61kOPsONfHCsorOVxYRCYi5R9cFMqFQyEtLS4OOERF35/qfvkHNoUZeuf9KEhMs6EgiEqfMbJm7hzpapjtjT4OZ8cWS4Wzdc4iX1+wMOo6ISIdU9KfpmvMGMWxAHx6fX060/XYkIgIq+tOWmGDccflwVlbUsGRzzJx+EJEYoqLvAjeMyyMrLZkZetiZiEQhFX0XSO2VyG2XDOPv7+xi47sHgo4jInIUFX0Xue2SAlJ7JTBzgfbqRSS6qOi7SFZaMjeMy+d3y7eza//hoOOIiByhou9Cd1xeSHNrK794Y0vQUUREjlDRd6FhA9KYNGoQv1q0lf2Hm4KOIyICqOi73JeuGMGhxhbun71Sg4iLSFRQ0Xex0XmZfOu6D/DXte/y8F83BB1HRISkoAPEos9cWsA7Ow7w6LwyzhmUwcfOHxJ0JBGJY9qj7wZmxrevH8X4gv589fmVrK6sDTqSiMQxFX03SU5K4Ge3jiM7PYUvPFWqSy5FJDAq+m6UnZ7CzNtC1NY3Me3pZRxu0gAlInLmqei7WfGQvvz3TeezoqKGb7y4Wk+4FJEzTkV/BkwaNZh/uXokLy6v0iMSROSMU9GfIfdeNYLrRg/mv156h3nv7Ao6jojEkYiK3swmmdl6Myszswc6WH6nma02sxVmttDMitst+3p4u/Vmdk1Xhu9JzIyHbhhD8eC+3Pvr5ZTt0lMuReTM6LTozSwRmA5cCxQDN7cv8rBn3X20u18A/AB4OLxtMTAVOA+YBPw0/HpxqU9yEjNuC5HSK4E7/qeUmkONQUcSkTgQyR79BKDM3cvdvRGYBUxpv4K77283mQa8d8ZxCjDL3RvcfTNQFn69uJXbrzePf3oc22sOc/ezy2luaQ06kojEuEiKPheoaDddGZ53FDO7y8w20bZHf+9JbjvNzErNrLS6ujrS7D3WuGFZfPfjo1hYtpvvzF0XdBwRiXFddjLW3ae7+9nA14BvneS2M9w95O6hnJycrooU1W4I5XPHxEJ++cYWfr1kW9BxRCSGRVL0VUB+u+m88LzjmQVcf4rbxpUHrj2XkpE5/Nvv39bA4iLSbSIp+qVAkZkVmlkybSdX57RfwcyK2k1eB2wMfz0HmGpmKWZWCBQBS04/dmxISkzgJzePJT+rD3f+ahkVew8FHUlEYlCnRe/uzcDdwMvAOmC2u68xswfNbHJ4tbvNbI2ZrQC+Atwe3nYNMBtYC/wZuMvd9RyAdjJ79+KJ20I0t7TyhadKqWtoDjqSiMQYi7Zb8kOhkJeWlgYd44ybv6Gaz/xiCR8uPouffWocCQkWdCQR6UHMbJm7hzpapjtjo0TJyBy+eV0xL695l0f+pgFLRKTraOCRKPK5ywpYv3M/P36ljJGDMvjoGA1YIiKnT3v0UeS9AUtCw9oGLHm7SgOWiMjpU9FHmZSkRB779Diy+iS3DVhyQAOWiMjpUdFHoez0FGbeHqLmUBN3Pr2MhmZdqCQip05FH6XOG5LJwzeez1vbavjGi29rwBIROWUq+ih27ejBfPnqIn7zViVPLNgcdBwR6aFU9FHu3g8V8ZHRg/ivl9Yxb70GLBGRk6eij3IJCcYPbzifcwf15d5nl1O262DQkUSkh1HR9wB9kpOYeXvbgCVfeKqU2kNNQUcSkR5ERd9D5PbrzWO3jqNy3yHuevYtDVgiIhFT0fcgoYIsvnv9aBaW7ea7f9KAJSISGT0CoYe5cXw+7+w8wJOvb+bcQRncNH5o0JFEJMppj74H+sZH2gYs+dbv3mbpFg1YIiInpqLvgY4MWNK/D3c+vYzKfRqwRESOT0XfQ2X27sXM20M0trTyhaeWacASETkuFX0PdnZOOo/eciHrd+7n/tkraW3VYxJE5B+p6Hu4K0bm8I2PfIA/r9nJI3/f2PkGIhJ3Iip6M5tkZuvNrMzMHuhg+VfMbK2ZrTKzv5vZsHbLWsxsRfjPnGO3ldP3+YmF3DAujx//fSNzV+0IOo6IRJlOL680s0RgOvBhoBJYamZz3H1tu9WWAyF3P2RmXwJ+ANwUXlbv7hd0bWxpz8z4zsdHUb67jvufX8GwAX0YlZsZdCwRiRKR7NFPAMrcvdzdG4FZwJT2K7j7PHd/79KPRUBe18aUzqQkJfLYrW0Dlkx7qpTqAw1BRxKRKBFJ0ecCFe2mK8PzjufzwEvtplPNrNTMFpnZ9R1tYGbTwuuUVldXRxBJOpKTkcKM20LsO9TEF58u1YAlIgJ08clYM7sVCAEPtZs9zN1DwC3AI2Z29rHbufsMdw+5eygnJ6crI8WdUbmZ/PCG9wcsadGVOCJxL5KirwLy203nhecdxcyuBr4JTHb3I8cN3L0q/Hc58Cow9jTySgSuG/P+gCWf+cUS9tY1Bh1JRAIUSdEvBYrMrNDMkoGpwFFXz5jZWOBx2kp+V7v5/c0sJfx1NnAZ0P4krnST+64q4r/+12gWl+/loz9ewIqKmqAjiUhAOi16d28G7gZeBtYBs919jZk9aGaTw6s9BKQDzx9zGeUHgFIzWwnMA753zNU60k3MjJsnDOU3X7qUhATjhsfe4OlFWzX2rEgcsmj7hx8Khby0tDToGDGl5lAj//LcCuatr+bjY3P57sdH0SdZDy4ViSVmtix8PvQf6M7YONCvTzI/v3089394JL9bUcX101+nvFpDEorECxV9nEhIMO65qoinPjeB6gMNTH70dV5arbtoReKBij7OXF6Uw9x7L2fEwHS+9MxbfHfuWpo0LKFITFPRx6Eh/Xoz+4uXcPslw5i5YDO3zFzEu/sPBx1LRLqJij5OJScl8J9TRvGjqRfwdtV+rvvxQhaV7wk6loh0AxV9nJtyQS6/v/sy+vZO4lNPLOax1zbpEkyRGKOiF0aelcGcuycy6bxBfO+ld/ji08vYf7gp6Fgi0kVU9AJAekoSj94ylv/z0WJeeWcXk3+ykHU79gcdS0S6gIpejjAzPj+xkFnTLqa+qYWP//R1XlhWGXQsETlNKnr5B6GCLP54z+WMze/PV59fyddfXM3hJj3yWKSnUtFLh3IyUnj68xP40pVn8+sl27jhsTep2Huo8w1FJOqo6OW4khIT+Nqkc5l5W4gte+r46E8WMu+dXZ1vKCJRRUUvnfpw8Vn88Z6JDOnXm8/+cikP/2W9BjQR6UFU9BKRYQPS+O0/X8oN4/L48StlGtBEpAdR0UvEUnsl8tAN5/P9T4xm8ea9XPfjBby1bV/QsUSkEyp6OWk3jR/Ki1+6lMQE46bH3+SpN7foblqRKKail1MyKjeTufdczuVFOfzb79fw5edWcKixOehYItIBFb2cssw+vXjithD/+5pz+MPK7Ux59HXKdmlAE5FoE1HRm9kkM1tvZmVm9kAHy79iZmvNbJWZ/d3MhrVbdruZbQz/ub0rw0vwEhKMuz44gqc+dxF76hqZ8uhC5q7SgCYi0aTTojezRGA6cC1QDNxsZsXHrLYcCLn7GOAF4AfhbbOAfwcuAiYA/25m/bsuvkSLiUXZzL13IiMHZXDXs2/x4B80oIlItIhkj34CUObu5e7eCMwCprRfwd3nuft7t00uAvLCX18D/NXd97r7PuCvwKSuiS7RZnBmb56bdgmfubSAJ1/fzM0zFrGzVgOaiAQtkqLPBSraTVeG5x3P54GXTnFb6eGSkxL4j8nn8eObx7J2x34++pMFLNhYHXQskbjWpSdjzexWIAQ8dJLbTTOzUjMrra5WKcSCyecP4fd3XUZm7158+udLuON/lrJ+54GgY4nEpUiKvgrIbzedF553FDO7GvgmMNndG05mW3ef4e4hdw/l5OREml2iXNFZGfzxnsv510nnsHjzXib9aD73z15JVU190NFE4op1dqOLmSUBG4CraCvppcAt7r6m3TpjaTsJO8ndN7abnwUsAy4Mz3oLGOfue4/3/UKhkJeWlp7aTyNRa19dIz97bRO/fGMLALddPIy7PjiC/mnJwQYTiRFmtszdQx0t63SP3t2bgbuBl4F1wGx3X2NmD5rZ5PBqDwHpwPNmtsLM5oS33Qt8m7YPh6XAgycqeYld/dOS+cZHPsC8r17JlPOH8OTrmyn5wTymzyvTjVYi3azTPfozTXv08WHDuwf4wZ/X87d175KTkcKXry7ixlA+vRJ1D5/IqTitPXqR7jDyrAyeuD3EC3dewrCsPnzzt2/zT/89nz+t3qHn5oh0MRW9BCpUkMXzd17CE7eF6JVo/PMzb3H99Nd5Y9PuoKOJxAwVvQTOzLi6+Cxeuq+Ehz45huoDDdwyczG3PbmENdtrg44n0uPpGL1EncNNLTz95lamv1pGzaEmplwwhPs/fA5DB/QJOppI1DrRMXoVvUSt2vomHn9tE0++vpmWVudTFw3j7g+NIDs9JehoIlFHRS892rv7D/PI3zYyu7SC1KQEvlAynDsuH056SlLQ0USihopeYsKm6oP88OX1vPT2TgakJXPPh0Zwy0XDSE7SqSYRXV4pMeHsnHR+dus4fnfXZRSdlc5//GEtVz/8Gr9fUUVra3TtsIhEExW99DgX5Pfj11+4mF9+djxpKUncN2sFH/3JQl7bUK1r8EU6oKKXHsnMuPKcgcy9ZyKP3HQBBxqauP3JJdwyczErK2qCjicSVVT00qMlJBjXj83l71+5kv/4WDEb3j3AlOmv88/PLKO8WuPXioBOxkqMOdjQzMz55cxcUE5Dcys3jc/ny1cVMbBvatDRRLqVrrqRuFN9oIFHX9nIs0u2kZhgfH5iIdNKziazd6+go4l0CxW9xK2te+r4f3/ZwJyV20ntlcBHRg3mxvH5XFSYhZkFHU+ky6joJe6t3b6fZxZvZc6K7RxoaKZgQB9uCOXzyXF5nKXDOhIDVPQiYfWNLbz09g6eW1rB4s17SUwwrhyZw43j8/nQuQP1PHzpsVT0Ih3YvLuO2aUV/GZZJbsONJCdnsInLszlxvH5nJ2THnQ8kZOiohc5geaWVl5dX81zpRW88s4uWlqd8QX9uTGUz3VjBtMnWc/UkeinoheJ0K4Dh3nxrSpmL62gfHcd6SlJfOz8wdwYyueC/H46gStR67SL3swmAT8CEoEn3P17xywvAR4BxgBT3f2FdstagNXhyW3uPpkTUNFLNHB3Srfu47mlFcxdtYP6phZGnpXOTeOH8vGxuWSlJQcdUeQop1X0ZpYIbAA+DFQCS4Gb3X1tu3UKgL7AV4E5xxT9QXeP+ICnil6izYHDTfxh5Q6eK61gZUUNvRKNfyoexI3j85k4IpvEBO3lS/BOVPSRHHycAJS5e3n4xWYBU4AjRe/uW8LLWk87rUiUyUjtxS0XDeWWi4ayfucBnltawW+XVzJ39Q6GZKbyyVA+N4zLIz9LI2BJdIrkWrJcoKLddGV4XqRSzazUzBaZ2fUdrWBm08LrlFZXV5/ES4ucWecMyuDfPlbMom9cxfRbLmTEWRn85JWNlDw0j1ufWMyclds53NQSdEyRo5yJywmGuXuVmQ0HXjGz1e6+qf0K7j4DmAFth27OQCaR05KSlMh1YwZz3ZjBVNXU80JpJbNLK7j318vp16cX11+Qy42hfIqH9A06qkhERV8F5LebzgvPi4i7V4X/LjezV4GxwKYTbiTSg+T26819Vxdxz4dG8MamPcxauo1nF2/jl29sYUxeJjeG8pl8wRD6puo5OxKMSIp+KVBkZoW0FfxU4JZIXtzM+gOH3L3BzLKBy4AfnGpYkWiWkGBMLMpmYlE2++oa+d2KKp5bWsG3fvc235m79shzdiYUZJGgE7hyBkV6eeVHaLt8MhF40t2/a2YPAqXuPsfMxgO/BfoDh4Gd7n6emV0KPA600nY+4BF3//mJvpeuupFY4u6srqrluaUVR56zk52eTElRDleck8PEEdkMSE8JOqbEAN0wJRIF6htb+Mvanbzyzi4WbNzN3rpGzGB0buaR4h+b348kPW9HToGKXiTKtLY6b2+v5bX11by2oZrlFTW0tDoZKUlcNiKbkpE5lIzMJq+/LtmUyKjoRaJcbX0Tb5TtZv7Gal5bX8322sMAnJ2TxhUjB3LFOTlcVJhFaq/EgJNKtFLRi/Qg7s6m6oO8ur6a+Rt3s6h8D43NraQkJXDR8AGUFGVz5Tk5nJ2TrmfvyBEqepEerL6xhcWb9zB/w25e27CLTdV1AAzJTOWKc3IoKcrh0hHZGiYxzqnoRWJI5b5DzN+wm/kbqnm9bDcHGppJTDDG5vfjipE5lIzMYXRupi7hjDMqepEY1dTSyoqKmiMndVdX1QKQlZbMxBHZXDEyh8tHZjMwQ8MlxjoVvUic2H2wgYUb2/b252+sZvfBRgCKB/c9cphn3LD+JCfpEs5Yo6IXiUOtrc7aHft5bUPb3v5bW/fR3OqkJSdyydnZXDisH2Ny+zE6N5PMPjq+39Op6EWEA4ebeGPTHuZvqGZh2W627jl0ZNnQrD6MzstkTG4mo/MyGZWbqWfz9DCn+zx6EYkBGam9uOa8QVxz3iAAag418nbVflZV1bC6spYV22qYu2rHkfULs9MYnZvJmLxMRudmcl5uJukpqoyeSP/VROJUvz7JRx7C9p69dY2srqpldWUNqyprKd2ylzkrtwNgBsOz0xiT149R4Q+A84b01eDpPYD+C4nIEVlpyVwxMocrRuYcmVd9oIG3q2pZVVnL6qoa3ti0m98ub3tSeYLBiIHpbcWfm8novH4UD+5L72TdwRtNdIxeRE7au/sPs7qyllVVteEPgZojV/gkJhhFA9PfP+yT149zB2Xo8Q3dTMfoRaRLndU3lbOKU7m6+Cyg7bENO/cfZlVl7ZG9/7+/s4vnl1UCkJRgjDwrI1z8mYzJ7cfIQemkJKn8zwTt0YtIt3B3qmrqWV1Z23bcP/wBUFvfBECvxLbyHzEwncLsNIbnpDM8O42C7DSd9D0F2qMXkTPOzMjr34e8/n24dvRgoK38K/bWt5V+VQ1rt++ndMs+5qzcTvt9zrP6phxV/sNz0ijMTievf2966Xn9J01FLyJnjJkxdEAfhg7ow3VjBh+Zf7iphS176thcXUf57jrKq+so332Quat2HPkNANoOAQ0d0Cdc/m2/CRSGPwhy0lP0NM/jUNGLSOBSeyVy7qC+nDuo7z8s21fXSPnug+Hyb/sw2Ly7jvkbd9PY3HpkvYyUJApzwsWfnU5hThrDwx8EaXF+KCiin97MJgE/om3M2Cfc/XvHLC+hbUzZMcBUd3+h3bLbgW+FJ7/j7v/TBblFJE70T0tmXFoW44ZlHTW/pdXZXlMfLv+DbX/vrjvuoaD25f/eoaD8/r3jYujGTovezBKB6cCHgUpgqZnNcfe17VbbBnwG+Oox22YB/w6EAAeWhbfd1zXxRSReJSYY+Vl9yM/qc9R1//D+oaDy8N5/Z4eCCgekMbhfKkP69WZIZm+G9OvN4MxUBmWmxsQ5gUj26CcAZe5eDmBms4ApwJGid/ct4WWtx2x7DfBXd98bXv5XYBLw69NOLiJyHCc6FLS3rpHNxxwK2rKnjtKt+476EIC2u4EHZqQc+QAYnBn+MAh/KAzO7E12enLUnxuIpOhzgYp205XARRG+fkfb5h67kplNA6YBDB06NMKXFhE5eVlpyWR1cCgIoK6hmR21h9leU8+O2nqqag6zo6ae7bX1rNuxn7+te5eG5qP3Z5OTEto+ADJ7M7hfKrnhD4D3PwxSyQj4AXFRcYbC3WcAM6DtOvqA44hInEpLSWLEwHRGDEzvcLm7s+9QE9tr6sMfBm0fCtvDfy/atIed+w/TekyLZaQmhQ8JpTK4X+/wh8H7h4oGZaZ26xgBkRR9FZDfbjovPC8SVcCVx2z7aoTbiohEFTML/0aQzKjczA7XaW5pZdeBhqN/I2j3YbCyspa9dY3HvC5kp6dwUWEWj95yYZfnjqTolwJFZlZIW3FPBW6J8PVfBv6vmfUPT/8T8PWTTiki0kMkJSaEj+P3Ztywjtepb2xhR23bbwRVNfXsqGn7EBiQntw9mTpbwd2bzexu2ko7EXjS3deY2YNAqbvPMbPxwG+B/sDHzOw/3f08d99rZt+m7cMC4MH3TsyKiMSr3smJbXf95nR8iKir6Vk3IiIx4ETPuun5F4iKiMgJqehFRGKcil5EJMap6EVEYpyKXkQkxqnoRURinIpeRCTGRd119GZWDWw9jZfIBnZ3UZyeTu/F0fR+HE3vx/ti4b0Y5u45HS2IuqI/XWZWerybBuKN3ouj6f04mt6P98X6e6FDNyIiMU5FLyIS42Kx6GcEHSCK6L04mt6Po+n9eF9Mvxcxd4xeRESOFot79CIi0o6KXkQkxsVM0ZvZJDNbb2ZlZvZA0HmCZGb5ZjbPzNaa2Rozuy/oTEEzs0QzW25mfww6S9DMrJ+ZvWBm75jZOjO7JOhMQTKzfwn/O3nbzH5tZqlBZ+pqMVH0ZpYITAeuBYqBm82sONhUgWoG7nf3YuBi4K44fz8A7gPWBR0iSvwI+LO7nwucTxy/L2aWC9wLhNx9FG2j6E0NNlXXi4miByYAZe5e7u6NwCxgSsCZAuPuO9z9rfDXB2j7h5wbbKrgmFkecB3wRNBZgmZmmUAJ8HMAd29095pAQwUvCehtZklAH2B7wHm6XKwUfS5Q0W66kjgutvbMrAAYCywOOEqQHgH+FWgNOEc0KASqgV+ED2U9YWZpQYcKirtXAT8EtgE7gFp3/0uwqbperBS9dMDM0oHfAF929/1B5wmCmX0U2OXuy4LOEiWSgAuBn7n7WKAOiNtzWmbWn7bf/guBIUCamd0abKquFytFXwXkt5vOC8+LW2bWi7aSf8bdXww6T4AuAyab2RbaDul9yMx+FWykQFUCle7+3m94L9BW/PHqamCzu1e7exPwInBpwJm6XKwU/VKgyMwKzSyZtpMpcwLOFBgzM9qOwa5z94eDzhMkd/+6u+e5ewFt/1+84u4xt8cWKXffCVSY2TnhWVcBawOMFLRtwMVm1if87+YqYvDkdFLQAbqCuzeb2d3Ay7SdNX/S3dcEHCtIlwGfBlab2YrwvG+4+5+CiyRR5B7gmfBOUTnw2YDzBMbdF5vZC8BbtF2ttpwYfByCHoEgIhLjYuXQjYiIHIeKXkQkxqnoRURinIpeRCTGqehFRGKcil5EJMap6EVEYtz/B0LcIn3EMTCVAAAAAElFTkSuQmCC\n",
      "text/plain": [
       "<Figure size 432x288 with 1 Axes>"
      ]
     },
     "metadata": {
      "needs_background": "light"
     },
     "output_type": "display_data"
    }
   ],
   "source": [
    "%pylab inline\n",
    "pylab.plot(summary['loss_history'])"
   ]
  },
  {
   "cell_type": "markdown",
   "metadata": {},
   "source": [
    "For more examples about using pipeline to submit `HomoNN` jobs, please refer to [HomoNN Examples](https://github.com/FederatedAI/FATE/tree/master/examples/pipeline/homo_nn)"
   ]
  }
 ],
 "metadata": {
  "kernelspec": {
   "display_name": "Python 3",
   "language": "python",
   "name": "python3"
  },
  "language_info": {
   "codemirror_mode": {
    "name": "ipython",
    "version": 3
   },
   "file_extension": ".py",
   "mimetype": "text/x-python",
   "name": "python",
   "nbconvert_exporter": "python",
   "pygments_lexer": "ipython3",
   "version": "3.6.11"
  }
 },
 "nbformat": 4,
 "nbformat_minor": 4
}<|MERGE_RESOLUTION|>--- conflicted
+++ resolved
@@ -206,7 +206,7 @@
     {
      "data": {
       "text/plain": [
-       "<pipeline.component.homo_nn.HomoNN at 0x14b9cf240>"
+       "<pipeline.component.homo_nn.HomoNN at 0x1025a2a58>"
       ]
      },
      "execution_count": 8,
@@ -235,7 +235,7 @@
     {
      "data": {
       "text/plain": [
-       "<pipeline.component.homo_nn.HomoNN at 0x14b9cf240>"
+       "<pipeline.component.homo_nn.HomoNN at 0x1025a2a58>"
       ]
      },
      "execution_count": 9,
@@ -306,25 +306,25 @@
      "name": "stderr",
      "output_type": "stream",
      "text": [
-      "2020-11-02 18:54:33.055 | INFO     | pipeline.utils.invoker.job_submitter:monitor_job_status:121 - Job id is 2020110218543277693554\n"
+      "2020-11-02 17:39:31.756 | INFO     | pipeline.utils.invoker.job_submitter:monitor_job_status:121 - Job id is 2020110217393142628946\n"
      ]
     },
     {
      "name": "stdout",
      "output_type": "stream",
      "text": [
-      "Job is still waiting, time elapse: 0:00:01\n",
-      "Running component reader_0, time elapse: 0:00:03\n",
-      "Running component dataio_0, time elapse: 0:00:06\n",
-      "Running component homo_nn_0, time elapse: 0:00:21\r"
+      "Job is still waiting, time elapse: 0:00:00\n",
+      "Running component reader_0, time elapse: 0:00:02\n",
+      "Running component dataio_0, time elapse: 0:00:04\n",
+      "Running component homo_nn_0, time elapse: 0:00:17\r"
      ]
     },
     {
      "name": "stderr",
      "output_type": "stream",
      "text": [
-      "2020-11-02 18:54:55.339 | INFO     | pipeline.utils.invoker.job_submitter:monitor_job_status:129 - Job is success!!! Job id is 2020110218543277693554\n",
-      "2020-11-02 18:54:55.341 | INFO     | pipeline.utils.invoker.job_submitter:monitor_job_status:130 - Total time: 0:00:22\n"
+      "2020-11-02 17:39:50.461 | INFO     | pipeline.utils.invoker.job_submitter:monitor_job_status:129 - Job is success!!! Job id is 2020110217393142628946\n",
+      "2020-11-02 17:39:50.462 | INFO     | pipeline.utils.invoker.job_submitter:monitor_job_status:130 - Total time: 0:00:18\n"
      ]
     },
     {
@@ -344,11 +344,7 @@
    "cell_type": "markdown",
    "metadata": {},
    "source": [
-<<<<<<< HEAD
     "Success! Now we can get model summary from homo_nn_0:"
-=======
-    "Success! Now we can get summary from homo_nn_0:"
->>>>>>> 8478401b
    ]
   },
   {
