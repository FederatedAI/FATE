--- conflicted
+++ resolved
@@ -1,13 +1,5 @@
 FROM gitpod/workspace-base:latest
 
-<<<<<<< HEAD
-### jdk
-USER gitpod
-RUN bash -c ". /home/gitpod/.sdkman/bin/sdkman-init.sh \
-    && sed -i 's#sdkman_auto_answer=.*#sdkman_auto_answer=true#' /home/gitpod/.sdkman/etc/config \
-    && sdk install java 8.0.292.j9-adpt \
-    && sdk default java 8.0.292.j9-adpt"
-=======
 ### Java ###
 USER gitpod
 RUN curl -fsSL "https://get.sdkman.io" | bash \
@@ -36,33 +28,12 @@
     && cp /fateboard/repo/src/main/resources/application.properties /fateboard/resources/ \
     && sed -i 's#fateboard.datasource.jdbc-url=.*#fateboard.datasource.jdbc-url=jdbc:sqlite:/workspace/FATE/fate_sqlite.db#' /fateboard/resources/application.properties \
     && sudo rm -rf /fateboard/repo
->>>>>>> 270f9fda
 
+### Python ###
 USER root
 RUN apt-get update && apt-get install libgmp3-dev -y && apt-get install -y libmpfr-dev libmpfr-doc libmpfr6 && apt-get install libmpc-dev -y
-<<<<<<< HEAD
-RUN mkdir -p /venv && chown gitpod:gitpod /venv \
-    && mkdir -p /fateboard && chown gitpod:gitpod /fateboard
+RUN mkdir -p /venv && chown gitpod:gitpod /venv 
 
-### fateboard ###
-USER gitpod
-COPY --chown=gitpod:gitpod fateboard /fateboard/repo
-RUN bash -c ". /home/gitpod/.sdkman/bin/sdkman-init.sh \
-        && printf '<settings>\n  <localRepository>/tmp/m2-repository/</localRepository>\n</settings>\n' > /home/gitpod/.m2/settings.xml \
-        && mvn -f /fateboard/repo/pom.xml package \
-        && rm -rf /tmp/m2-repository \
-        && printf '<settings>\n  <localRepository>/workspace/m2-repository/</localRepository>\n</settings>\n' > /home/gitpod/.m2/settings.xml" \
-    && find /fateboard/repo/target -iname 'fateboard-*.jar' -exec cp {} /fateboard/fateboard.jar \; \
-    && mkdir -p /fateboard/resources \
-    && cp /fateboard/repo/src/main/resources/ssh.properties /fateboard/resources/ \
-    && cp /fateboard/repo/src/main/resources/application.properties /fateboard/resources/ \
-    && sed -i 's#fateboard.datasource.jdbc-url=.*#fateboard.datasource.jdbc-url=jdbc:sqlite:/workspace/FATE/fate_sqlite.db#' /fateboard/resources/application.properties \
-    && sudo rm -rf /fateboard/repo
-=======
-RUN mkdir -p /venv && chown gitpod:gitpod /venv 
->>>>>>> 270f9fda
-
-### Python ###
 USER gitpod
 RUN sudo install-packages python3-pip
 
@@ -87,12 +58,6 @@
 
 COPY python/fate_client /venv/fate_client
 RUN /venv/py36/bin/python -m pip install --no-cache-dir /venv/fate_client \
-<<<<<<< HEAD
-    && /venv/py36/bin/pipeline init --ip 127.0.0.1 --port 9380
-
-COPY python/fate_test /venv/fate_test
-RUN /venv/py36/bin/python -m pip install --no-cache-dir /venv/fate_test
-=======
     && /venv/py36/bin/pipeline init --ip 127.0.0.1 --port 9380 \
     && /venv/py36/bin/flow init --ip 127.0.0.1 --port 9380 \
     && sudo rm -rf /tmp/*
@@ -102,5 +67,4 @@
     && /venv/py36/bin/fate_test config \
     && sed -i 's#data_base_dir:.*#data_base_dir: /workspace/FATE#' /venv/py36/lib/python3.6/site-packages/fate_test/fate_test_config.yaml \
     && sed -i 's#fate_base:.*#fate_base: /workspace/FATE#' /venv/py36/lib/python3.6/site-packages/fate_test/fate_test_config.yaml \
-    && sudo rm -rf /tmp/*
->>>>>>> 270f9fda
+    && sudo rm -rf /tmp/*