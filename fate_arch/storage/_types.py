--- conflicted
+++ resolved
@@ -74,8 +74,4 @@
     }
 
 
-<<<<<<< HEAD
-DEFAULT_DELIMITER = ","
-=======
-DEFAULT_ID_DELIMITER = ","
->>>>>>> 61d687bc
+DEFAULT_ID_DELIMITER = ","