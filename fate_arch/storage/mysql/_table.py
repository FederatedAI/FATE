--- conflicted
+++ resolved
@@ -78,15 +78,10 @@
     def count(self, **kwargs):
         sql = 'select count(*) from {}'.format(self._name)
         try:
-<<<<<<< HEAD
-            count = self.execute(sql, select=False)
-            count = next(count)
-=======
             self.cur.execute(sql)
             self.con.commit()
             ret = self.cur.fetchall()
             count = ret[0][0]
->>>>>>> 6cde231e
         except:
             count = 0
         return count
