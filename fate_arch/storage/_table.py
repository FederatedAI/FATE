#
#  Copyright 2019 The FATE Authors. All Rights Reserved.
#
#  Licensed under the Apache License, Version 2.0 (the "License");
#  you may not use this file except in compliance with the License.
#  You may obtain a copy of the License at
#
#      http://www.apache.org/licenses/LICENSE-2.0
#
#  Unless required by applicable law or agreed to in writing, software
#  distributed under the License is distributed on an "AS IS" BASIS,
#  WITHOUT WARRANTIES OR CONDITIONS OF ANY KIND, either express or implied.
#  See the License for the specific language governing permissions and
#  limitations under the License.
#


import operator
from typing import Iterable

import peewee

from fate_arch.abc import StorageTableMetaABC, StorageTableABC, AddressABC
from fate_arch.common.base_utils import current_timestamp
from fate_arch.common.log import getLogger
from fate_arch.storage import Relationship
from fate_arch.storage.metastore.db_models import DB, StorageTableMetaModel

MAX_NUM = 10000

LOGGER = getLogger()


class StorageTableBase(StorageTableABC):
    def __init__(self, name, namespace):
        self._name = name
        self._namespace = namespace
        self._meta = None

    def destroy(self):
        # destroy schema
        self._meta.destroy_metas()
        # subclass method needs do: super().destroy()

    def set_meta(self, meta):
        self._meta = meta

    def get_meta(self):
        return self._meta

    def get_name(self):
        pass

    def get_namespace(self):
        pass

    def get_address(self):
        pass

    def get_engine(self):
        pass

    def get_type(self):
        pass

    def get_options(self):
        pass

    def get_partitions(self):
        pass

    def put_all(self, kv_list: Iterable, **kwargs):
        pass

    def collect(self, **kwargs) -> list:
        pass

    def read(self) -> list:
        pass

    def count(self):
        pass

    def save_as(self, dest_name, dest_namespace, partitions=None, schema=None):
        src_table_meta = self.get_meta()
        pass


class StorageTableMeta(StorageTableMetaABC):

    def __init__(self, name, namespace, new=False):
        self.name = name
        self.namespace = namespace
        self.address = None
        self.engine = None
        self.type = None
        self.options = None
        self.partitions = None
        self.in_serialized = None
<<<<<<< HEAD
=======
        self.have_head = None
        self.id_delimiter = None
>>>>>>> 61d687bc
        self.schema = None
        self.count = None
        self.part_of_data = None
        self.description = None
        self.create_time = None
        self.update_time = None
        if self.options is None:
            self.options = {}
        if self.schema is None:
            self.schema = {}
        if self.part_of_data is None:
            self.part_of_data = []
        if not new:
            self.build()

    def build(self):
        for k, v in self.table_meta.__dict__["__data__"].items():
            setattr(self, k.lstrip("f_"), v)
        self.address = self.create_address(storage_engine=self.engine, address_dict=self.address)

    def __new__(cls, *args, **kwargs):
        if not kwargs.get("new", False):
            name, namespace = kwargs.get("name"), kwargs.get("namespace")
            if not name or not namespace:
                return None
            tables_meta = cls.query_table_meta(filter_fields=dict(name=name, namespace=namespace))
            if not tables_meta:
                return None
            self = super().__new__(cls)
            setattr(self, "table_meta", tables_meta[0])
            return self
        else:
            return super().__new__(cls)

    @DB.connection_context()
    def create(self):
        table_meta = StorageTableMetaModel()
        table_meta.f_create_time = current_timestamp()
        table_meta.f_schema = {}
        table_meta.f_part_of_data = []
        for k, v in self.to_dict().items():
            attr_name = 'f_%s' % k
            if hasattr(StorageTableMetaModel, attr_name):
                setattr(table_meta, attr_name, v if not issubclass(type(v), AddressABC) else v.__dict__)
        try:
            rows = table_meta.save(force_insert=True)
            if rows != 1:
                raise Exception("create table meta failed")
        except peewee.IntegrityError as e:
            if e.args[0] == 1062:
                # warning
                pass
            else:
                raise e
        except Exception as e:
            raise e

    def set_metas(self, **kwargs):
        for k, v in kwargs.items():
            if hasattr(self, k):
                setattr(self, k, v)

    @classmethod
    @DB.connection_context()
    def query_table_meta(cls, filter_fields, query_fields=None):
        filters = []
        querys = []
        for f_n, f_v in filter_fields.items():
            attr_name = 'f_%s' % f_n
            if hasattr(StorageTableMetaModel, attr_name):
                filters.append(operator.attrgetter('f_%s' % f_n)(StorageTableMetaModel) == f_v)
        if query_fields:
            for f_n in query_fields:
                attr_name = 'f_%s' % f_n
                if hasattr(StorageTableMetaModel, attr_name):
                    querys.append(operator.attrgetter('f_%s' % f_n)(StorageTableMetaModel))
        if filters:
            if querys:
                tables_meta = StorageTableMetaModel.select(querys).where(*filters)
            else:
                tables_meta = StorageTableMetaModel.select().where(*filters)
            return [table_meta for table_meta in tables_meta]
        else:
            # not allow query all table
            return []

    @DB.connection_context()
    def update_metas(self, schema=None, count=None, part_of_data=None, description=None, partitions=None, in_serialized=None, **kwargs):
        meta_info = {}
        for k, v in locals().items():
            if k not in ["self", "kwargs", "meta_info"] and v is not None:
                meta_info[k] = v
        meta_info.update(kwargs)
        meta_info["name"] = meta_info.get("name", self.name)
        meta_info["namespace"] = meta_info.get("namespace", self.namespace)
        update_filters = []
        primary_keys = StorageTableMetaModel._meta.primary_key.field_names
        for p_k in primary_keys:
            update_filters.append(operator.attrgetter(p_k)(StorageTableMetaModel) == meta_info[p_k.lstrip("f_")])
        table_meta = StorageTableMetaModel()
        update_fields = {}
        for k, v in meta_info.items():
            attr_name = 'f_%s' % k
            if hasattr(StorageTableMetaModel, attr_name) and attr_name not in primary_keys:
                if k == "part_of_data":
                    if len(v) < 100:
                        tmp = v
                    else:
                        tmp = v[:100]
                    update_fields[operator.attrgetter(attr_name)(StorageTableMetaModel)] = tmp
                else:
                    update_fields[operator.attrgetter(attr_name)(StorageTableMetaModel)] = v
        if update_filters:
            operate = table_meta.update(update_fields).where(*update_filters)
        else:
            operate = table_meta.update(update_fields)
        return operate.execute() > 0

    @DB.connection_context()
    def destroy_metas(self):
        StorageTableMetaModel \
            .delete() \
            .where(StorageTableMetaModel.f_name == self.name,
                   StorageTableMetaModel.f_namespace == self.namespace) \
            .execute()

    @classmethod
    def create_address(cls, storage_engine, address_dict):
        return Relationship.EngineToAddress.get(storage_engine)(**address_dict)

    def get_name(self):
        return self.name

    def get_namespace(self):
        return self.namespace

    def get_address(self):
        return self.address

    def get_engine(self):
        return self.engine

    def get_type(self):
        return self.type

    def get_options(self):
        return self.options

    def get_partitions(self):
        return self.partitions

    def get_in_serialized(self):
        return self.in_serialized

<<<<<<< HEAD
=======
    def get_id_delimiter(self):
        return self.id_delimiter

    def get_have_head(self):
        return self.have_head

>>>>>>> 61d687bc
    def get_schema(self):
        return self.schema

    def get_count(self):
        return self.count

    def get_part_of_data(self):
        return self.part_of_data

    def get_description(self):
        return self.description

    def to_dict(self) -> dict:
        d = {}
        for k, v in self.__dict__.items():
            if v is None or k == "table_meta":
                continue
            d[k] = v
        return d<|MERGE_RESOLUTION|>--- conflicted
+++ resolved
@@ -97,11 +97,8 @@
         self.options = None
         self.partitions = None
         self.in_serialized = None
-<<<<<<< HEAD
-=======
         self.have_head = None
         self.id_delimiter = None
->>>>>>> 61d687bc
         self.schema = None
         self.count = None
         self.part_of_data = None
@@ -256,15 +253,12 @@
     def get_in_serialized(self):
         return self.in_serialized
 
-<<<<<<< HEAD
-=======
     def get_id_delimiter(self):
         return self.id_delimiter
 
     def get_have_head(self):
         return self.have_head
 
->>>>>>> 61d687bc
     def get_schema(self):
         return self.schema
 
