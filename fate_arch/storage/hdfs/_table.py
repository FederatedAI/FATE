#
#  Copyright 2019 The FATE Authors. All Rights Reserved.
#
#  Licensed under the Apache License, Version 2.0 (the "License");
#  you may not use this file except in compliance with the License.
#  You may obtain a copy of the License at
#
#      http://www.apache.org/licenses/LICENSE-2.0
#
#  Unless required by applicable law or agreed to in writing, software
#  distributed under the License is distributed on an "AS IS" BASIS,
#  WITHOUT WARRANTIES OR CONDITIONS OF ANY KIND, either express or implied.
#  See the License for the specific language governing permissions and
#  limitations under the License.
#
import io
from typing import Iterable

from pyarrow import fs

from fate_arch.common import hdfs_utils
from fate_arch.common.log import getLogger
from fate_arch.storage import StorageEngine, HDFSStorageType
from fate_arch.storage import StorageTableBase
from fate_arch.common.address import HDFSAddress

LOGGER = getLogger()


class StorageTable(StorageTableBase):
    def __init__(self,
                 address=None,
                 name: str = None,
                 namespace: str = None,
                 partitions: int = None,
                 storage_type: HDFSStorageType = None,
                 options=None):
        super(StorageTable, self).__init__(name=name, namespace=namespace)
        self._address = address
        self._name = name
        self._namespace = namespace
        self._partitions = partitions if partitions else 1
        self._type = storage_type if storage_type else HDFSStorageType.DISK
        self._options = options if options else {}
        self._engine = StorageEngine.HDFS

        # tricky way to load libhdfs
        try:
            from pyarrow import HadoopFileSystem
            HadoopFileSystem(self._path)
        except:
            pass
        self._hdfs_client = fs.HadoopFileSystem.from_uri(uri=self._path)

    def get_name(self):
        return self._name

    def get_namespace(self):
        return self._namespace

    def get_address(self):
        return self._address

    def get_engine(self):
        return self._engine

    def get_type(self):
        return self._type

    def get_partitions(self):
        return self._partitions

    def get_options(self):
        return self._options

<<<<<<< HEAD
    def put_all(self, kv_list: Iterable, destroy_if_exists=False, **kwargs):
        path, fs = StorageTable.get_hadoop_fs(sc=self._context, address=self._address)
        if fs.exists(path):
            if destroy_if_exists:
                fs.delete(path)
                out = fs.create(path)
            else:
                raise RuntimeError(f"file {path} already exists")
        else:
            out = fs.create(path)
=======
    def put_all(self, kv_list: Iterable, append=False, **kwargs):
        stream = self._hdfs_client.open_append_stream(path=self._path, compression=None) \
            if append else self._hdfs_client.open_output_stream(source=self._path, compression=None)
>>>>>>> 30df034c

        counter = 0
        with io.TextIOWrapper(stream) as writer:
            for k, v in kv_list:
                writer.write(hdfs_utils.serialize(k, v))
                writer.write(hdfs_utils.NEWLINE)
                counter = counter + 1
        self._meta.update_metas(count=counter)

    def collect(self, **kwargs) -> list:
        with io.TextIOWrapper(self._hdfs_client.open_input_stream(self._path)) as reader:
            for line in reader:
                yield hdfs_utils.deserialize(line.rstrip())

    def read(self) -> list:
        with io.TextIOWrapper(self._hdfs_client.open_input_stream(self._path), encoding="utf-8") as reader:
            for line in reader:
                yield line

    def destroy(self):
        super().destroy()
        self._hdfs_client.delete_file(self._path)

    def count(self):
<<<<<<< HEAD
        hdfs_path = StorageTable.generate_hdfs_path(self._address)
        path = StorageTable.get_path(self._context, hdfs_path)
        fs = StorageTable.get_file_system(self._context)
        if not fs.exists(path):
            return 0
        istream = fs.open(path)
        reader = self._context._gateway.jvm.java.io.BufferedReader(self._context._jvm.java.io.InputStreamReader(istream))
        count = 0
        while True:
            line = reader.readLine()
            if line is not None:
                count += 1
            else:
                break
        istream.close()
        self.get_meta().update_metas(count=count)
        return count
=======
        count = 0
        with io.TextIOWrapper(self._hdfs_client.open_input_stream(self._path), encoding="utf-8") as reader:
            for _ in reader:
                count += 1
>>>>>>> 30df034c

    def save_as(self, address, partitions=None, name=None, namespace=None, schema=None, **kwargs):
        super().save_as(name, namespace, partitions=partitions, schema=schema)
        self._hdfs_client.copy_file(src=self._path, dst=address.path)
        return StorageTable(address=address, partitions=partitions, name=name, namespace=namespace, **kwargs)

<<<<<<< HEAD
    @classmethod
    def generate_hdfs_path(cls, address: HDFSAddress):
        hdfs_path = f"{address.name_node}/{address.path}"
        LOGGER.info(f"hdfs path is {hdfs_path}")
        return hdfs_path

    @classmethod
    def get_path(cls, sc, hdfs_path):
        path_class = sc._gateway.jvm.org.apache.hadoop.fs.Path
        return path_class(hdfs_path)

    @classmethod
    def get_file_system(cls, sc):
        filesystem_class = sc._gateway.jvm.org.apache.hadoop.fs.FileSystem
        hadoop_configuration = sc._jsc.hadoopConfiguration()
        return filesystem_class.get(hadoop_configuration)

    @classmethod
    def get_hadoop_fs(cls, sc, address):
        hdfs_path = StorageTable.generate_hdfs_path(address)
        path = StorageTable.get_path(sc, hdfs_path)
        fs = StorageTable.get_file_system(sc)
        return path, fs
=======
    def close(self):
        pass

    @property
    def _path(self) -> str:
        return self._address.path
>>>>>>> 30df034c
<|MERGE_RESOLUTION|>--- conflicted
+++ resolved
@@ -73,22 +73,9 @@
     def get_options(self):
         return self._options
 
-<<<<<<< HEAD
-    def put_all(self, kv_list: Iterable, destroy_if_exists=False, **kwargs):
-        path, fs = StorageTable.get_hadoop_fs(sc=self._context, address=self._address)
-        if fs.exists(path):
-            if destroy_if_exists:
-                fs.delete(path)
-                out = fs.create(path)
-            else:
-                raise RuntimeError(f"file {path} already exists")
-        else:
-            out = fs.create(path)
-=======
     def put_all(self, kv_list: Iterable, append=False, **kwargs):
         stream = self._hdfs_client.open_append_stream(path=self._path, compression=None) \
             if append else self._hdfs_client.open_output_stream(source=self._path, compression=None)
->>>>>>> 30df034c
 
         counter = 0
         with io.TextIOWrapper(stream) as writer:
@@ -113,65 +100,21 @@
         self._hdfs_client.delete_file(self._path)
 
     def count(self):
-<<<<<<< HEAD
-        hdfs_path = StorageTable.generate_hdfs_path(self._address)
-        path = StorageTable.get_path(self._context, hdfs_path)
-        fs = StorageTable.get_file_system(self._context)
-        if not fs.exists(path):
-            return 0
-        istream = fs.open(path)
-        reader = self._context._gateway.jvm.java.io.BufferedReader(self._context._jvm.java.io.InputStreamReader(istream))
-        count = 0
-        while True:
-            line = reader.readLine()
-            if line is not None:
-                count += 1
-            else:
-                break
-        istream.close()
-        self.get_meta().update_metas(count=count)
-        return count
-=======
         count = 0
         with io.TextIOWrapper(self._hdfs_client.open_input_stream(self._path), encoding="utf-8") as reader:
             for _ in reader:
                 count += 1
->>>>>>> 30df034c
+        self.get_meta().update_metas(count=count)
+        return count
 
     def save_as(self, address, partitions=None, name=None, namespace=None, schema=None, **kwargs):
         super().save_as(name, namespace, partitions=partitions, schema=schema)
         self._hdfs_client.copy_file(src=self._path, dst=address.path)
         return StorageTable(address=address, partitions=partitions, name=name, namespace=namespace, **kwargs)
 
-<<<<<<< HEAD
-    @classmethod
-    def generate_hdfs_path(cls, address: HDFSAddress):
-        hdfs_path = f"{address.name_node}/{address.path}"
-        LOGGER.info(f"hdfs path is {hdfs_path}")
-        return hdfs_path
-
-    @classmethod
-    def get_path(cls, sc, hdfs_path):
-        path_class = sc._gateway.jvm.org.apache.hadoop.fs.Path
-        return path_class(hdfs_path)
-
-    @classmethod
-    def get_file_system(cls, sc):
-        filesystem_class = sc._gateway.jvm.org.apache.hadoop.fs.FileSystem
-        hadoop_configuration = sc._jsc.hadoopConfiguration()
-        return filesystem_class.get(hadoop_configuration)
-
-    @classmethod
-    def get_hadoop_fs(cls, sc, address):
-        hdfs_path = StorageTable.generate_hdfs_path(address)
-        path = StorageTable.get_path(sc, hdfs_path)
-        fs = StorageTable.get_file_system(sc)
-        return path, fs
-=======
     def close(self):
         pass
 
     @property
     def _path(self) -> str:
-        return self._address.path
->>>>>>> 30df034c
+        return self._address.path