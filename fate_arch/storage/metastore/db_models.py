--- conflicted
+++ resolved
@@ -90,12 +90,6 @@
     f_engine = CharField(max_length=100, index=True)  # 'EGGROLL', 'MYSQL'
     f_type = CharField(max_length=50, index=True)  # storage type
     f_options = JSONField()
-<<<<<<< HEAD
-    f_is_kv_storage = IntegerField(default=1)
-    f_in_serialized = BooleanField(default=True)
-
-=======
->>>>>>> 61d687bc
     f_partitions = IntegerField(null=True)
 
     f_id_delimiter = CharField(null=True)
