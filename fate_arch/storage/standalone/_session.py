#
#  Copyright 2019 The FATE Authors. All Rights Reserved.
#
#  Licensed under the Apache License, Version 2.0 (the "License");
#  you may not use this file except in compliance with the License.
#  You may obtain a copy of the License at
#
#      http://www.apache.org/licenses/LICENSE-2.0
#
#  Unless required by applicable law or agreed to in writing, software
#  distributed under the License is distributed on an "AS IS" BASIS,
#  WITHOUT WARRANTIES OR CONDITIONS OF ANY KIND, either express or implied.
#  See the License for the specific language governing permissions and
#  limitations under the License.
#
from fate_arch.common.address import StandaloneAddress
from fate_arch.common.profile import log_elapsed
from fate_arch.storage import StorageSessionBase
from fate_arch.abc import AddressABC


class StorageSession(StorageSessionBase):
    def __init__(self, session_id, options=None):
        super(StorageSession, self).__init__(session_id=session_id)
        self._options = options if options else {}
        self._session = None

    def create(self):
        from fate_arch.standalone import Session
        self._session = Session(session_id=self._session_id)

    def table(self, address: AddressABC, name, namespace, partitions, storage_type=None, options=None, **kwargs):
        if isinstance(address, StandaloneAddress):
<<<<<<< HEAD
            if not options:
                options = {}
            if storage_type:
                options["store_type"] = storage_type
            options["total_partitions"] = partitions
            from fate_arch.storage.standalone._table import StorageTable
            return StorageTable(session=self._session, address=address, name=name, namespace=namespace,
                                storage_type=storage_type, options=options)
=======
            from fate_arch.storage.standalone._table import StorageTable
            return StorageTable(session=self._session, name=name, namespace=namespace, address=address, partitions=partitions, storage_type=storage_type, options=options)
>>>>>>> 965a55d8
        raise NotImplementedError(f"address type {type(address)} not supported with standalone storage")

    @log_elapsed
    def cleanup(self, name, namespace):
        self._session.cleanup(name=name, namespace=namespace)

    @log_elapsed
    def stop(self):
        self._session.stop()

    @log_elapsed
    def kill(self):
        self._session.kill()<|MERGE_RESOLUTION|>--- conflicted
+++ resolved
@@ -13,10 +13,10 @@
 #  See the License for the specific language governing permissions and
 #  limitations under the License.
 #
+from fate_arch.abc import AddressABC
 from fate_arch.common.address import StandaloneAddress
 from fate_arch.common.profile import log_elapsed
 from fate_arch.storage import StorageSessionBase
-from fate_arch.abc import AddressABC
 
 
 class StorageSession(StorageSessionBase):
@@ -31,19 +31,8 @@
 
     def table(self, address: AddressABC, name, namespace, partitions, storage_type=None, options=None, **kwargs):
         if isinstance(address, StandaloneAddress):
-<<<<<<< HEAD
-            if not options:
-                options = {}
-            if storage_type:
-                options["store_type"] = storage_type
-            options["total_partitions"] = partitions
-            from fate_arch.storage.standalone._table import StorageTable
-            return StorageTable(session=self._session, address=address, name=name, namespace=namespace,
-                                storage_type=storage_type, options=options)
-=======
             from fate_arch.storage.standalone._table import StorageTable
             return StorageTable(session=self._session, name=name, namespace=namespace, address=address, partitions=partitions, storage_type=storage_type, options=options)
->>>>>>> 965a55d8
         raise NotImplementedError(f"address type {type(address)} not supported with standalone storage")
 
     @log_elapsed
