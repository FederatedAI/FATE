--- conflicted
+++ resolved
@@ -35,11 +35,7 @@
         self._name = name
         self._namespace = namespace
         self._partitions = partitions
-<<<<<<< HEAD
-        self._type = storage_type
-=======
         self._type = storage_type if storage_type else StandaloneStorageType.ROLLPAIR_LMDB
->>>>>>> 965a55d8
         self._options = options if options else {}
         self._storage_engine = StorageEngine.STANDALONE
         need_cleanup = self._type == StandaloneStorageType.ROLLPAIR_IN_MEMORY
