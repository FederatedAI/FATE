--- conflicted
+++ resolved
@@ -18,22 +18,14 @@
         "guest": {
             "args": {
                 "data": {
-<<<<<<< HEAD
-                    "validate_data": [{"name": "breast_b", "namespace": "fate_flow_test_breast"}]
-=======
-                    "eval_data": [{"name": "breast_hetero_guest", "namespace": "fate_flow_test_breast_hetero"}]
->>>>>>> 7edc755f
+                    "validate_data": [{"name": "breast_hetero_guest", "namespace": "fate_flow_test_breast_hetero"}]
                 }
             }
         },
         "host": {
             "args": {
                 "data": {
-<<<<<<< HEAD
-                    "validate_data": [{"name": "breast_a", "namespace": "fate_flow_test_breast"}]
-=======
-                    "eval_data": [{"name": "breast_hetero_host", "namespace": "fate_flow_test_breast_hetero"}]
->>>>>>> 7edc755f
+                    "validate_data": [{"name": "breast_hetero_host", "namespace": "fate_flow_test_breast_hetero"}]
                 }
             }
         }
