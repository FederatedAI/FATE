#
#  Copyright 2019 The FATE Authors. All Rights Reserved.
#
#  Licensed under the Apache License, Version 2.0 (the "License");
#  you may not use this file except in compliance with the License.
#  You may obtain a copy of the License at
#
#      http://www.apache.org/licenses/LICENSE-2.0
#
#  Unless required by applicable law or agreed to in writing, software
#  distributed under the License is distributed on an "AS IS" BASIS,
#  WITHOUT WARRANTIES OR CONDITIONS OF ANY KIND, either express or implied.
#  See the License for the specific language governing permissions and
#  limitations under the License.
#
import sys
import argparse
import json
import os
import tarfile
import traceback
from contextlib import closing
import time

import requests

from arch.api.utils import file_utils
from arch.api.utils.core import get_lan_ip
from fate_flow.settings import SERVERS, ROLE, API_VERSION
from fate_flow.utils import detect_utils

server_conf = file_utils.load_json_conf("arch/conf/server_conf.json")
JOB_OPERATE_FUNC = ["submit_job", "stop_job", 'query_job']
JOB_FUNC = ["job_config", "job_log"]
TASK_OPERATE_FUNC = ['query_task']
TRACKING_FUNC = ["component_parameters", "component_metric_all", "component_metrics",
                 "component_output_model", 'component_output_data']
DATA_FUNC = ["download", "upload"]
TABLE_FUNC = ["table_info"]
MODEL_FUNC = ["load", "online", "version"]


def prettify(response, verbose=True):
    if verbose:
        print(json.dumps(response, indent=4))
        print()
    return response


def call_fun(func, config_data, dsl_path, config_path):
    ip = server_conf.get(SERVERS).get(ROLE).get('host')
    if ip in ['localhost', '127.0.0.1']:
        ip = get_lan_ip()
    http_port = server_conf.get(SERVERS).get(ROLE).get('http.port')
    server_url = "http://{}:{}/{}".format(ip, http_port, API_VERSION)

    if func in JOB_OPERATE_FUNC:
        if func == 'submit_job':
            if not config_path:
                raise Exception('the following arguments are required: {}'.format('runtime conf path'))
            dsl_data = {}
            if dsl_path or config_data.get('job_parameters', {}).get('job_type', '') == 'predict':
                if dsl_path:
                    dsl_path = os.path.abspath(dsl_path)
                    with open(dsl_path, 'r') as f:
                        dsl_data = json.load(f)
            else:
                raise Exception('the following arguments are required: {}'.format('dsl path'))
            post_data = {'job_dsl': dsl_data,
                         'job_runtime_conf': config_data}
            response = requests.post("/".join([server_url, "job", func.rstrip('_job')]), json=post_data)
            if response.json()['retcode'] == 999:
<<<<<<< HEAD
                print('use service.sh to start standalone node server....')
                os.system('sh service.sh start --standalone_node')
                time.sleep(5)
=======
                start_cluster_standalone_job_server()
>>>>>>> 554dd1f5
                response = requests.post("/".join([server_url, "job", func.rstrip('_job')]), json=post_data)
        else:
            if func != 'query_job':
                detect_utils.check_config(config=config_data, required_arguments=['job_id'])
            post_data = config_data
            response = requests.post("/".join([server_url, "job", func.rstrip('_job')]), json=post_data)
            if func == 'query_job':
                response = response.json()
                if response['retcode'] == 0:
                    for i in range(len(response['data'])):
                        del response['data'][i]['f_runtime_conf']
                        del response['data'][i]['f_dsl']
    elif func in JOB_FUNC:
        if func == 'job_config':
            detect_utils.check_config(config=config_data, required_arguments=['job_id', 'role', 'party_id', 'output_path'])
            response = requests.post("/".join([server_url, func.replace('_', '/')]), json=config_data)
            response_data = response.json()
            if response_data['retcode'] == 0:
                job_id = response_data['data']['job_id']
                download_directory = os.path.join(config_data['output_path'], 'job_{}_config'.format(job_id))
                os.makedirs(download_directory, exist_ok=True)
                for k, v in response_data['data'].items():
                    if k == 'job_id':
                        continue
                    with open('{}/{}.json'.format(download_directory, k), 'w') as fw:
                        json.dump(v, fw, indent=4)
                del response_data['data']['dsl']
                del response_data['data']['runtime_conf']
                response_data['directory'] = download_directory
                response_data['retmsg'] = 'download successfully, please check {} directory'.format(download_directory)
                response = response_data
        elif func == 'job_log':
            detect_utils.check_config(config=config_data, required_arguments=['job_id', 'output_path'])
            job_id = config_data['job_id']
            tar_file_name = 'job_{}_log.tar.gz'.format(job_id)
            extract_dir = os.path.join(config_data['output_path'], 'job_{}_log'.format(job_id))
            with closing(requests.get("/".join([server_url, func.replace('_', '/')]), json=config_data,
                                      stream=True)) as response:
                if response.status_code == 200:
                    download_from_request(http_response=response, tar_file_name=tar_file_name, extract_dir=extract_dir)
                    response = {'retcode': 0,
                                'directory': extract_dir,
                                'retmsg': 'download successfully, please check {} directory'.format(extract_dir)}
                else:
                    response = response.json()
    elif func in TASK_OPERATE_FUNC:
        response = requests.post("/".join([server_url, "job", "task", func.rstrip('_task')]), json=config_data)
    elif func in TRACKING_FUNC:
        detect_utils.check_config(config=config_data,
                                  required_arguments=['job_id', 'component_name', 'role', 'party_id'])
        if func == 'component_output_data':
            detect_utils.check_config(config=config_data, required_arguments=['output_path'])
            tar_file_name = 'job_{}_{}_{}_{}_output_data.tar.gz'.format(config_data['job_id'],
                                                                        config_data['component_name'],
                                                                        config_data['role'],
                                                                        config_data['party_id'])
            extract_dir = os.path.join(config_data['output_path'], tar_file_name.replace('.tar.gz', ''))
            with closing(requests.get("/".join([server_url, "tracking", func.replace('_', '/'), 'download']),
                                      json=config_data,
                                      stream=True)) as response:
                if response.status_code == 200:
                    download_from_request(http_response=response, tar_file_name=tar_file_name, extract_dir=extract_dir)
                    response = {'retcode': 0,
                                'directory': extract_dir,
                                'retmsg': 'download successfully, please check {} directory'.format(extract_dir)}
                else:
                    response = response.json()

        else:
            response = requests.post("/".join([server_url, "tracking", func.replace('_', '/')]), json=config_data)
    elif func in DATA_FUNC:
        response = requests.post("/".join([server_url, "data", func]), json=config_data)
<<<<<<< HEAD
=======
        if response.json()['retcode'] == 999:
            start_cluster_standalone_job_server()
            response = requests.post("/".join([server_url, "data", func]), json=config_data)
>>>>>>> 554dd1f5
    elif func in TABLE_FUNC:
        detect_utils.check_config(config=config_data, required_arguments=['namespace', 'table_name'])
        response = requests.post("/".join([server_url, "table", func]), json=config_data)
    elif func in MODEL_FUNC:
        if func == "version":
            detect_utils.check_config(config=config_data, required_arguments=['namespace'])
        response = requests.post("/".join([server_url, "model", func]), json=config_data)
    return response.json() if isinstance(response, requests.models.Response) else response


def download_from_request(http_response, tar_file_name, extract_dir):
    with open(tar_file_name, 'wb') as fw:
        for chunk in http_response.iter_content(1024):
            if chunk:
                fw.write(chunk)
    tar = tarfile.open(tar_file_name, "r:gz")
    file_names = tar.getnames()
    for file_name in file_names:
        tar.extract(file_name, extract_dir)
    tar.close()
    os.remove(tar_file_name)


<<<<<<< HEAD
=======
def start_cluster_standalone_job_server():
    print('use service.sh to start standalone node server....')
    os.system('sh service.sh start --standalone_node')
    time.sleep(5)


>>>>>>> 554dd1f5
if __name__ == "__main__":
    parser = argparse.ArgumentParser()
    parser.add_argument('-c', '--config', required=False, type=str, help="runtime conf path")
    parser.add_argument('-d', '--dsl', required=False, type=str, help="dsl path")
    parser.add_argument('-f', '--function', type=str,
                        choices=(
                                DATA_FUNC + MODEL_FUNC + JOB_FUNC + JOB_OPERATE_FUNC + TASK_OPERATE_FUNC + TABLE_FUNC + TRACKING_FUNC),
                        required=True,
                        help="function to call")
    parser.add_argument('-j', '--job_id', required=False, type=str, help="job id")
    parser.add_argument('-p', '--party_id', required=False, type=str, help="party id")
    parser.add_argument('-r', '--role', required=False, type=str, help="role")
    parser.add_argument('-cpn', '--component_name', required=False, type=str, help="component name")
    parser.add_argument('-s', '--status', required=False, type=str, help="status")
    parser.add_argument('-n', '--namespace', required=False, type=str, help="namespace")
    parser.add_argument('-t', '--table_name', required=False, type=str, help="table name")
    parser.add_argument('-w', '--work_mode', required=False, type=int, help="work mode")
    parser.add_argument('-i', '--file', required=False, type=str, help="file")
    parser.add_argument('-o', '--output_path', required=False, type=str, help="output_path")
    try:
        args = parser.parse_args()
        config_data = {}
        dsl_path = args.dsl
        config_path = args.config
        if args.config:
            args.config = os.path.abspath(args.config)
            with open(args.config, 'r') as f:
                config_data = json.load(f)
        config_data.update(dict((k, v) for k, v in vars(args).items() if v is not None))
        if args.party_id or args.role:
            config_data['local'] = config_data.get('local', {})
            if args.party_id:
                config_data['local']['party_id'] = args.party_id
            if args.role:
                config_data['local']['role'] = args.role
        response = call_fun(args.function, config_data, dsl_path, config_path)
    except Exception as e:
        exc_type, exc_value, exc_traceback_obj = sys.exc_info()
        response = {'retcode': 100, 'retmsg': str(e), 'traceback': traceback.format_exception(exc_type, exc_value, exc_traceback_obj)}
    response_dict = prettify(response)<|MERGE_RESOLUTION|>--- conflicted
+++ resolved
@@ -70,13 +70,7 @@
                          'job_runtime_conf': config_data}
             response = requests.post("/".join([server_url, "job", func.rstrip('_job')]), json=post_data)
             if response.json()['retcode'] == 999:
-<<<<<<< HEAD
-                print('use service.sh to start standalone node server....')
-                os.system('sh service.sh start --standalone_node')
-                time.sleep(5)
-=======
                 start_cluster_standalone_job_server()
->>>>>>> 554dd1f5
                 response = requests.post("/".join([server_url, "job", func.rstrip('_job')]), json=post_data)
         else:
             if func != 'query_job':
@@ -149,12 +143,9 @@
             response = requests.post("/".join([server_url, "tracking", func.replace('_', '/')]), json=config_data)
     elif func in DATA_FUNC:
         response = requests.post("/".join([server_url, "data", func]), json=config_data)
-<<<<<<< HEAD
-=======
         if response.json()['retcode'] == 999:
             start_cluster_standalone_job_server()
             response = requests.post("/".join([server_url, "data", func]), json=config_data)
->>>>>>> 554dd1f5
     elif func in TABLE_FUNC:
         detect_utils.check_config(config=config_data, required_arguments=['namespace', 'table_name'])
         response = requests.post("/".join([server_url, "table", func]), json=config_data)
@@ -178,15 +169,12 @@
     os.remove(tar_file_name)
 
 
-<<<<<<< HEAD
-=======
 def start_cluster_standalone_job_server():
     print('use service.sh to start standalone node server....')
     os.system('sh service.sh start --standalone_node')
     time.sleep(5)
 
 
->>>>>>> 554dd1f5
 if __name__ == "__main__":
     parser = argparse.ArgumentParser()
     parser.add_argument('-c', '--config', required=False, type=str, help="runtime conf path")
