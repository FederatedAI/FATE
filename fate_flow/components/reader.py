#!/usr/bin/env python
# -*- coding: utf-8 -*-
#
#  Copyright 2019 The FATE Authors. All Rights Reserved.
#
#  Licensed under the Apache License, Version 2.0 (the "License");
#  you may not use this file except in compliance with the License.
#  You may obtain a copy of the License at
#
#      http://www.apache.org/licenses/LICENSE-2.0
#
#  Unless required by applicable law or agreed to in writing, software
#  distributed under the License is distributed on an "AS IS" BASIS,
#  WITHOUT WARRANTIES OR CONDITIONS OF ANY KIND, either express or implied.
#  See the License for the specific language governing permissions and
#  limitations under the License.
#
import uuid

<<<<<<< HEAD
=======
import numpy as np

from fate_arch.storage.constant import StorageTableMetaType
from fate_flow.manager.table_manager.table_convert import convert
>>>>>>> e7a7fc46
from fate_flow.entity.metric import MetricMeta

from arch.api.utils import log_utils
from fate_arch import storage
from fate_flow.utils.job_utils import generate_session_id

LOGGER = log_utils.getLogger()


class Reader(object):
    def __init__(self):
        self.data_output = None
        self.task_id = ''
        self.tracker = None
        self.parameters = None

    def run(self, component_parameters=None, args=None):
        self.parameters = component_parameters["ReaderParam"]
        session_id = generate_session_id(self.tracker.task_id, self.tracker.task_version, self.tracker.role, self.tracker.party_id, random_end=True)
        table_key = [key for key in self.parameters.keys()][0]
        persistent_table_namespace, persistent_table_name = 'output_data_{}'.format(self.task_id), uuid.uuid1().hex
        src_table_meta, dest_table_address, dest_table_engine = storage.Session.convert(src_name=self.parameters[table_key]['name'],
                                                                                        src_namespace=self.parameters[table_key]['namespace'],
                                                                                        dest_name=persistent_table_name,
                                                                                        dest_namespace=persistent_table_namespace,
                                                                                        force=True)
        if dest_table_address:
            with storage.Session.build(session_id=session_id, storage_engine=dest_table_engine) as dest_session:
                dest_table = dest_session.create_table(address=dest_table_address, name=persistent_table_name, namespace=persistent_table_namespace, partitions=src_table_meta.partitions)
                dest_table.count()
                dest_table_meta = dest_table.get_meta()
        else:
            dest_table_meta = src_table_meta
        self.tracker.log_output_data_info(data_name=component_parameters.get('output_data_name')[0] if component_parameters.get('output_data_name') else table_key,
<<<<<<< HEAD
                                          table_namespace=dest_table_meta.namespace,
                                          table_name=dest_table_meta.name)
        data_info = {"count": dest_table_meta.count,
                     "partitions": dest_table_meta.partitions,
                     "input_table_storage_engine": src_table_meta.engine,
                     "output_table_storage_engine": dest_table_meta.engine}
=======
                                          table_namespace=persistent_table_namespace,
                                          table_name=persistent_table_name)
        headers_str = data_table.get_meta(_type=StorageTableMetaType.SCHEMA).get('header')
        data_list = [headers_str.split(',')]
        party_of_data = data_table.get_meta(_type=StorageTableMetaType.PART_OF_DATA)
        for data in party_of_data:
            data_list.append(data[1].split(','))
        data = np.array(data_list)
        Tdata = data.transpose()
        table_info = {}
        for data in Tdata:
            table_info[data[0]] = ','.join(list(set(data[1:]))[:5])
        data_info = {
            "table_name": self.parameters[table_key]['name'],
            "table_info": table_info,
            "partitions": data_table.get_partitions(),
            "storage_engine": data_table.get_storage_engine(),
            "count": count
        }
>>>>>>> e7a7fc46
        self.tracker.set_metric_meta(metric_namespace="reader_namespace",
                                     metric_name="reader_name",
                                     metric_meta=MetricMeta(name='reader', metric_type='data_info', extra_metas=data_info))

    def set_taskid(self, taskid):
        self.task_id = taskid

    def set_tracker(self, tracker):
        self.tracker = tracker

    def save_data(self):
        return None

    def export_model(self):
        return None<|MERGE_RESOLUTION|>--- conflicted
+++ resolved
@@ -17,13 +17,7 @@
 #
 import uuid
 
-<<<<<<< HEAD
-=======
-import numpy as np
-
-from fate_arch.storage.constant import StorageTableMetaType
 from fate_flow.manager.table_manager.table_convert import convert
->>>>>>> e7a7fc46
 from fate_flow.entity.metric import MetricMeta
 
 from arch.api.utils import log_utils
@@ -58,16 +52,14 @@
         else:
             dest_table_meta = src_table_meta
         self.tracker.log_output_data_info(data_name=component_parameters.get('output_data_name')[0] if component_parameters.get('output_data_name') else table_key,
-<<<<<<< HEAD
-                                          table_namespace=dest_table_meta.namespace,
-                                          table_name=dest_table_meta.name)
-        data_info = {"count": dest_table_meta.count,
-                     "partitions": dest_table_meta.partitions,
-                     "input_table_storage_engine": src_table_meta.engine,
-                     "output_table_storage_engine": dest_table_meta.engine}
-=======
                                           table_namespace=persistent_table_namespace,
                                           table_name=persistent_table_name)
+        data_info = {"count": count,
+                     "partitions": partitions,
+                     "input_table_storage_engine": data_table.get_storage_engine(),
+                     "output_table_storage_engine": table.get_storage_engine() if table else
+                     data_table.get_storage_engine()}
+        # 冲突
         headers_str = data_table.get_meta(_type=StorageTableMetaType.SCHEMA).get('header')
         data_list = [headers_str.split(',')]
         party_of_data = data_table.get_meta(_type=StorageTableMetaType.PART_OF_DATA)
@@ -85,7 +77,7 @@
             "storage_engine": data_table.get_storage_engine(),
             "count": count
         }
->>>>>>> e7a7fc46
+
         self.tracker.set_metric_meta(metric_namespace="reader_namespace",
                                      metric_name="reader_name",
                                      metric_meta=MetricMeta(name='reader', metric_type='data_info', extra_metas=data_info))
