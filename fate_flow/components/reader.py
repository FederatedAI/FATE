#!/usr/bin/env python
# -*- coding: utf-8 -*-
#
#  Copyright 2019 The FATE Authors. All Rights Reserved.
#
#  Licensed under the Apache License, Version 2.0 (the "License");
#  you may not use this file except in compliance with the License.
#  You may obtain a copy of the License at
#
#      http://www.apache.org/licenses/LICENSE-2.0
#
#  Unless required by applicable law or agreed to in writing, software
#  distributed under the License is distributed on an "AS IS" BASIS,
#  WITHOUT WARRANTIES OR CONDITIONS OF ANY KIND, either express or implied.
#  See the License for the specific language governing permissions and
#  limitations under the License.
#
import numpy as np

from fate_arch import storage
from fate_arch.abc import StorageTableABC, StorageTableMetaABC, AddressABC
from fate_arch.common import log, EngineType
from fate_arch.computing import ComputingEngine
from fate_arch.storage import StorageTableMeta, StorageEngine, Relationship
from fate_flow.entity.metric import MetricMeta
from fate_flow.utils import job_utils, data_utils

LOGGER = log.getLogger()
MAX_NUM = 10000


class Reader(object):
    def __init__(self):
        self.data_output = None
        self.task_id = ''
        self.tracker = None
        self.parameters = None

    def run(self, component_parameters=None, args=None):
        self.parameters = component_parameters["ReaderParam"]
        output_storage_address = args["job_parameters"].engines_address[EngineType.STORAGE]
        table_key = [key for key in self.parameters.keys()][0]
<<<<<<< HEAD
        output_table_namespace, output_table_name = data_utils.default_output_table_info(task_id=self.task_id, task_version=self.tracker.task_version)
        src_table_meta, dest_table_address, dest_table_engine = self.convert_check(src_name=self.parameters[table_key]['name'],
                                                                                   src_namespace=self.parameters[table_key]['namespace'],
                                                                                   dest_name=output_table_name,
                                                                                   dest_namespace=output_table_namespace,
                                                                                   computing_engine=component_parameters.get('job_parameters').get('computing_engine', ComputingEngine.EGGROLL),
                                                                                   output_storage_address=output_storage_address)
        if dest_table_address:
            # Table replication is required
            with storage.Session.build(session_id=job_utils.generate_session_id(self.tracker.task_id, self.tracker.task_version, self.tracker.role, self.tracker.party_id, suffix="storage", random_end=True),
                                       storage_engine=dest_table_engine) as dest_storage_session:
                dest_table = dest_storage_session.create_table(address=dest_table_address, name=output_table_name, namespace=output_table_namespace, partitions=src_table_meta.partitions)
                with storage.Session.build(session_id=job_utils.generate_session_id(self.tracker.task_id, self.tracker.task_version, self.tracker.role, self.tracker.party_id, suffix="storage", random_end=True),
                                           storage_engine=src_table_meta.get_engine()) as src_storage_session:
                    src_table = src_storage_session.get_table(name=src_table_meta.get_name(), namespace=src_table_meta.get_namespace())
                    self.copy_table(src_table=src_table, dest_table=dest_table)
                dest_table.count()
                dest_table_meta = dest_table.get_meta()
        else:
            dest_table_meta = src_table_meta
        self.tracker.log_output_data_info(data_name=component_parameters.get('output_data_name')[0] if component_parameters.get('output_data_name') else table_key,
                                          table_namespace=dest_table_meta.get_namespace(),
                                          table_name=dest_table_meta.get_name())
        headers_str = src_table_meta.get_schema().get('header')
        table_info = {}
        if src_table_meta.get_schema() and headers_str:
            data_list = [headers_str.split(',')]
            for data in src_table_meta.get_part_of_data():
=======
        computing_engine = component_parameters["job_parameters"]["computing_engine"]
        output_table_namespace, output_table_name = data_utils.default_output_table_info(task_id=self.task_id,
                                                                                         task_version=self.tracker.task_version)
        input_table_meta, output_table_address, output_table_engine = self.convert_check(
            input_name=self.parameters[table_key]['name'],
            input_namespace=self.parameters[table_key]['namespace'],
            output_name=output_table_name,
            output_namespace=output_table_namespace,
            computing_engine=computing_engine,
            output_storage_address=output_storage_address)
        with storage.Session.build(
                session_id=job_utils.generate_session_id(self.tracker.task_id, self.tracker.task_version,
                                                         self.tracker.role, self.tracker.party_id,
                                                         suffix="storage", random_end=True),
                storage_engine=input_table_meta.get_engine()) as input_table_session:
            input_table = input_table_session.get_table(name=input_table_meta.get_name(),
                                                        namespace=input_table_meta.get_namespace())
            # update real count to meta info
            input_table.count()
            if output_table_address:
                # Table replication is required
                if input_table_meta.get_engine() != output_table_engine:
                    LOGGER.info(
                        f"the {input_table_meta.get_engine()} engine input table needs to be converted to {output_table_engine} engine to support computing engine {computing_engine}")
                else:
                    LOGGER.info(f"the {input_table_meta.get_engine()} input table needs to be transform format")
                with storage.Session.build(
                        session_id=job_utils.generate_session_id(self.tracker.task_id, self.tracker.task_version,
                                                                 self.tracker.role, self.tracker.party_id,
                                                                 suffix="storage",
                                                                 random_end=True),
                        storage_engine=output_table_engine) as output_table_session:
                    output_table = output_table_session.create_table(address=output_table_address,
                                                                     name=output_table_name,
                                                                     namespace=output_table_namespace,
                                                                     partitions=input_table_meta.partitions)
                    self.copy_table(src_table=input_table, dest_table=output_table)
                    # update real count to meta info
                    output_table.count()
                    output_table_meta = output_table.get_meta()
            else:
                LOGGER.info(
                    f"the {input_table_meta.get_engine()} engine input table does not require conversion to support computing engine {computing_engine}")
                output_table_meta = input_table_meta
        self.tracker.log_output_data_info(
            data_name=component_parameters.get('output_data_name')[0] if component_parameters.get(
                'output_data_name') else table_key,
            table_namespace=output_table_meta.get_namespace(),
            table_name=output_table_meta.get_name())
        headers_str = output_table_meta.get_schema().get('header')
        table_info = {}
        if output_table_meta.get_schema() and headers_str:
            data_list = [headers_str.split(',')]
            for data in output_table_meta.get_part_of_data():
>>>>>>> fc3baac2
                data_list.append(data[1].split(','))
            data = np.array(data_list)
            Tdata = data.transpose()
            for data in Tdata:
                table_info[data[0]] = ','.join(list(set(data[1:]))[:5])
        data_info = {
            "table_name": self.parameters[table_key]['name'],
            "namespace": self.parameters[table_key]['namespace'],
            "table_info": table_info,
<<<<<<< HEAD
            "partitions": dest_table_meta.get_partitions(),
            "storage_engine": dest_table_meta.get_engine(),
            "count": src_table_meta.get_count()
=======
            "partitions": output_table_meta.get_partitions(),
            "storage_engine": output_table_meta.get_engine(),
            "count": output_table_meta.get_count()
>>>>>>> fc3baac2
        }

        self.tracker.set_metric_meta(metric_namespace="reader_namespace",
                                     metric_name="reader_name",
                                     metric_meta=MetricMeta(name='reader', metric_type='data_info',
                                                            extra_metas=data_info))

    def convert_check(self, input_name, input_namespace, output_name, output_namespace,
                      computing_engine: ComputingEngine = ComputingEngine.EGGROLL, output_storage_address={}) -> (
            StorageTableMetaABC, AddressABC, StorageEngine):
        input_table_meta = StorageTableMeta(name=input_name, namespace=input_namespace)
        if not input_table_meta:
            raise RuntimeError(f"can not found table name: {input_name} namespace: {input_namespace}")
        output_table_address = None
        output_table_engine = None
        if input_table_meta.get_engine() not in Relationship.CompToStore.get(computing_engine,
                                                                             []) or not input_table_meta.get_in_serialized():
            address_dict = output_storage_address.copy()
            if computing_engine == ComputingEngine.STANDALONE:
                from fate_arch.storage import StandaloneStorageType
                address_dict["name"] = output_name
                address_dict["namespace"] = output_namespace
                address_dict["storage_type"] = StandaloneStorageType.ROLLPAIR_LMDB
                output_table_address = StorageTableMeta.create_address(storage_engine=StorageEngine.STANDALONE,
                                                                       address_dict=address_dict)
                output_table_engine = StorageEngine.STANDALONE
            elif computing_engine == ComputingEngine.EGGROLL:
                from fate_arch.storage import EggRollStorageType
                address_dict["name"] = output_name
                address_dict["namespace"] = output_namespace
                address_dict["storage_type"] = EggRollStorageType.ROLLPAIR_LMDB
                output_table_address = StorageTableMeta.create_address(storage_engine=StorageEngine.EGGROLL,
                                                                       address_dict=address_dict)
                output_table_engine = StorageEngine.EGGROLL
            elif computing_engine == ComputingEngine.SPARK:
                address_dict["path"] = data_utils.default_output_fs_path(name=output_name, namespace=output_namespace, prefix=address_dict.get("path_prefix"))
                output_table_address = StorageTableMeta.create_address(storage_engine=StorageEngine.HDFS,
                                                                       address_dict=address_dict)
                output_table_engine = StorageEngine.HDFS
            else:
                raise RuntimeError(f"can not support computing engine {computing_engine}")
            return input_table_meta, output_table_address, output_table_engine
        else:
            return input_table_meta, output_table_address, output_table_engine

    def copy_table(self, src_table: StorageTableABC, dest_table: StorageTableABC):
        count = 0
        data_temp = []
        part_of_data = []
        src_table_meta = src_table.get_meta()
        LOGGER.info(f"start copying table")
        LOGGER.info(
            f"source table name: {src_table.get_name()} namespace: {src_table.get_namespace()} engine: {src_table.get_engine()}")
        LOGGER.info(
            f"destination table name: {dest_table.get_name()} namespace: {dest_table.get_namespace()} engine: {dest_table.get_engine()}")
        if not src_table_meta.get_in_serialized():
            if src_table_meta.get_have_head():
                get_head = False
            else:
                get_head = True
            for line in src_table.read():
                if not get_head:
                    dest_table.get_meta().update_metas(schema=data_utils.get_header_schema(header_line=line,
                                                                                           id_delimiter=src_table_meta.get_id_delimiter()))
                    get_head = True
                    continue
                values = line.rstrip().split(src_table.get_meta().get_id_delimiter())
                k, v = values[0], data_utils.list_to_str(values[1:],
                                                         id_delimiter=src_table.get_meta().get_id_delimiter())
                count = self.put_in_table(table=dest_table, k=k, v=v, temp=data_temp, count=count,
                                          part_of_data=part_of_data)
        else:
            for k, v in src_table.collect():
                count = self.put_in_table(table=dest_table, k=k, v=v, temp=data_temp, count=count,
                                          part_of_data=part_of_data)
        if data_temp:
            dest_table.put_all(data_temp)
        LOGGER.info("copy successfully")
        dest_table.get_meta().update_metas(schema=src_table.get_meta().get_schema(), part_of_data=part_of_data)

    def put_in_table(self, table: StorageTableABC, k, v, temp, count, part_of_data):
        temp.append((k, v))
        if count < 100:
            part_of_data.append((k, v))
        if len(temp) == MAX_NUM:
            table.put_all(temp)
            temp.clear()
        return count + 1

    def set_taskid(self, taskid):
        self.task_id = taskid

    def set_tracker(self, tracker):
        self.tracker = tracker

    def save_data(self):
        return None

    def export_model(self):
        return None<|MERGE_RESOLUTION|>--- conflicted
+++ resolved
@@ -40,36 +40,6 @@
         self.parameters = component_parameters["ReaderParam"]
         output_storage_address = args["job_parameters"].engines_address[EngineType.STORAGE]
         table_key = [key for key in self.parameters.keys()][0]
-<<<<<<< HEAD
-        output_table_namespace, output_table_name = data_utils.default_output_table_info(task_id=self.task_id, task_version=self.tracker.task_version)
-        src_table_meta, dest_table_address, dest_table_engine = self.convert_check(src_name=self.parameters[table_key]['name'],
-                                                                                   src_namespace=self.parameters[table_key]['namespace'],
-                                                                                   dest_name=output_table_name,
-                                                                                   dest_namespace=output_table_namespace,
-                                                                                   computing_engine=component_parameters.get('job_parameters').get('computing_engine', ComputingEngine.EGGROLL),
-                                                                                   output_storage_address=output_storage_address)
-        if dest_table_address:
-            # Table replication is required
-            with storage.Session.build(session_id=job_utils.generate_session_id(self.tracker.task_id, self.tracker.task_version, self.tracker.role, self.tracker.party_id, suffix="storage", random_end=True),
-                                       storage_engine=dest_table_engine) as dest_storage_session:
-                dest_table = dest_storage_session.create_table(address=dest_table_address, name=output_table_name, namespace=output_table_namespace, partitions=src_table_meta.partitions)
-                with storage.Session.build(session_id=job_utils.generate_session_id(self.tracker.task_id, self.tracker.task_version, self.tracker.role, self.tracker.party_id, suffix="storage", random_end=True),
-                                           storage_engine=src_table_meta.get_engine()) as src_storage_session:
-                    src_table = src_storage_session.get_table(name=src_table_meta.get_name(), namespace=src_table_meta.get_namespace())
-                    self.copy_table(src_table=src_table, dest_table=dest_table)
-                dest_table.count()
-                dest_table_meta = dest_table.get_meta()
-        else:
-            dest_table_meta = src_table_meta
-        self.tracker.log_output_data_info(data_name=component_parameters.get('output_data_name')[0] if component_parameters.get('output_data_name') else table_key,
-                                          table_namespace=dest_table_meta.get_namespace(),
-                                          table_name=dest_table_meta.get_name())
-        headers_str = src_table_meta.get_schema().get('header')
-        table_info = {}
-        if src_table_meta.get_schema() and headers_str:
-            data_list = [headers_str.split(',')]
-            for data in src_table_meta.get_part_of_data():
-=======
         computing_engine = component_parameters["job_parameters"]["computing_engine"]
         output_table_namespace, output_table_name = data_utils.default_output_table_info(task_id=self.task_id,
                                                                                          task_version=self.tracker.task_version)
@@ -124,7 +94,6 @@
         if output_table_meta.get_schema() and headers_str:
             data_list = [headers_str.split(',')]
             for data in output_table_meta.get_part_of_data():
->>>>>>> fc3baac2
                 data_list.append(data[1].split(','))
             data = np.array(data_list)
             Tdata = data.transpose()
@@ -134,15 +103,9 @@
             "table_name": self.parameters[table_key]['name'],
             "namespace": self.parameters[table_key]['namespace'],
             "table_info": table_info,
-<<<<<<< HEAD
-            "partitions": dest_table_meta.get_partitions(),
-            "storage_engine": dest_table_meta.get_engine(),
-            "count": src_table_meta.get_count()
-=======
             "partitions": output_table_meta.get_partitions(),
             "storage_engine": output_table_meta.get_engine(),
             "count": output_table_meta.get_count()
->>>>>>> fc3baac2
         }
 
         self.tracker.set_metric_meta(metric_namespace="reader_namespace",
