--- conflicted
+++ resolved
@@ -80,30 +80,18 @@
                     table.destroy()
                 else:
                     LOGGER.info(f"can not found table {name} {namespace}, pass destroy")
-<<<<<<< HEAD
-=======
         address_dict = storage_address.copy()
->>>>>>> 61d687bc
         with storage.Session.build(session_id=job_utils.generate_session_id(self.tracker.task_id, self.tracker.task_version, self.tracker.role, self.tracker.party_id, suffix="storage", random_end=True),
                                    storage_engine=storage_engine, options=self.parameters.get("options")) as storage_session:
             if storage_engine in {StorageEngine.EGGROLL, StorageEngine.STANDALONE}:
                 upload_address = {"name": name, "namespace": namespace, "storage_type": EggRollStorageType.ROLLPAIR_LMDB}
             elif storage_engine in {StorageEngine.MYSQL}:
-<<<<<<< HEAD
-                address_dict = {"db": namespace, "name": name}
-            elif storage_engine in {StorageEngine.HDFS}:
-                address_dict = {"path": data_utils.default_input_path(name=name, namespace=namespace)}
-            else:
-                raise RuntimeError(f"can not support this storage engine: {storage_engine}")
-            address_dict.update(storage_address)
-=======
                 upload_address = {"db": namespace, "name": name}
             elif storage_engine in {StorageEngine.HDFS}:
                 upload_address = {"path": data_utils.default_input_path(name=name, namespace=namespace)}
             else:
                 raise RuntimeError(f"can not support this storage engine: {storage_engine}")
             address_dict.update(upload_address)
->>>>>>> 61d687bc
             LOGGER.info(f"upload to {storage_engine} storage, address: {address_dict}")
             address = storage.StorageTableMeta.create_address(storage_engine=storage_engine, address_dict=address_dict)
             self.parameters["partitions"] = partitions
@@ -137,24 +125,15 @@
             if head is True:
                 data_head = fin.readline()
                 count -= 1
-<<<<<<< HEAD
-                self.table.get_meta().update_metas(schema=data_utils.get_header_schema(header_line=data_head))
-=======
                 self.table.get_meta().update_metas(schema=data_utils.get_header_schema(header_line=data_head, id_delimiter=self.parameters["id_delimiter"]))
->>>>>>> 61d687bc
             n = 0
             while True:
                 data = list()
                 lines = fin.readlines(self.MAX_BYTES)
                 if lines:
                     for line in lines:
-<<<<<<< HEAD
-                        values = line.rstrip("\n").split(self.parameters["delimiter"])
-                        data.append((values[0], self.list_to_str(values[1:])))
-=======
                         values = line.rstrip().split(self.parameters["id_delimiter"])
                         data.append((values[0], data_utils.list_to_str(values[1:], id_delimiter=self.parameters["id_delimiter"])))
->>>>>>> 61d687bc
                     lines_count += len(data)
                     save_progress = lines_count/count*100//1
                     job_info = {'progress': save_progress, "job_id": job_id, "role": self.parameters["local"]['role'], "party_id": self.parameters["local"]['party_id']}
