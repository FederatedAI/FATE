--- conflicted
+++ resolved
@@ -70,13 +70,6 @@
 @job_utils.job_server_routing()
 def stop_job():
     job_id = request.json.get('job_id')
-<<<<<<< HEAD
-    response = TaskScheduler.stop(job_id=job_id, end_status=JobStatus.CANCELED, is_initiator=False)
-    if not response:
-        TaskScheduler.stop(job_id=request.json.get('job_id', ''), end_status=JobStatus.FAILED, is_initiator=False)
-        return get_json_result(retcode=0, retmsg='kill job success')
-    return get_json_result(retcode=0, retmsg='cancel job success')
-=======
     operate = request.json.get('operate')
     if operate == 'kill':
         TaskScheduler.stop(job_id=job_id, end_status=JobStatus.FAILED)
@@ -87,7 +80,6 @@
             TaskScheduler.stop(job_id=job_id, end_status=JobStatus.FAILED)
             operate = 'kill'
     return get_json_result(retcode=0, retmsg='{} job success'.format(operate))
->>>>>>> e1c05c0d
 
 
 @manager.route('/query', methods=['POST'])
