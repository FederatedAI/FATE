--- conflicted
+++ resolved
@@ -18,13 +18,8 @@
 
 from flask import Flask, request
 
-<<<<<<< HEAD
-from fate_arch.data_table.store_type import StoreEngine
+from fate_arch.storage.constant import StorageEngine
 from fate_flow.entity.constant import StatusSet
-=======
-from fate_arch.storage.constant import StorageEngine
-from fate_flow.manager.data_manager import query_data_view
->>>>>>> 872a2195
 from fate_flow.manager.table_manager.table_operation import get_table
 from fate_flow.settings import stat_logger, USE_LOCAL_DATA, WORK_MODE
 from fate_flow.utils.api_utils import get_json_result
@@ -120,7 +115,6 @@
         info = {}
         table_name = job_run_conf["table_name"][0]
         namespace = job_run_conf["namespace"][0]
-<<<<<<< HEAD
         table = get_table(name=table_name, namespace=namespace, simple=True)
         if table:
             partition = job_run_conf["partition"][0]
@@ -131,27 +125,8 @@
                 'upload_count': table.count()
             }
             info["notes"] = job_run_conf["notes"]
-            info["meta"] = table.get_schema()
+            info["schema"] = table.get_meta(_type="schema")
             data.append({job_id: info})
-=======
-
-        partition = job_run_conf["partition"][0]
-        info["upload_info"] = {
-            "table_name": table_name,
-            "namespace": namespace,
-            "partition": partition,
-            'upload_count': data_views.f_table_count_upload,
-            'actual_count': data_views.f_table_count_actual
-        }
-        info["notes"] = job_run_conf["notes"]
-        data_table = get_table(table_name=table_name, namespace=namespace)
-        info["schema"] = data_table.get_meta(_type="schema")
-        data.append({job_id: info})
-        try:
-            data_table.close()
-        except:
-            pass
->>>>>>> 872a2195
     return data
 
 
