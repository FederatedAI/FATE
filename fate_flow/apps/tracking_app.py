#
#  Copyright 2019 The FATE Authors. All Rights Reserved.
#
#  Licensed under the Apache License, Version 2.0 (the "License");
#  you may not use this file except in compliance with the License.
#  You may obtain a copy of the License at
#
#      http://www.apache.org/licenses/LICENSE-2.0
#
#  Unless required by applicable law or agreed to in writing, software
#  distributed under the License is distributed on an "AS IS" BASIS,
#  WITHOUT WARRANTIES OR CONDITIONS OF ANY KIND, either express or implied.
#  See the License for the specific language governing permissions and
#  limitations under the License.
#
import io
import json
import os
import shutil
import tarfile

from flask import Flask, request, send_file
from google.protobuf import json_format

from fate_arch.common.base_utils import fate_uuid
from fate_arch import storage
from fate_flow.db.db_models import Job, DB
from fate_flow.manager.data_manager import delete_metric_data
from fate_flow.operation import Tracker
from fate_flow.settings import stat_logger, TEMP_DIRECTORY
<<<<<<< HEAD
from fate_flow.utils import job_utils, data_utils, detect_utils
=======
from fate_flow.utils import job_utils, data_utils, schedule_utils
>>>>>>> 1a251057
from fate_flow.utils.api_utils import get_json_result, error_response
from federatedml.feature.instance import Instance

manager = Flask(__name__)


@manager.errorhandler(500)
def internal_server_error(e):
    stat_logger.exception(e)
    return get_json_result(retcode=100, retmsg=str(e))


@manager.route('/job/data_view', methods=['post'])
def job_view():
    request_data = request.json
    check_request_parameters(request_data)
    job_tracker = Tracker(job_id=request_data['job_id'], role=request_data['role'], party_id=request_data['party_id'])
    job_view_data = job_tracker.get_job_view()
    if job_view_data:
        job_metric_list = job_tracker.get_metric_list(job_level=True)
        job_view_data['model_summary'] = {}
        for metric_namespace, namespace_metrics in job_metric_list.items():
            job_view_data['model_summary'][metric_namespace] = job_view_data['model_summary'].get(metric_namespace, {})
            for metric_name in namespace_metrics:
                job_view_data['model_summary'][metric_namespace][metric_name] = job_view_data['model_summary'][
                    metric_namespace].get(metric_name, {})
                for metric_data in job_tracker.get_job_metric_data(metric_namespace=metric_namespace,
                                                                   metric_name=metric_name):
                    job_view_data['model_summary'][metric_namespace][metric_name][metric_data.key] = metric_data.value
        return get_json_result(retcode=0, retmsg='success', data=job_view_data)
    else:
        return get_json_result(retcode=101, retmsg='error')


@manager.route('/component/metric/all', methods=['post'])
def component_metric_all():
    request_data = request.json
    check_request_parameters(request_data)
    tracker = Tracker(job_id=request_data['job_id'], component_name=request_data['component_name'],
                      role=request_data['role'], party_id=request_data['party_id'])
    metrics = tracker.get_metric_list()
    all_metric_data = {}
    if metrics:
        for metric_namespace, metric_names in metrics.items():
            all_metric_data[metric_namespace] = all_metric_data.get(metric_namespace, {})
            for metric_name in metric_names:
                all_metric_data[metric_namespace][metric_name] = all_metric_data[metric_namespace].get(metric_name, {})
                metric_data, metric_meta = get_metric_all_data(tracker=tracker, metric_namespace=metric_namespace,
                                                               metric_name=metric_name)
                all_metric_data[metric_namespace][metric_name]['data'] = metric_data
                all_metric_data[metric_namespace][metric_name]['meta'] = metric_meta
        return get_json_result(retcode=0, retmsg='success', data=all_metric_data)
    else:
        return get_json_result(retcode=100, retmsg='no data matched, please check if parameters are correct', data={})


@manager.route('/component/metrics', methods=['post'])
def component_metrics():
    request_data = request.json
    check_request_parameters(request_data)
    tracker = Tracker(job_id=request_data['job_id'], component_name=request_data['component_name'],
                      role=request_data['role'], party_id=request_data['party_id'])
    metrics = tracker.get_metric_list()
    if metrics:
        return get_json_result(retcode=0, retmsg='success', data=metrics)
    else:
        return get_json_result(retcode=100, retmsg='no data matched, please check if parameters are correct', data={})


@manager.route('/component/metric_data', methods=['post'])
def component_metric_data():
    request_data = request.json
    check_request_parameters(request_data)
    tracker = Tracker(job_id=request_data['job_id'], component_name=request_data['component_name'],
                      role=request_data['role'], party_id=request_data['party_id'])
    metric_data, metric_meta = get_metric_all_data(tracker=tracker, metric_namespace=request_data['metric_namespace'],
                                                   metric_name=request_data['metric_name'])
    if metric_data or metric_meta:
        return get_json_result(retcode=0, retmsg='success', data=metric_data,
                               meta=metric_meta)
    else:
        return get_json_result(retcode=0, retmsg='no data', data=[], meta={})


def get_metric_all_data(tracker, metric_namespace, metric_name):
    metric_data = tracker.get_metric_data(metric_namespace=metric_namespace,
                                          metric_name=metric_name)
    metric_meta = tracker.get_metric_meta(metric_namespace=metric_namespace,
                                          metric_name=metric_name)
    if metric_data or metric_meta:
        metric_data_list = [(metric.key, metric.value) for metric in metric_data]
        metric_data_list.sort(key=lambda x: x[0])
        return metric_data_list, metric_meta.to_dict() if metric_meta else {}
    else:
        return [], {}


@manager.route('/component/metric/delete', methods=['post'])
def component_metric_delete():
    sql = delete_metric_data(request.json)
    return get_json_result(retcode=0, retmsg='success', data=sql)


@manager.route('/component/parameters', methods=['post'])
def component_parameters():
    request_data = request.json
    check_request_parameters(request_data)
    job_id = request_data.get('job_id', '')
    job_dsl_parser = schedule_utils.get_job_dsl_parser_by_job_id(job_id=job_id)
    if job_dsl_parser:
        component = job_dsl_parser.get_component_info(request_data['component_name'])
        parameters = component.get_role_parameters()
        for role, partys_parameters in parameters.items():
            for party_parameters in partys_parameters:
                if party_parameters.get('local', {}).get('role', '') == request_data['role'] and party_parameters.get(
                        'local', {}).get('party_id', '') == int(request_data['party_id']):
                    output_parameters = {}
                    output_parameters['module'] = party_parameters.get('module', '')
                    for p_k, p_v in party_parameters.items():
                        if p_k.endswith('Param'):
                            output_parameters[p_k] = p_v
                    return get_json_result(retcode=0, retmsg='success', data=output_parameters)
        else:
            return get_json_result(retcode=0, retmsg='can not found this component parameters')
    else:
        return get_json_result(retcode=101, retmsg='can not found this job')


@manager.route('/component/output/model', methods=['post'])
def component_output_model():
    request_data = request.json
    check_request_parameters(request_data)
    job_dsl, job_runtime_conf, train_runtime_conf = job_utils.get_job_configuration(job_id=request_data['job_id'],
                                                                                    role=request_data['role'],
                                                                                    party_id=request_data['party_id'])
    model_id = job_runtime_conf['job_parameters']['model_id']
    model_version = job_runtime_conf['job_parameters']['model_version']
    tracker = Tracker(job_id=request_data['job_id'], component_name=request_data['component_name'],
                      role=request_data['role'], party_id=request_data['party_id'], model_id=model_id,
                      model_version=model_version)
    dag = schedule_utils.get_job_dsl_parser(dsl=job_dsl, runtime_conf=job_runtime_conf,
                                       train_runtime_conf=train_runtime_conf)
    component = dag.get_component_info(request_data['component_name'])
    output_model_json = {}
    # There is only one model output at the current dsl version.
    output_model = tracker.get_output_model(component.get_output()['model'][0] if component.get_output().get('model') else 'default')
    for buffer_name, buffer_object in output_model.items():
        if buffer_name.endswith('Param'):
            output_model_json = json_format.MessageToDict(buffer_object, including_default_value_fields=True)
    if output_model_json:
        component_define = tracker.get_component_define()
        this_component_model_meta = {}
        for buffer_name, buffer_object in output_model.items():
            if buffer_name.endswith('Meta'):
                this_component_model_meta['meta_data'] = json_format.MessageToDict(buffer_object,
                                                                                   including_default_value_fields=True)
        this_component_model_meta.update(component_define)
        return get_json_result(retcode=0, retmsg='success', data=output_model_json, meta=this_component_model_meta)
    else:
        return get_json_result(retcode=0, retmsg='no data', data={})


@manager.route('/component/output/data', methods=['post'])
def component_output_data():
    request_data = request.json
    output_tables_meta = get_component_output_tables_meta(task_data=request_data)
    if not output_tables_meta:
        return get_json_result(retcode=0, retmsg='no data', data=[])
    output_data_list = []
    headers = []
    totals = []
    data_names = []
    for output_name, output_table_meta in output_tables_meta.items():
        output_data = []
        num = 100
        have_data_label = False
        is_str = False
        if output_table_meta:
            # part_of_data format: [(k, v)]
            for k, v in output_table_meta.get_part_of_data():
                if num == 0:
                    break
                data_line, have_data_label, is_str = get_component_output_data_line(src_key=k, src_value=v)
                output_data.append(data_line)
                num -= 1
            total = output_table_meta.get_count()
            output_data_list.append(output_data)
            data_names.append(output_name)
            totals.append(total)
        if output_data:
            header = get_component_output_data_schema(output_table_meta=output_table_meta, have_data_label=have_data_label, is_str=is_str)
            headers.append(header)
        else:
            headers.append(None)
    if len(output_data_list) == 1 and not output_data_list[0]:
        return get_json_result(retcode=0, retmsg='no data', data=[])
    return get_json_result(retcode=0, retmsg='success', data=output_data_list, meta={'header': headers, 'total': totals, 'names':data_names})


@manager.route('/component/output/data/download', methods=['get'])
def component_output_data_download():
    request_data = request.json
    output_tables_meta = get_component_output_tables_meta(task_data=request_data)
    limit = request_data.get('limit', -1)
    if not output_tables_meta:
        return error_response(response_code=500, retmsg='no data')
    if limit == 0:
        return error_response(response_code=500, retmsg='limit is 0')
    have_data_label = False

    output_data_file_list = []
    output_data_meta_file_list = []
    output_tmp_dir = os.path.join(os.getcwd(), 'tmp/{}'.format(fate_uuid()))
    for output_name, output_table_meta in output_tables_meta.items():
        output_data_count = 0
        is_str = False
        output_data_file_path = "{}/{}.csv".format(output_tmp_dir, output_name)
        os.makedirs(os.path.dirname(output_data_file_path), exist_ok=True)
        with open(output_data_file_path, 'w') as fw:
            with storage.Session.build(name=output_table_meta.get_name(), namespace=output_table_meta.get_namespace()) as storage_session:
                output_table = storage_session.get_table()
                for k, v in output_table.collect():
                    data_line, have_data_label, is_str = get_component_output_data_line(src_key=k, src_value=v)
                    fw.write('{}\n'.format(','.join(map(lambda x: str(x), data_line))))
                    output_data_count += 1
                    if output_data_count == limit:
                        break

        if output_data_count:
            # get meta
            output_data_file_list.append(output_data_file_path)
            header = get_component_output_data_schema(output_table_meta=output_table_meta, have_data_label=have_data_label, is_str=is_str)
            output_data_meta_file_path = "{}/{}.meta".format(output_tmp_dir, output_name)
            output_data_meta_file_list.append(output_data_meta_file_path)
            with open(output_data_meta_file_path, 'w') as fw:
                json.dump({'header': header}, fw, indent=4)
            if request_data.get('head', True) and header:
                with open(output_data_file_path, 'r+') as f:
                    content = f.read()
                    f.seek(0, 0)
                    f.write('{}\n'.format(','.join(header)) + content)
    # tar
    memory_file = io.BytesIO()
    tar = tarfile.open(fileobj=memory_file, mode='w:gz')
    for index in range(0, len(output_data_file_list)):
        tar.add(output_data_file_list[index], os.path.relpath(output_data_file_list[index], output_tmp_dir))
        tar.add(output_data_meta_file_list[index], os.path.relpath(output_data_meta_file_list[index], output_tmp_dir))
    tar.close()
    memory_file.seek(0)
    output_data_file_list.extend(output_data_meta_file_list)
    for path in output_data_file_list:
        try:
            shutil.rmtree(os.path.dirname(path))
        except Exception as e:
            # warning
            stat_logger.warning(e)
        tar_file_name = 'job_{}_{}_{}_{}_output_data.tar.gz'.format(request_data['job_id'],
                                                                    request_data['component_name'],
                                                                    request_data['role'], request_data['party_id'])
        return send_file(memory_file, attachment_filename=tar_file_name, as_attachment=True)


@manager.route('/component/output/data/table', methods=['post'])
def component_output_data_table():
    output_data_infos = Tracker.query_output_data_infos(**request.json)
    if output_data_infos:
        return get_json_result(retcode=0, retmsg='success', data=[{'table_name': output_data_info.f_table_name,
                                                                  'table_namespace': output_data_info.f_table_namespace,
                                                                   "data_name": output_data_info.f_data_name
                                                                   } for output_data_info in output_data_infos])
    else:
        return get_json_result(retcode=100, retmsg='No found table, please check if the parameters are correct')


@manager.route('/component/summary/download', methods=['POST'])
def get_component_summary():
    request_data = request.json
    required_params = ["job_id", "component_name", "task_id", "task_version", "role", "party_id"]
    detect_utils.check_config(request_data, required_params)
    tracker = Tracker(job_id=request_data["job_id"], component_name=request_data["component_name"],
                      role=request_data["role"], party_id=request_data["party_id"],
                      task_id=request_data["task_id"], task_version=request_data["task_version"])
    summary = tracker.read_summary_from_db()
    if summary:
        if request_data.get("filename"):
            temp_filepath = os.path.join(TEMP_DIRECTORY, request_data.get("filename"))
            with open(temp_filepath, "w") as fout:
                fout.write(json.dumps(summary, indent=4))
            return send_file(open(temp_filepath, "rb"), as_attachment=True,
                             attachment_filename=request_data.get("filename"))
        else:
            return get_json_result(data=summary)
    return error_response(500, "No component summary found, please check if arguments are specified correctly.")


@manager.route('/component/list', methods=['POST'])
def component_list():
    request_data = request.json
    parser = schedule_utils.get_job_dsl_parser_by_job_id(job_id=request_data.get('job_id'))
    if parser:
        return get_json_result(data={'components': list(parser.get_dsl().get('components').keys())})
    else:
        return get_json_result(retcode=100, retmsg='No job matched, please make sure the job id is valid.')


def get_component_output_tables_meta(task_data):
    check_request_parameters(task_data)
    tracker = Tracker(job_id=task_data['job_id'], component_name=task_data['component_name'],
                      role=task_data['role'], party_id=task_data['party_id'])
    job_dsl_parser = schedule_utils.get_job_dsl_parser_by_job_id(job_id=task_data['job_id'])
    if not job_dsl_parser:
        raise Exception('can not get dag parser, please check if the parameters are correct')
    component = job_dsl_parser.get_component_info(task_data['component_name'])
    if not component:
        raise Exception('can not found component, please check if the parameters are correct')
    output_data_table_infos = tracker.get_output_data_info()
    output_tables_meta = tracker.get_output_data_table(output_data_infos=output_data_table_infos)
    return output_tables_meta


def get_component_output_data_line(src_key, src_value):
    have_data_label = False
    data_line = [src_key]
    is_str = False
    if isinstance(src_value, Instance):
        if src_value.label is not None:
            data_line.append(src_value.label)
            have_data_label = True
        data_line.extend(data_utils.dataset_to_list(src_value.features))
    elif isinstance(src_value, str):
        data_line.extend([value for value in src_value.split(',')])
        is_str = True
    else:
        data_line.extend(data_utils.dataset_to_list(src_value))
    return data_line, have_data_label, is_str


def get_component_output_data_schema(output_table_meta, have_data_label, is_str=False):
    # get schema
    schema = output_table_meta.get_schema()
    if not schema:
         return None
    header = [schema.get('sid_name', 'sid')]
    if have_data_label:
        header.append(schema.get('label_name'))
    if is_str:
        if not schema.get('header'):
            return None
        header.extend([feature for feature in schema.get('header').split(',')])
    else:
        header.extend(schema.get('header', []))
    return header


def check_request_parameters(request_data):
    with DB.connection_context():
        if 'role' not in request_data and 'party_id' not in request_data:
            jobs = Job.select(Job.f_runtime_conf).where(Job.f_job_id == request_data.get('job_id', ''),
                                                        Job.f_is_initiator == True)
            if jobs:
                job = jobs[0]
                job_runtime_conf = job.f_runtime_conf
                job_initiator = job_runtime_conf.get('initiator', {})
                role = job_initiator.get('role', '')
                party_id = job_initiator.get('party_id', 0)
                request_data['role'] = role
                request_data['party_id'] = party_id<|MERGE_RESOLUTION|>--- conflicted
+++ resolved
@@ -28,11 +28,7 @@
 from fate_flow.manager.data_manager import delete_metric_data
 from fate_flow.operation import Tracker
 from fate_flow.settings import stat_logger, TEMP_DIRECTORY
-<<<<<<< HEAD
-from fate_flow.utils import job_utils, data_utils, detect_utils
-=======
-from fate_flow.utils import job_utils, data_utils, schedule_utils
->>>>>>> 1a251057
+from fate_flow.utils import job_utils, data_utils, detect_utils, schedule_utils
 from fate_flow.utils.api_utils import get_json_result, error_response
 from federatedml.feature.instance import Instance
 
@@ -86,7 +82,7 @@
                 all_metric_data[metric_namespace][metric_name]['meta'] = metric_meta
         return get_json_result(retcode=0, retmsg='success', data=all_metric_data)
     else:
-        return get_json_result(retcode=100, retmsg='no data matched, please check if parameters are correct', data={})
+        return get_json_result(retcode=0, retmsg='no data', data={})
 
 
 @manager.route('/component/metrics', methods=['post'])
@@ -99,7 +95,7 @@
     if metrics:
         return get_json_result(retcode=0, retmsg='success', data=metrics)
     else:
-        return get_json_result(retcode=100, retmsg='no data matched, please check if parameters are correct', data={})
+        return get_json_result(retcode=0, retmsg='no data', data={})
 
 
 @manager.route('/component/metric_data', methods=['post'])
