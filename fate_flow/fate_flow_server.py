--- conflicted
+++ resolved
@@ -91,14 +91,9 @@
     if args.standalone_node:
         RuntimeConfig.init_config(WORK_MODE=WorkMode.STANDALONE)
         RuntimeConfig.init_config(HTTP_PORT=CLUSTER_STANDALONE_JOB_SERVER_PORT)
-<<<<<<< HEAD
-
-    session.init(mode=RuntimeConfig.WORK_MODE, backend=RuntimeConfig.BACKEND, store_engine=RuntimeConfig.STORE_ENGINE)
-=======
     session_utils.init_session_for_flow_server()
     RuntimeConfig.init_env()
     RuntimeConfig.set_process_role(ProcessRole.SERVER)
->>>>>>> 6c64adde
     queue_manager.init_job_queue()
     job_controller.JobController.init()
     PrivilegeAuth.init()
