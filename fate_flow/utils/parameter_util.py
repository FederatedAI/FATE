#
#  Copyright 2019 The FATE Authors. All Rights Reserved.
#
#  Licensed under the Apache License, Version 2.0 (the "License");
#  you may not use this file except in compliance with the License.
#  You may obtain a copy of the License at
#
#      http://www.apache.org/licenses/LICENSE-2.0
#
#  Unless required by applicable law or agreed to in writing, software
#  distributed under the License is distributed on an "AS IS" BASIS,
#  WITHOUT WARRANTIES OR CONDITIONS OF ANY KIND, either express or implied.
#  See the License for the specific language governing permissions and
#  limitations under the License.
#

import builtins
import copy
import importlib
import json
import os

from fate_flow.utils.dsl_exception import *


class BaseParameterUtil(object):
    @classmethod
    def override_parameter(cls, **kwargs):
        pass

    @classmethod
    def change_object_to_dict(cls, obj):
        ret_dict = {}

        variable_dict = obj.__dict__
        for variable in variable_dict:
            attr = getattr(obj, variable)
            if attr and type(attr).__name__ not in dir(builtins):
                ret_dict[variable] = ParameterUtil.change_object_to_dict(attr)
            else:
                ret_dict[variable] = attr

        return ret_dict

<<<<<<< HEAD
    @staticmethod
    def _override_parameter(setting_conf_prefix=None, submit_dict=None, module=None,
=======
    @classmethod
    def _override_parameter(cls, default_runtime_conf_prefix=None, setting_conf_prefix=None, submit_dict=None, module=None,
>>>>>>> ced78867
                            module_alias=None, version=1):

        _module_setting = ParameterUtil.get_setting_conf(setting_conf_prefix, module, module_alias)

        param_class_path = _module_setting["param_class"]
        param_class, param_obj = ParameterUtil.get_param_object(param_class_path, module, module_alias)

        default_runtime_dict = ParameterUtil.change_object_to_dict(param_obj)

        if not submit_dict:
            raise SubmitConfNotExistError()

        runtime_role_parameters = {}

        _support_rols = _module_setting["role"].keys()
        for role in submit_dict["role"]:
            _role_setting = None
            for _rolelist in _support_rols:
                if role not in _rolelist.split("|"):
                    continue
                else:
                    _role_setting = _module_setting["role"].get(_rolelist)

            if not _role_setting:
                continue

            _code_path = os.path.join(_module_setting.get('module_path'), _role_setting.get('program'))
            partyid_list = submit_dict["role"][role]
            runtime_role_parameters[role] = []

            for idx in range(len(partyid_list)):
                runtime_dict = {param_class: copy.deepcopy(default_runtime_dict)}
                for key, value in submit_dict.items():
                    if key not in ["algorithm_parameters", "role_parameters"]:
                        runtime_dict[key] = value

                role_param_obj = copy.deepcopy(param_obj)

                if "algorithm_parameters" in submit_dict:
                    if module_alias in submit_dict["algorithm_parameters"]:
                        common_parameters = submit_dict["algorithm_parameters"].get(module_alias)
                        merge_dict = ParameterUtil.merge_parameters(runtime_dict[param_class],
                                                                    common_parameters,
                                                                    role_param_obj,
                                                                    component=module_alias,
                                                                    module=module,
                                                                    version=version)
                        runtime_dict[param_class] = merge_dict

                if "role_parameters" in submit_dict and role in submit_dict["role_parameters"]:
                    if version == 2:
                        role_parameters = submit_dict["role_parameters"][role]

                        role_idxs = role_parameters.keys()
                        for role_id in role_idxs:
                            if role_id == "all" or str(idx) in role_id.split("|"):
                                role_dict = role_parameters[role_id]
                                if module_alias in role_dict:
                                    parameters = role_dict.get(module_alias)
                                    merge_dict = ParameterUtil.merge_parameters(runtime_dict[param_class],
                                                                                parameters,
                                                                                role_param_obj,
                                                                                role_id,
                                                                                role,
                                                                                role_num=len(partyid_list),
                                                                                component=module_alias,
                                                                                module=module,
                                                                                version=version)

                                    runtime_dict[param_class] = merge_dict

                    if version == 1:
                        role_dict = submit_dict["role_parameters"][role]
                        if module_alias in role_dict:
                            role_parameters = role_dict.get(module_alias)
                            merge_dict = ParameterUtil.merge_parameters(runtime_dict[param_class],
                                                                        role_parameters,
                                                                        role_param_obj,
                                                                        idx,
                                                                        role,
                                                                        role_num=len(partyid_list),
                                                                        component=module_alias,
                                                                        module=module,
                                                                        version=version)
                            runtime_dict[param_class] = merge_dict

                try:
                    role_param_obj.check()
                except Exception as e:
                    raise ParameterCheckError(component=module_alias, module=module, other_info=e)

                runtime_dict['local'] = submit_dict.get('local', {})
                my_local = {
                    "role": role, "party_id": partyid_list[idx]
                }
                runtime_dict['local'].update(my_local)
                runtime_dict['CodePath'] = _code_path
                runtime_dict['module'] = module

                runtime_role_parameters[role].append(runtime_dict)

        return runtime_role_parameters

    @classmethod
    def merge_parameters(cls, runtime_dict, role_parameters, param_obj, idx=-1, role=None, role_num=0, component=None,
                         module=None, version=1):
        param_variables = param_obj.__dict__
        for key, val_list in role_parameters.items():
            if key not in param_variables:
                # continue
                raise RedundantParameterError(component=component, module=module, other_info=key)

            attr = getattr(param_obj, key)
            if type(attr).__name__ in dir(builtins) or not attr:
                if version == 1 and idx != -1:
                    if not isinstance(val_list, list):
                        raise RoleParameterNotListError(role=role, parameter=key)

                    if len(val_list) != role_num:
                        raise RoleParameterNotConsistencyError(role=role, parameter=key)

                    runtime_dict[key] = val_list[idx]
                    setattr(param_obj, key, val_list[idx])
                else:
                    runtime_dict[key] = val_list
                    setattr(param_obj, key, val_list)
            else:
                if key not in runtime_dict:
                    runtime_dict[key] = {}

                runtime_dict[key] = ParameterUtil.merge_parameters(runtime_dict.get(key),
                                                                   val_list,
                                                                   attr,
                                                                   idx,
                                                                   role=role,
                                                                   role_num=role_num,
                                                                   component=component,
                                                                   module=module,
                                                                   version=version)
                setattr(param_obj, key, attr)

        return runtime_dict

    @classmethod
    def get_param_class_name(cls, setting_conf_prefix, module):
        _module_setting_path = os.path.join(setting_conf_prefix, module + ".json")
        _module_setting = None
        with open(_module_setting_path, "r") as fin:
            _module_setting = json.loads(fin.read())

        param_class_path = _module_setting["param_class"]
        param_class = param_class_path.split("/", -1)[-1]

        return param_class

    @classmethod
    def get_setting_conf(cls, setting_conf_prefix, module, module_alias):
        _module_setting_path = os.path.join(setting_conf_prefix, module + ".json")
        if not os.path.isfile(_module_setting_path):
            raise ModuleNotExistError(component=module_alias, module=module)

        _module_setting = None
        fin = None
        try:
            fin = open(_module_setting_path, "r")
            _module_setting = json.loads(fin.read())
        except Exception as e:
            raise ModuleConfigError(component=module_alias, module=module, other_info=e)
        finally:
            if fin:
                fin.close()

        return _module_setting

    @classmethod
    def get_param_object(cls, param_class_path, module, module_alias):
        param_class = param_class_path.split("/", -1)[-1]

        param_module_path = ".".join(param_class_path.split("/", -1)[:-1]).replace(".py", "")
        if not importlib.util.find_spec(param_module_path):
            raise ParamClassNotExistError(component=module_alias, module=module,
                                          other_info="{} does not exist".format(param_module_path))

        param_module = importlib.import_module(param_module_path)

        if getattr(param_module, param_class) is None:
            raise ParamClassNotExistError(component=module_alias, module=module,
                                          other_info="{} does not exist is {}".format(param_class, param_module))

        param_obj = getattr(param_module, param_class)()

        return param_class, param_obj

<<<<<<< HEAD

class ParameterUtil(BaseParameterUtil):
    @staticmethod
    def override_parameter(setting_conf_prefix=None, submit_dict=None, module=None,
=======
    @classmethod
    def get_default_runtime_conf(cls, default_runtime_conf_prefix, default_runtime_conf_suf, module, module_alias):
        if not os.path.isfile(os.path.join(default_runtime_conf_prefix, default_runtime_conf_suf)):
            raise DefaultRuntimeConfNotExistError(component=module_alias, module=module)

        try:
            fin = open(os.path.join(default_runtime_conf_prefix, default_runtime_conf_suf))
            default_runtime_conf_buf = json.loads(fin.read())
        except Exception as e:
            raise DefaultRuntimeConfNotJsonError(component=module_alias, module=module, other_info=e)

        if default_runtime_conf_buf is None:
            raise DefaultRuntimeConfNotJsonError(component=module_alias, module=module)

        return default_runtime_conf_buf


class ParameterUtil(BaseParameterUtil):
    @classmethod
    def override_parameter(cls, default_runtime_conf_prefix=None, setting_conf_prefix=None, submit_dict=None, module=None,
>>>>>>> ced78867
                           module_alias=None):

        return ParameterUtil()._override_parameter(setting_conf_prefix=setting_conf_prefix,
                                                   submit_dict=submit_dict,
                                                   module=module,
                                                   module_alias=module_alias,
                                                   version=1)

    @classmethod
    def get_args_input(cls, submit_dict, module="args"):
        if "role_parameters" not in submit_dict:
            return {}

        roles = submit_dict["role_parameters"].keys()
        if not roles:
            return {}

        args_input = {}
        args_datakey = set()

        for role in roles:
            if not submit_dict["role_parameters"][role].get(module):
                continue
            partyid_list = submit_dict["role"][role]

            args_parameters = submit_dict["role_parameters"][role].get(module)
            args_input[role] = []

            if "data" in args_parameters:
                dataset = args_parameters.get("data")
                for data_key in dataset:
                    datalist = dataset[data_key]

                    if len(datalist) != len(partyid_list):
                        raise RoleParameterNotConsistencyError(role=role, parameter=data_key)

                    args_datakey.add(data_key)

                    for i in range(len(datalist)):
                        value = datalist[i];
                        if len(args_input[role]) <= i:
                            args_input[role].append({module:
                                                         {"data":
                                                              {}
                                                          }
                                                     })

                        args_input[role][i][module]["data"][data_key] = value

        return args_input, args_datakey


class ParameterUtilV2(BaseParameterUtil):
    @classmethod
    def override_parameter(cls, setting_conf_prefix=None, submit_dict=None, module=None,
                           module_alias=None):
        return ParameterUtil._override_parameter(setting_conf_prefix=setting_conf_prefix,
                                                 submit_dict=submit_dict,
                                                 module=module,
                                                 module_alias=module_alias,
                                                 version=2)

    @classmethod
    def get_input_parameters(cls, submit_dict, components=None):
        if "role_parameters" not in submit_dict or components is None:
            return {}

        roles = submit_dict["role_parameters"].keys()
        if not roles:
            return {}

        input_parameters = {"dsl_version": 2}

        cpn_dict = {}
        for reader_cpn in components:
            cpn_dict[reader_cpn] = {}
        for role in roles:
            role_parameters = submit_dict["role_parameters"][role]
            input_parameters[role] = [copy.deepcopy(cpn_dict) for i in range(len(submit_dict["role"][role]))]

            for idx in role_parameters.keys():
                parameters = role_parameters[idx]
                for reader in components:
                    if reader not in parameters:
                        continue

                    if idx == "all":
                        partyid_list = submit_dict["role"][role]
                        for i in range(len(partyid_list)):
                            input_parameters[role][i][reader] = parameters[reader]
                    elif len(idx.split("|")) == 1:
                        input_parameters[role][int(idx)][reader] = parameters[reader]
                    else:
                        id_set = list(map(int, idx.split("|")))
                        for _id in id_set:
                            input_parameters[role][_id][reader] = parameters[reader]

        return input_parameters<|MERGE_RESOLUTION|>--- conflicted
+++ resolved
@@ -42,13 +42,8 @@
 
         return ret_dict
 
-<<<<<<< HEAD
     @staticmethod
     def _override_parameter(setting_conf_prefix=None, submit_dict=None, module=None,
-=======
-    @classmethod
-    def _override_parameter(cls, default_runtime_conf_prefix=None, setting_conf_prefix=None, submit_dict=None, module=None,
->>>>>>> ced78867
                             module_alias=None, version=1):
 
         _module_setting = ParameterUtil.get_setting_conf(setting_conf_prefix, module, module_alias)
@@ -242,33 +237,9 @@
 
         return param_class, param_obj
 
-<<<<<<< HEAD
-
 class ParameterUtil(BaseParameterUtil):
     @staticmethod
     def override_parameter(setting_conf_prefix=None, submit_dict=None, module=None,
-=======
-    @classmethod
-    def get_default_runtime_conf(cls, default_runtime_conf_prefix, default_runtime_conf_suf, module, module_alias):
-        if not os.path.isfile(os.path.join(default_runtime_conf_prefix, default_runtime_conf_suf)):
-            raise DefaultRuntimeConfNotExistError(component=module_alias, module=module)
-
-        try:
-            fin = open(os.path.join(default_runtime_conf_prefix, default_runtime_conf_suf))
-            default_runtime_conf_buf = json.loads(fin.read())
-        except Exception as e:
-            raise DefaultRuntimeConfNotJsonError(component=module_alias, module=module, other_info=e)
-
-        if default_runtime_conf_buf is None:
-            raise DefaultRuntimeConfNotJsonError(component=module_alias, module=module)
-
-        return default_runtime_conf_buf
-
-
-class ParameterUtil(BaseParameterUtil):
-    @classmethod
-    def override_parameter(cls, default_runtime_conf_prefix=None, setting_conf_prefix=None, submit_dict=None, module=None,
->>>>>>> ced78867
                            module_alias=None):
 
         return ParameterUtil()._override_parameter(setting_conf_prefix=setting_conf_prefix,
