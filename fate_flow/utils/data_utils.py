--- conflicted
+++ resolved
@@ -13,14 +13,10 @@
 #  See the License for the specific language governing permissions and
 #  limitations under the License.
 #
-<<<<<<< HEAD
-import numpy
-=======
 from fate_arch.common import base_utils
 import numpy
 
 from fate_arch import storage
->>>>>>> 61d687bc
 from federatedml.feature.sparse_vector import SparseVector
 
 
@@ -38,11 +34,6 @@
         return [src]
 
 
-<<<<<<< HEAD
-def get_header_schema(header_line):
-    header_source_item = header_line.split(',')
-    return {'header': ','.join(header_source_item[1:]).strip(), 'sid': header_source_item[0]}
-=======
 def get_header_schema(header_line, id_delimiter):
     header_source_item = header_line.split(id_delimiter)
     return {'header': id_delimiter.join(header_source_item[1:]).strip(), 'sid': header_source_item[0]}
@@ -54,7 +45,6 @@
 
 def default_output_table_info(task_id, task_version):
     return f"output_data_{task_id}_{task_version}", base_utils.fate_uuid()
->>>>>>> 61d687bc
 
 
 def default_output_path(name, namespace):
@@ -62,9 +52,6 @@
 
 
 def default_input_path(name, namespace):
-<<<<<<< HEAD
-    return f"/fate/input_data/{namespace}/{name}"
-=======
     return f"/fate/input_data/{namespace}/{name}"
 
 
@@ -79,5 +66,4 @@
                 table_partition = table_meta.get_partitions()
                 if not min_partition or min_partition > table_partition:
                     min_partition = table_partition
-    return min_partition
->>>>>>> 61d687bc
+    return min_partition