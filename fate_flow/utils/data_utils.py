#
#  Copyright 2019 The FATE Authors. All Rights Reserved.
#
#  Licensed under the Apache License, Version 2.0 (the "License");
#  you may not use this file except in compliance with the License.
#  You may obtain a copy of the License at
#
#      http://www.apache.org/licenses/LICENSE-2.0
#
#  Unless required by applicable law or agreed to in writing, software
#  distributed under the License is distributed on an "AS IS" BASIS,
#  WITHOUT WARRANTIES OR CONDITIONS OF ANY KIND, either express or implied.
#  See the License for the specific language governing permissions and
#  limitations under the License.
#
from fate_arch.common import base_utils
import numpy
<<<<<<< HEAD
=======

from fate_arch import storage
from fate_flow.settings import HDFS_ADDRESS
>>>>>>> ec284770
from federatedml.feature.sparse_vector import SparseVector


def dataset_to_list(src):
    if isinstance(src, numpy.ndarray):
        return src.tolist()
    elif isinstance(src, list):
        return src
    elif isinstance(src, SparseVector):
        vector = [0] * src.get_shape()
        for idx, v in src.get_all_data():
            vector[idx] = v
        return vector
    else:
        return [src]


<<<<<<< HEAD
def get_header_schema(header_line, id_delimiter):
    header_source_item = header_line.split(id_delimiter)
    return {'header': id_delimiter.join(header_source_item[1:]).strip(), 'sid': header_source_item[0]}


def list_to_str(input_list, id_delimiter):
    return id_delimiter.join(list(map(str, input_list)))


def default_output_table_info(task_id, task_version):
    return f"output_data_{task_id}_{task_version}", base_utils.fate_uuid()


def default_output_path(name, namespace):
    return f"/fate/output_data/{namespace}/{name}"


def default_input_path(name, namespace):
    return f"/fate/input_data/{namespace}/{name}"
=======
def generate_hdfs_address():
    return "/{}/fate/{}".format(HDFS_ADDRESS, uuid.uuid1().hex)


def get_input_data_min_partitions(input_data, role, party_id):
    min_partition = None
    if role != 'arbiter':
        for data_type, data_location in input_data[role][party_id].items():

            table_info = {'name': data_location.split('.')[1], 'namespace': data_location.split('.')[0]}
            table_meta = storage.StorageTableMeta(name=table_info['name'], namespace=table_info['namespace'])
            if table_meta:
                table_partition = table_meta.get_partitions()
                if not min_partition or min_partition > table_partition:
                    min_partition = table_partition
    return min_partition
>>>>>>> ec284770
<|MERGE_RESOLUTION|>--- conflicted
+++ resolved
@@ -15,12 +15,9 @@
 #
 from fate_arch.common import base_utils
 import numpy
-<<<<<<< HEAD
-=======
 
 from fate_arch import storage
 from fate_flow.settings import HDFS_ADDRESS
->>>>>>> ec284770
 from federatedml.feature.sparse_vector import SparseVector
 
 
@@ -38,7 +35,6 @@
         return [src]
 
 
-<<<<<<< HEAD
 def get_header_schema(header_line, id_delimiter):
     header_source_item = header_line.split(id_delimiter)
     return {'header': id_delimiter.join(header_source_item[1:]).strip(), 'sid': header_source_item[0]}
@@ -58,10 +54,6 @@
 
 def default_input_path(name, namespace):
     return f"/fate/input_data/{namespace}/{name}"
-=======
-def generate_hdfs_address():
-    return "/{}/fate/{}".format(HDFS_ADDRESS, uuid.uuid1().hex)
-
 
 def get_input_data_min_partitions(input_data, role, party_id):
     min_partition = None
@@ -74,5 +66,4 @@
                 table_partition = table_meta.get_partitions()
                 if not min_partition or min_partition > table_partition:
                     min_partition = table_partition
-    return min_partition
->>>>>>> ec284770
+    return min_partition