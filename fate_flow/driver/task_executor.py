--- conflicted
+++ resolved
@@ -142,16 +142,12 @@
             run_object.set_taskid(taskid=task_id)
             run_object.run(component_parameters, task_run_args)
             output_data = run_object.save_data()
-<<<<<<< HEAD
-            tracker.save_output_data_table(output_data, task_output_dsl.get('data')[0] if task_output_dsl.get('data') else 'component',
-                                           output_storage_engine=output_storage_engine[0] if output_storage_engine else 'LMDB',
-                                           index=0)
-=======
             if not isinstance(output_data, list):
                 output_data = [output_data]
             for index in range(0, len(output_data)):
-                tracker.save_output_data_table(output_data[index], task_output_dsl.get('data')[index] if task_output_dsl.get('data') else 'component')
->>>>>>> df3b1259
+                tracker.save_output_data_table(output_data, task_output_dsl.get('data')[index] if task_output_dsl.get('data') else 'component',
+                                               output_storage_engine=output_storage_engine[index] if output_storage_engine else 'LMDB',
+                                               index=index)
             output_model = run_object.export_model()
             # There is only one model output at the current dsl version.
             tracker.save_output_model(output_model, task_output_dsl['model'][0] if task_output_dsl.get('model') else 'default')
