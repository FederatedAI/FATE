--- conflicted
+++ resolved
@@ -150,11 +150,8 @@
         schedule_logger().info('task {} {} {} takes {}s'.format(task_id, role, party_id, int(task.f_elapsed)/1000))
         schedule_logger().info(
             'finish {} {} {} {} {} {} task'.format(job_id, component_name, task_id, role, party_id, task.f_status if sync_success else TaskStatus.FAILED))
-<<<<<<< HEAD
-
-=======
+
         print('finish {} {} {} {} {} {} task'.format(job_id, component_name, task_id, role, party_id, task.f_status if sync_success else TaskStatus.FAILED))
->>>>>>> 18f58e1a
 
     @staticmethod
     def get_task_run_args(job_id, role, party_id, job_parameters, job_args, input_dsl):
