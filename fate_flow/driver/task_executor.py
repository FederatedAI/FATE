#
#  Copyright 2019 The FATE Authors. All Rights Reserved.
#
#  Licensed under the Apache License, Version 2.0 (the "License");
#  you may not use this file except in compliance with the License.
#  You may obtain a copy of the License at
#
#      http://www.apache.org/licenses/LICENSE-2.0
#
#  Unless required by applicable law or agreed to in writing, software
#  distributed under the License is distributed on an "AS IS" BASIS,
#  WITHOUT WARRANTIES OR CONDITIONS OF ANY KIND, either express or implied.
#  See the License for the specific language governing permissions and
#  limitations under the License.
#
import argparse
import importlib
import os
import traceback
from arch.api import federation
from arch.api import session, Backend
from arch.api.base.utils.store_type import StoreTypes
from arch.api.utils import file_utils, log_utils
from arch.api.utils.core_utils import current_timestamp, get_lan_ip, timestamp_to_date
from arch.api.utils.log_utils import schedule_logger
from fate_flow.db.db_models import Task
from fate_flow.entity.constant_config import TaskStatus, ProcessRole
from fate_flow.entity.runtime_config import RuntimeConfig
from fate_flow.manager.tracking_manager import Tracking
from fate_flow.settings import API_VERSION, SAVE_AS_TASK_INPUT_DATA_SWITCH, SAVE_AS_TASK_INPUT_DATA_IN_MEMORY
from fate_flow.utils import job_utils
from fate_flow.utils.api_utils import federated_api


class TaskExecutor(object):
    @staticmethod
    def run_task():
        task = Task()
        task.f_create_time = current_timestamp()
        try:
            parser = argparse.ArgumentParser()
            parser.add_argument('-j', '--job_id', required=True, type=str, help="job id")
            parser.add_argument('-n', '--component_name', required=True, type=str,
                                help="component name")
            parser.add_argument('-t', '--task_id', required=True, type=str, help="task id")
            parser.add_argument('-r', '--role', required=True, type=str, help="role")
            parser.add_argument('-p', '--party_id', required=True, type=str, help="party id")
            parser.add_argument('-c', '--config', required=True, type=str, help="task config")
            parser.add_argument('--processors_per_node', help="processors_per_node", type=int)
            parser.add_argument('--job_server', help="job server", type=str)
            args = parser.parse_args()
            schedule_logger(args.job_id).info('enter task process')
            schedule_logger(args.job_id).info(args)
            # init function args
            if args.job_server:
                RuntimeConfig.init_config(HTTP_PORT=args.job_server.split(':')[1])
                RuntimeConfig.set_process_role(ProcessRole.EXECUTOR)
            job_id = args.job_id
            component_name = args.component_name
            task_id = args.task_id
            role = args.role
            party_id = int(args.party_id)
            executor_pid = os.getpid()
            task_config = file_utils.load_json_conf(args.config)
            job_parameters = task_config['job_parameters']
            job_initiator = task_config['job_initiator']
            job_args = task_config['job_args']
            task_input_dsl = task_config['input']
            task_output_dsl = task_config['output']
            component_parameters = TaskExecutor.get_parameters(job_id, component_name, role, party_id)
            task_parameters = task_config['task_parameters']
            module_name = task_config['module_name']
            TaskExecutor.monkey_patch()
        except Exception as e:
            traceback.print_exc()
            schedule_logger().exception(e)
            task.f_status = TaskStatus.FAILED
            return
        try:
            job_log_dir = os.path.join(job_utils.get_job_log_directory(job_id=job_id), role, str(party_id))
            task_log_dir = os.path.join(job_log_dir, component_name)
            log_utils.LoggerFactory.set_directory(directory=task_log_dir, parent_log_dir=job_log_dir,
                                                  append_to_parent_log=True, force=True)

            task.f_job_id = job_id
            task.f_component_name = component_name
            task.f_task_id = task_id
            task.f_role = role
            task.f_party_id = party_id
            task.f_operator = 'python_operator'
            tracker = Tracking(job_id=job_id, role=role, party_id=party_id, component_name=component_name,
                               task_id=task_id,
                               model_id=job_parameters['model_id'],
                               model_version=job_parameters['model_version'],
                               component_module_name=module_name)
            task.f_start_time = current_timestamp()
            task.f_run_ip = get_lan_ip()
            task.f_run_pid = executor_pid
            run_class_paths = component_parameters.get('CodePath').split('/')
            run_class_package = '.'.join(run_class_paths[:-2]) + '.' + run_class_paths[-2].replace('.py', '')
            run_class_name = run_class_paths[-1]
            task.f_status = TaskStatus.RUNNING
            TaskExecutor.sync_task_status(job_id=job_id, component_name=component_name, task_id=task_id, role=role,
                                          party_id=party_id, initiator_party_id=job_initiator.get('party_id', None),
                                          initiator_role=job_initiator.get('role', None),
                                          task_info=task.to_json())

            # init environment, process is shared globally
            RuntimeConfig.init_config(WORK_MODE=job_parameters['work_mode'],
                                      BACKEND=job_parameters.get('backend', 0))
            if args.processors_per_node and args.processors_per_node > 0 and RuntimeConfig.BACKEND == Backend.EGGROLL:
                session_options = {"eggroll.session.processors.per.node": args.processors_per_node}
            else:
                session_options = {}
            session.init(job_id=job_utils.generate_session_id(task_id, role, party_id),
                         mode=RuntimeConfig.WORK_MODE,
                         backend=RuntimeConfig.BACKEND,
                         options=session_options)
            federation.init(job_id=task_id, runtime_conf=component_parameters)

            schedule_logger().info('run {} {} {} {} {} task'.format(job_id, component_name, task_id, role, party_id))
            schedule_logger().info(component_parameters)
            schedule_logger().info(task_input_dsl)
            task_run_args = TaskExecutor.get_task_run_args(job_id=job_id, role=role, party_id=party_id,
                                                           task_id=task_id,
                                                           job_args=job_args,
                                                           job_parameters=job_parameters,
                                                           task_parameters=task_parameters,
                                                           input_dsl=task_input_dsl,
                                                           if_save_as_task_input_data=job_parameters.get("save_as_task_input_data", SAVE_AS_TASK_INPUT_DATA_SWITCH)
                                                           )
            run_object = getattr(importlib.import_module(run_class_package), run_class_name)()
            run_object.set_tracker(tracker=tracker)
            run_object.set_taskid(taskid=task_id)
            run_object.run(component_parameters, task_run_args)
            output_data = run_object.save_data()
            if not isinstance(output_data, list):
                output_data = [output_data]
            for index in range(0, len(output_data)):
                tracker.save_output_data_table(output_data[index], task_output_dsl.get('data')[index] if task_output_dsl.get('data') else 'component')
            output_model = run_object.export_model()
            # There is only one model output at the current dsl version.
            tracker.save_output_model(output_model, task_output_dsl['model'][0] if task_output_dsl.get('model') else 'default')
            task.f_status = TaskStatus.COMPLETE
        except Exception as e:
            task.f_status = TaskStatus.FAILED
            schedule_logger().exception(e)
        finally:
            sync_success = False
            try:
                task.f_end_time = current_timestamp()
                task.f_elapsed = task.f_end_time - task.f_start_time
                task.f_update_time = current_timestamp()
                TaskExecutor.sync_task_status(job_id=job_id, component_name=component_name, task_id=task_id, role=role,
                                              party_id=party_id,
                                              initiator_party_id=job_initiator.get('party_id', None),
                                              initiator_role=job_initiator.get('role', None),
                                              task_info=task.to_json())
                sync_success = True
            except Exception as e:
                traceback.print_exc()
                schedule_logger().exception(e)
        schedule_logger().info('task {} {} {} start time: {}'.format(task_id, role, party_id, timestamp_to_date(task.f_start_time)))
        schedule_logger().info('task {} {} {} end time: {}'.format(task_id, role, party_id, timestamp_to_date(task.f_end_time)))
        schedule_logger().info('task {} {} {} takes {}s'.format(task_id, role, party_id, int(task.f_elapsed)/1000))
        schedule_logger().info(
            'finish {} {} {} {} {} {} task'.format(job_id, component_name, task_id, role, party_id, task.f_status if sync_success else TaskStatus.FAILED))

        print('finish {} {} {} {} {} {} task'.format(job_id, component_name, task_id, role, party_id, task.f_status if sync_success else TaskStatus.FAILED))

    @staticmethod
    def get_task_run_args(job_id, role, party_id, task_id, job_args, job_parameters, task_parameters, input_dsl,
                          if_save_as_task_input_data, filter_type=None, filter_attr=None):
        task_run_args = {}
        for input_type, input_detail in input_dsl.items():
            if filter_type and input_type not in filter_type:
                continue
            if input_type == 'data':
                this_type_args = task_run_args[input_type] = task_run_args.get(input_type, {})
                for data_type, data_list in input_detail.items():
                    data_dict = {}
                    for data_key in data_list:
                        data_key_item = data_key.split('.')
                        data_dict[data_key_item[0]] = {data_type: []}
                    for data_key in data_list:
                        data_key_item = data_key.split('.')
                        search_component_name, search_data_name = data_key_item[0], data_key_item[1]
                        if search_component_name == 'args':
                            if job_args.get('data', {}).get(search_data_name).get('namespace', '') and job_args.get(
                                    'data', {}).get(search_data_name).get('name', ''):

                                data_table = session.table(
                                    namespace=job_args['data'][search_data_name]['namespace'],
                                    name=job_args['data'][search_data_name]['name'])
                            else:
                                data_table = None
                        else:
                            data_table = Tracking(job_id=job_id, role=role, party_id=party_id,
                                                  component_name=search_component_name).get_output_data_table(
                                data_name=search_data_name)
                        args_from_component = this_type_args[search_component_name] = this_type_args.get(
                            search_component_name, {})
                        # todo: If the same component has more than one identical input, save as is repeated
                        if if_save_as_task_input_data:
                            if data_table:
                                schedule_logger().info("start save as task {} input data table {} {}".format(
                                    task_id,
                                    data_table.get_namespace(),
                                    data_table.get_name()))
                                origin_table_metas = data_table.get_metas()
                                origin_table_schema = data_table.schema
                                save_as_options = {"store_type": StoreTypes.ROLLPAIR_IN_MEMORY} if SAVE_AS_TASK_INPUT_DATA_IN_MEMORY else {}
                                data_table = data_table.save_as(
                                    namespace=job_utils.generate_session_id(task_id=task_id,
                                                                            role=role,
                                                                            party_id=party_id),
                                    name=data_table.get_name(),
                                    partition=task_parameters['input_data_partition'] if task_parameters.get('input_data_partition', 0) > 0 else data_table.get_partitions(),
                                    options=save_as_options)
                                data_table.save_metas(origin_table_metas)
                                data_table.schema = origin_table_schema
                                schedule_logger().info("save as task {} input data table to {} {} done".format(
                                    task_id,
                                    data_table.get_namespace(),
                                    data_table.get_name()))
                            else:
                                schedule_logger().info("pass save as task {} input data table, because the table is none".format(task_id))
                        else:
                            schedule_logger().info("pass save as task {} input data table, because the switch is off".format(task_id))
                        if not data_table or not filter_attr or not filter_attr.get("data", None):
                            data_dict[search_component_name][data_type].append(data_table)
                            args_from_component[data_type] = data_dict[search_component_name][data_type]
                        else:
                            args_from_component[data_type] = dict([(a, getattr(data_table, "get_{}".format(a))()) for a in filter_attr["data"]])
            elif input_type in ['model', 'isometric_model']:
                this_type_args = task_run_args[input_type] = task_run_args.get(input_type, {})
                for dsl_model_key in input_detail:
                    dsl_model_key_items = dsl_model_key.split('.')
                    if len(dsl_model_key_items) == 2:
                        search_component_name, search_model_alias = dsl_model_key_items[0], dsl_model_key_items[1]
                    elif len(dsl_model_key_items) == 3 and dsl_model_key_items[0] == 'pipeline':
                        search_component_name, search_model_alias = dsl_model_key_items[1], dsl_model_key_items[2]
                    else:
                        raise Exception('get input {} failed'.format(input_type))
                    models = Tracking(job_id=job_id, role=role, party_id=party_id, component_name=search_component_name,
                                      model_id=job_parameters['model_id'],
                                      model_version=job_parameters['model_version']).get_output_model(
                        model_alias=search_model_alias)
                    this_type_args[search_component_name] = models
        return task_run_args

    @staticmethod
    def get_parameters(job_id, component_name, role, party_id):

        job_conf_dict = job_utils.get_job_conf(job_id)
        job_dsl_parser = job_utils.get_job_dsl_parser(dsl=job_conf_dict['job_dsl_path'],
                                                      runtime_conf=job_conf_dict['job_runtime_conf_path'],
                                                      train_runtime_conf=job_conf_dict['train_runtime_conf_path'])
        if job_dsl_parser:
            component = job_dsl_parser.get_component_info(component_name)
            parameters = component.get_role_parameters()
            role_index = parameters[role][0]['role'][role].index(party_id)
            return parameters[role][role_index]

    @staticmethod
    def sync_task_status(job_id, component_name, task_id, role, party_id, initiator_party_id, initiator_role, task_info, update=False):
        sync_success = True
        for dest_party_id in {party_id, initiator_party_id}:
            if party_id != initiator_party_id and dest_party_id == initiator_party_id:
                # do not pass the process id to the initiator
                task_info['f_run_ip'] = ''
            response = federated_api(job_id=job_id,
                                     method='POST',
                                     endpoint='/{}/schedule/{}/{}/{}/{}/{}/status'.format(
                                         API_VERSION,
                                         job_id,
                                         component_name,
                                         task_id,
                                         role,
                                         party_id),
                                     src_party_id=party_id,
                                     dest_party_id=dest_party_id,
                                     src_role=role,
                                     json_body=task_info,
                                     work_mode=RuntimeConfig.WORK_MODE)
            if response['retcode']:
                sync_success = False
                schedule_logger().exception('job {} role {} party {} synchronize task status failed'.format(job_id, role, party_id))
                break
        if not sync_success and not update:
            task_info['f_status'] = TaskStatus.FAILED
            TaskExecutor.sync_task_status(job_id, component_name, task_id, role, party_id, initiator_party_id,
                                          initiator_role, task_info, update=True)
        if update:
            raise Exception('job {} role {} party {} synchronize task status failed'.format(job_id, role, party_id))

    @staticmethod
    def monkey_patch():
        package_name = "monkey_patch"
<<<<<<< HEAD
        package_path = os.path.join(file_utils.get_project_base_directory(), package_name)
        for f in os.listdir(package_path):
            if not os.path.isdir(f) or f == "__pycache__":
                continue
            patch_module = importlib.import_module(package_name + '.' + f + '.monkey_patch')
=======
        package_path = os.path.join(file_utils.get_project_base_directory(), "fate_flow", package_name)
        for f in os.listdir(package_path):
            if not os.path.isdir(f) or f == "__pycache__":
                continue
            patch_module = importlib.import_module("fate_flow." + package_name + '.' + f + '.monkey_patch')
>>>>>>> de8a0a95
            patch_module.patch_all()


if __name__ == '__main__':
    TaskExecutor.run_task()<|MERGE_RESOLUTION|>--- conflicted
+++ resolved
@@ -297,19 +297,11 @@
     @staticmethod
     def monkey_patch():
         package_name = "monkey_patch"
-<<<<<<< HEAD
-        package_path = os.path.join(file_utils.get_project_base_directory(), package_name)
-        for f in os.listdir(package_path):
-            if not os.path.isdir(f) or f == "__pycache__":
-                continue
-            patch_module = importlib.import_module(package_name + '.' + f + '.monkey_patch')
-=======
         package_path = os.path.join(file_utils.get_project_base_directory(), "fate_flow", package_name)
         for f in os.listdir(package_path):
             if not os.path.isdir(f) or f == "__pycache__":
                 continue
             patch_module = importlib.import_module("fate_flow." + package_name + '.' + f + '.monkey_patch')
->>>>>>> de8a0a95
             patch_module.patch_all()
 
 
