--- conflicted
+++ resolved
@@ -20,6 +20,7 @@
 import time
 from threading import Timer
 
+from arch.api import storage
 from arch.api.utils.core import current_timestamp, base64_encode, json_loads, get_lan_ip
 from arch.api.utils.log_utils import schedule_logger
 from fate_flow.db.db_models import Job
@@ -29,7 +30,7 @@
 from fate_flow.utils import job_utils
 from fate_flow.utils.api_utils import federated_api
 from fate_flow.utils.job_utils import query_task, get_job_dsl_parser
-from fate_flow.entity.constant_config import JobStatus, Backend
+from fate_flow.entity.constant_config import JobStatus, TaskStatus, Backend
 
 
 class TaskScheduler(object):
@@ -70,7 +71,6 @@
         job_args = dag.get_args_input()
         if not job_initiator:
             return False
-<<<<<<< HEAD
 
         timeout = job_parameters.get("timeout", job_utils.job_default_timeout(runtime_conf=job_runtime_conf, dsl=job_dsl))
         schedule_logger(job_id).info('setting job {} timeout {}'.format(job_id, timeout))
@@ -78,8 +78,6 @@
         t.start()
 
         storage.init_storage(job_id=job_id, work_mode=RuntimeConfig.WORK_MODE)
-=======
->>>>>>> 46dfdc6b
         job = Job()
         job.f_job_id = job_id
         job.f_start_time = current_timestamp()
@@ -103,11 +101,7 @@
                                                          job_args, dag,
                                                          component)
             except Exception as e:
-<<<<<<< HEAD
                 schedule_logger(job_id).exception(e)
-=======
-                schedule_logger.exception(e)
->>>>>>> 46dfdc6b
                 run_status = False
             top_level_task_status.add(run_status)
             if not run_status:
@@ -209,11 +203,7 @@
                     else:
                         run_status = False
                 except Exception as e:
-<<<<<<< HEAD
                     schedule_logger(job_id).exception(e)
-=======
-                    schedule_logger.exception(e)
->>>>>>> 46dfdc6b
                     run_status = False
                 if not run_status:
                     return False
@@ -406,7 +396,6 @@
         schedule_logger(job_id, delete=True)
 
     @staticmethod
-<<<<<<< HEAD
     def stop_job(job_id, end_status=JobStatus.FAILED):
         schedule_logger(job_id).info('get {} job {} command'.format("cancel" if end_status == JobStatus.CANCELED else "stop", job_id))
         jobs = job_utils.query_job(job_id=job_id, is_initiator=1)
@@ -415,16 +404,6 @@
         if jobs:
             initiator_job = jobs[0]
             job_info = {'f_job_id': job_id, 'f_status': end_status}
-=======
-    def stop_job(job_id, is_cancel=False):
-        schedule_logger.info('get {} job {} command'.format("cancel" if is_cancel else "stop", job_id))
-        jobs = job_utils.query_job(job_id=job_id, is_initiator=1)
-        f_status = JobStatus.CANCELED if is_cancel else JobStatus.FAILED
-        CANCEL = False
-        if jobs:
-            initiator_job = jobs[0]
-            job_info = {'f_job_id': job_id, 'f_status': f_status}
->>>>>>> 46dfdc6b
             roles = json_loads(initiator_job.f_roles)
             job_work_mode = initiator_job.f_work_mode
             initiator_party_id = initiator_job.f_party_id
@@ -454,7 +433,6 @@
                                                         },
                                              work_mode=job_work_mode)
                     if response['retcode'] == 0:
-<<<<<<< HEAD
                         cancel_success = True
                         schedule_logger(job_id).info(
                             'send {} {} {} job {} command successfully'.format(role, party_id, "cancel" if is_cancel else "kill", job_id))
@@ -473,18 +451,4 @@
     def job_handler(*args, **kwargs):
         job_id = args[0]
         schedule_logger(job_id).info('job {} running timeout, start stop job'.format(job_id))
-        TaskScheduler.stop_job(job_id, end_status=JobStatus.TIMEOUT)
-=======
-                        CANCEL = True
-                        schedule_logger.info(
-                            'send {} {} {} job {} command successfully'.format(role, party_id,"cancel" if is_cancel else "kill", job_id))
-                    else:
-                        schedule_logger.info(
-                            'send {} {} {} job {} command failed: {}'.format(role, party_id, "cancel" if is_cancel else "kill", job_id, response['retmsg']))
-                    if is_cancel:
-                        return CANCEL
-        else:
-            schedule_logger.info('send {} job {} command failed'.format("cancel" if is_cancel else "kill", job_id))
-            raise Exception('can not found job: {}'.format(job_id))
-
->>>>>>> 46dfdc6b
+        TaskScheduler.stop_job(job_id, end_status=JobStatus.TIMEOUT)