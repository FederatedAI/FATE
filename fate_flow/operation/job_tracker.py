#
#  Copyright 2019 The FATE Authors. All Rights Reserved.
#
#  Licensed under the Apache License, Version 2.0 (the "License");
#  you may not use this file except in compliance with the License.
#  You may obtain a copy of the License at
#
#      http://www.apache.org/licenses/LICENSE-2.0
#
#  Unless required by applicable law or agreed to in writing, software
#  distributed under the License is distributed on an "AS IS" BASIS,
#  WITHOUT WARRANTIES OR CONDITIONS OF ANY KIND, either express or implied.
#  See the License for the specific language governing permissions and
#  limitations under the License.
#
import uuid
import operator
from typing import List

from fate_arch.computing import ComputingEngine
from fate_arch.storage import StorageEngine
from fate_arch.common.base_utils import current_timestamp, serialize_b64, deserialize_b64
from fate_arch.common.log import schedule_logger
from fate_flow.db.db_models import (DB, Job, TrackingMetric, TrackingOutputDataInfo,
                                    ComponentSummary, MachineLearningModelInfo as MLModel)
from fate_flow.entity.metric import Metric, MetricMeta
from fate_flow.entity.runtime_config import RuntimeConfig
from fate_flow.pipelined_model import pipelined_model
from fate_arch import storage
from fate_flow.utils import model_utils, job_utils, data_utils
from fate_arch import session


class Tracker(object):
    """
    Tracker for Job/Task/Metric
    """
    METRIC_DATA_PARTITION = 48
    METRIC_LIST_PARTITION = 48
    JOB_VIEW_PARTITION = 8

    def __init__(self, job_id: str, role: str, party_id: int,
                 model_id: str = None,
                 model_version: str = None,
                 component_name: str = None,
                 component_module_name: str = None,
                 task_id: str = None,
                 task_version: int = None
                 ):
        self.job_id = job_id
        self.role = role
        self.party_id = party_id
        self.model_id = model_id
        self.party_model_id = model_utils.gen_party_model_id(model_id=model_id, role=role, party_id=party_id)
        self.model_version = model_version
        self.pipelined_model = None
        if self.party_model_id and self.model_version:
            self.pipelined_model = pipelined_model.PipelinedModel(model_id=self.party_model_id,
                                                                  model_version=self.model_version)

        self.component_name = component_name if component_name else job_utils.job_virtual_component_name()
        self.module_name = component_module_name if component_module_name else job_utils.job_virtual_component_module_name()
        self.task_id = task_id
        self.task_version = task_version

    def save_metric_data(self, metric_namespace: str, metric_name: str, metrics: List[Metric], job_level=False):
        schedule_logger(self.job_id).info(
            'save job {} component {} on {} {} {} {} metric data'.format(self.job_id, self.component_name, self.role,
                                                                         self.party_id, metric_namespace, metric_name))
        kv = []
        for metric in metrics:
            kv.append((metric.key, metric.value))
        self.insert_metrics_into_db(metric_namespace, metric_name, 1, kv, job_level)

    def get_job_metric_data(self, metric_namespace: str, metric_name: str):
        return self.read_metric_data(metric_namespace=metric_namespace, metric_name=metric_name, job_level=True)

    def get_metric_data(self, metric_namespace: str, metric_name: str):
        return self.read_metric_data(metric_namespace=metric_namespace, metric_name=metric_name, job_level=False)

    @DB.connection_context()
    def read_metric_data(self, metric_namespace: str, metric_name: str, job_level=False):
        metrics = []
        for k, v in self.read_metrics_from_db(metric_namespace, metric_name, 1, job_level):
            metrics.append(Metric(key=k, value=v))
        return metrics

    def save_metric_meta(self, metric_namespace: str, metric_name: str, metric_meta: MetricMeta,
                         job_level: bool = False):
        schedule_logger(self.job_id).info(
            'save job {} component {} on {} {} {} {} metric meta'.format(self.job_id, self.component_name, self.role,
                                                                         self.party_id, metric_namespace, metric_name))
        self.insert_metrics_into_db(metric_namespace, metric_name, 0, metric_meta.to_dict().items(), job_level)

    @DB.connection_context()
    def get_metric_meta(self, metric_namespace: str, metric_name: str, job_level: bool = False):
        kv = dict()
        for k, v in self.read_metrics_from_db(metric_namespace, metric_name, 0, job_level):
            kv[k] = v
        return MetricMeta(name=kv.get('name'), metric_type=kv.get('metric_type'), extra_metas=kv)

    def log_job_view(self, view_data: dict):
        self.insert_metrics_into_db('job', 'job_view', 2, view_data.items(), job_level=True)

    @DB.connection_context()
    def get_job_view(self):
        view_data = {}
        for k, v in self.read_metrics_from_db('job', 'job_view', 2, job_level=True):
            view_data[k] = v
        return view_data

    def save_output_data(self, computing_table, output_storage_engine, output_storage_address: dict):
        if computing_table:
            output_table_namespace, output_table_name = data_utils.default_output_table_info(task_id=self.task_id, task_version=self.task_version)
            schedule_logger(self.job_id).info(
                'persisting the component output temporary table to {} {}'.format(output_table_namespace,
                                                                                  output_table_name))
            partitions = computing_table.partitions
            schedule_logger(self.job_id).info('output data table partitions is {}'.format(partitions))
            address_dict = output_storage_address.copy()
            if output_storage_engine == StorageEngine.EGGROLL:
                address_dict.update({"name": output_table_name, "namespace": output_table_namespace, "storage_type": storage.EggRollStorageType.ROLLPAIR_LMDB})
            elif output_storage_engine == StorageEngine.STANDALONE:
                address_dict.update({"name": output_table_name, "namespace": output_table_namespace, "storage_type": storage.StandaloneStorageType.ROLLPAIR_LMDB})
            elif output_storage_engine == StorageEngine.HDFS:
<<<<<<< HEAD
                address_dict.update({"path": data_utils.default_output_path(name=persistent_table_name, namespace=persistent_table_namespace)})
=======
                address_dict.update({"path": data_utils.default_output_path(name=output_table_name, namespace=output_table_namespace)})
>>>>>>> 61d687bc
            else:
                raise RuntimeError(f"{output_storage_engine} storage is not supported")
            address = storage.StorageTableMeta.create_address(storage_engine=output_storage_engine, address_dict=address_dict)
            schema = {}
            # persistent table
            computing_table.save(address, schema=schema, partitions=partitions)
            part_of_data = []
            part_of_limit = 100
            for k, v in computing_table.collect():
                part_of_data.append((k, v))
                part_of_limit -= 1
                if part_of_limit == 0:
                    break
            table_count = computing_table.count()
            table_meta = storage.StorageTableMeta(name=output_table_name, namespace=output_table_namespace, new=True)
            table_meta.address = address
            table_meta.partitions = computing_table.partitions
            table_meta.engine = output_storage_engine
            table_meta.type = storage.EggRollStorageType.ROLLPAIR_LMDB
            table_meta.schema = schema
            table_meta.part_of_data = part_of_data
            table_meta.count = table_count
            table_meta.create()
            return output_table_namespace, output_table_name
        else:
            schedule_logger(self.job_id).info('task id {} output data table is none'.format(self.task_id))
            return None, None

    def get_output_data_table(self, output_data_infos):
        """
        Get component output data table, will run in the task executor process
        :param output_data_infos:
        :return:
        """
        output_tables_meta = {}
        if output_data_infos:
            for output_data_info in output_data_infos:
                schedule_logger(self.job_id).info("Get task {} {} output table {} {}".format(output_data_info.f_task_id, output_data_info.f_task_version, output_data_info.f_table_namespace, output_data_info.f_table_name))
                data_table_meta = storage.StorageTableMeta(name=output_data_info.f_table_name, namespace=output_data_info.f_table_namespace)
                output_tables_meta[output_data_info.f_data_name] = data_table_meta
        return output_tables_meta

    def init_pipelined_model(self):
        self.pipelined_model.create_pipelined_model()

    def save_output_model(self, model_buffers: dict, model_alias: str):
        if model_buffers:
            self.pipelined_model.save_component_model(component_name=self.component_name,
                                                      component_module_name=self.module_name,
                                                      model_alias=model_alias,
                                                      model_buffers=model_buffers)

    def get_output_model(self, model_alias):
        model_buffers = self.pipelined_model.read_component_model(component_name=self.component_name,
                                                                  model_alias=model_alias)
        return model_buffers

    def collect_model(self):
        model_buffers = self.pipelined_model.collect_models()
        return model_buffers

    def save_pipelined_model(self, pipelined_buffer_object):
        self.save_output_model({'Pipeline': pipelined_buffer_object}, 'pipeline')
        self.pipelined_model.save_pipeline(pipelined_buffer_object=pipelined_buffer_object)

    def get_component_define(self):
        return self.pipelined_model.get_component_define(component_name=self.component_name)

    @DB.connection_context()
    def insert_metrics_into_db(self, metric_namespace: str, metric_name: str, data_type: int, kv, job_level=False):
        try:
            tracking_metric = self.get_dynamic_db_model(TrackingMetric, self.job_id)()
            tracking_metric.f_job_id = self.job_id
            tracking_metric.f_component_name = (self.component_name if not job_level else job_utils.job_virtual_component_name())
            tracking_metric.f_task_id = self.task_id
            tracking_metric.f_task_version = self.task_version
            tracking_metric.f_role = self.role
            tracking_metric.f_party_id = self.party_id
            tracking_metric.f_metric_namespace = metric_namespace
            tracking_metric.f_metric_name = metric_name
            tracking_metric.f_type = data_type
            default_db_source = tracking_metric.to_json()
            tracking_metric_data_source = []
            for k, v in kv:
                db_source = default_db_source.copy()
                db_source['f_key'] = serialize_b64(k)
                db_source['f_value'] = serialize_b64(v)
                db_source['f_create_time'] = current_timestamp()
                tracking_metric_data_source.append(db_source)
            self.bulk_insert_into_db(self.get_dynamic_db_model(TrackingMetric, self.job_id),
                                     tracking_metric_data_source)
        except Exception as e:
            schedule_logger(self.job_id).exception("An exception where inserted metric {} of metric namespace: {} to database:\n{}".format(
                metric_name,
                metric_namespace,
                e
            ))

    @DB.connection_context()
    def insert_summary_into_db(self, summary_data: dict):
        try:
            summary_model = self.get_dynamic_db_model(ComponentSummary, self.job_id)
            DB.create_tables([summary_model])
            summary_obj = summary_model.get_or_none(
                summary_model.f_job_id == self.job_id,
                summary_model.f_component_name == self.component_name,
                summary_model.f_role == self.role,
                summary_model.f_party_id == self.party_id,
                summary_model.f_task_id == self.task_id,
                summary_model.f_task_version == self.task_version
            )
            if summary_obj:
                summary_obj.f_summary = serialize_b64(summary_data, to_str=True)
                summary_obj.f_update_time = current_timestamp()
                summary_obj.save()
            else:
                self.get_dynamic_db_model(ComponentSummary, self.job_id).create(
                    f_job_id=self.job_id,
                    f_component_name=self.component_name,
                    f_role=self.role,
                    f_party_id=self.party_id,
                    f_task_id=self.task_id,
                    f_task_version=self.task_version,
                    f_summary=serialize_b64(summary_data, to_str=True),
                    f_create_time=current_timestamp()
                )
        except Exception as e:
            schedule_logger(self.job_id).exception("An exception where querying summary job id: {} "
                                                   "component name: {} to database:\n{}".format(
                self.job_id, self.component_name, e)
            )

    @DB.connection_context()
    def read_summary_from_db(self):
        try:
            summary_model = self.get_dynamic_db_model(ComponentSummary, self.job_id)
            summary = summary_model.get_or_none(
                summary_model.f_job_id == self.job_id,
                summary_model.f_component_name == self.component_name,
                summary_model.f_role == self.role,
                summary_model.f_party_id == self.party_id
            )
            if summary:
                cpn_summary = deserialize_b64(summary.f_summary)
            else:
                cpn_summary = ""
        except Exception as e:
            schedule_logger(self.job_id).exception(e)
            raise e
        return cpn_summary

    def log_output_data_info(self, data_name: str, table_namespace: str, table_name: str):
        self.insert_output_data_info_into_db(data_name=data_name, table_namespace=table_namespace, table_name=table_name)

    @DB.connection_context()
    def insert_output_data_info_into_db(self, data_name: str, table_namespace: str, table_name: str):
        try:
            tracking_output_data_info = self.get_dynamic_db_model(TrackingOutputDataInfo, self.job_id)()
            tracking_output_data_info.f_job_id = self.job_id
            tracking_output_data_info.f_component_name = self.component_name
            tracking_output_data_info.f_task_id = self.task_id
            tracking_output_data_info.f_task_version = self.task_version
            tracking_output_data_info.f_data_name = data_name
            tracking_output_data_info.f_role = self.role
            tracking_output_data_info.f_party_id = self.party_id
            tracking_output_data_info.f_table_namespace = table_namespace
            tracking_output_data_info.f_table_name = table_name
            tracking_output_data_info.f_create_time = current_timestamp()
            self.bulk_insert_into_db(self.get_dynamic_db_model(TrackingOutputDataInfo, self.job_id),
                                     [tracking_output_data_info.to_json()])
        except Exception as e:
            schedule_logger(self.job_id).exception("An exception where inserted output data info {} {} {} to database:\n{}".format(
                data_name,
                table_namespace,
                table_name,
                e
            ))

    @DB.connection_context()
    def bulk_insert_into_db(self, model, data_source):
        try:
            DB.create_tables([model])
            batch_size = 50 if RuntimeConfig.USE_LOCAL_DATABASE else 1000
            for i in range(0, len(data_source), batch_size):
                with DB.atomic():
                    model.insert_many(data_source[i:i+batch_size]).execute()
            return len(data_source)
        except Exception as e:
            schedule_logger(self.job_id).exception(e)
            return 0

    @DB.connection_context()
    def read_metrics_from_db(self, metric_namespace: str, metric_name: str, data_type, job_level=False):
        metrics = []
        try:
            tracking_metric_model = self.get_dynamic_db_model(TrackingMetric, self.job_id)
            tracking_metrics = tracking_metric_model.select(tracking_metric_model.f_key, tracking_metric_model.f_value).where(
                tracking_metric_model.f_job_id == self.job_id,
                tracking_metric_model.f_component_name == (self.component_name if not job_level else job_utils.job_virtual_component_name()),
                tracking_metric_model.f_role == self.role,
                tracking_metric_model.f_party_id == self.party_id,
                tracking_metric_model.f_metric_namespace == metric_namespace,
                tracking_metric_model.f_metric_name == metric_name,
                tracking_metric_model.f_type == data_type
            )
            for tracking_metric in tracking_metrics:
                yield deserialize_b64(tracking_metric.f_key), deserialize_b64(tracking_metric.f_value)
        except Exception as e:
            schedule_logger(self.job_id).exception(e)
            raise e
        return metrics

    @DB.connection_context()
    def clean_metrics(self):
        tracking_metric_model = self.get_dynamic_db_model(TrackingMetric, self.job_id)
        operate = tracking_metric_model.delete().where(
            tracking_metric_model.f_task_id==self.task_id,
            tracking_metric_model.f_task_version==self.task_version,
            tracking_metric_model.f_role==self.role,
            tracking_metric_model.f_party_id==self.party_id
        )
        return operate.execute() > 0

    @DB.connection_context()
    def get_metric_list(self, job_level: bool = False):
        metrics = dict()
        tracking_metric_model = self.get_dynamic_db_model(TrackingMetric, self.job_id)
        tracking_metrics = tracking_metric_model.select(tracking_metric_model.f_metric_namespace, tracking_metric_model.f_metric_name).where(
                                tracking_metric_model.f_job_id==self.job_id,
                                tracking_metric_model.f_component_name==(self.component_name if not job_level else 'dag'),
                                tracking_metric_model.f_role==self.role,
                                tracking_metric_model.f_party_id==self.party_id).distinct()
        for tracking_metric in tracking_metrics:
            metrics[tracking_metric.f_metric_namespace] = metrics.get(tracking_metric.f_metric_namespace, [])
            metrics[tracking_metric.f_metric_namespace].append(tracking_metric.f_metric_name)
        return metrics

    def get_output_data_info(self, data_name=None):
        return self.read_output_data_info_from_db(data_name=data_name)

    def read_output_data_info_from_db(self, data_name=None):
        filter_dict = {}
        filter_dict["job_id"] = self.job_id
        filter_dict["component_name"] = self.component_name
        filter_dict["role"] = self.role
        filter_dict["party_id"] = self.party_id
        if data_name:
            filter_dict["data_name"] = data_name
        return self.query_output_data_infos(**filter_dict)

    @classmethod
    @DB.connection_context()
    def query_output_data_infos(cls, **kwargs):
        tracking_output_data_info_model = cls.get_dynamic_db_model(TrackingOutputDataInfo, kwargs.get("job_id"))
        filters = []
        for f_n, f_v in kwargs.items():
            attr_name = 'f_%s' % f_n
            if hasattr(tracking_output_data_info_model, attr_name):
                filters.append(operator.attrgetter('f_%s' % f_n)(tracking_output_data_info_model) == f_v)
        if filters:
            output_data_infos_tmp = tracking_output_data_info_model.select().where(*filters)
        else:
            output_data_infos_tmp = tracking_output_data_info_model.select()
        output_data_infos_group = {}
        # Only the latest version of the task output data is retrieved
        for output_data_info in output_data_infos_tmp:
            group_key = cls.get_output_data_group_key(output_data_info.f_task_id, output_data_info.f_data_name)
            if group_key not in output_data_infos_group:
                output_data_infos_group[group_key] = output_data_info
            elif output_data_info.f_task_version > output_data_infos_group[group_key].f_task_version:
                output_data_infos_group[group_key] = output_data_info
        return output_data_infos_group.values()

    @classmethod
    def get_output_data_group_key(cls, task_id, data_name):
        return task_id + data_name

    def clean_task(self, roles):
        schedule_logger(self.job_id).info('clean task {} on {} {}'.format(self.task_id,
                                                                          self.role,
                                                                          self.party_id))
        if RuntimeConfig.COMPUTING_ENGINE != ComputingEngine.EGGROLL:
            return
        try:
            for role, party_ids in roles.items():
                for party_id in party_ids:
                    # clean up temporary tables
                    namespace_clean = job_utils.generate_session_id(task_id=self.task_id,
                                                                    task_version=self.task_version,
                                                                    role=role,
                                                                    party_id=party_id,
                                                                    suffix="computing")
                    computing_session = session.get_latest_opened().computing
                    computing_session.cleanup(namespace=namespace_clean, name="*")
                    schedule_logger(self.job_id).info('clean table by namespace {} on {} {} done'.format(namespace_clean,
                                                                                                         self.role,
                                                                                                         self.party_id))
                    # clean up the last tables of the federation
                    namespace_clean = job_utils.generate_federated_id(self.task_id, self.task_version)
                    computing_session.cleanup(namespace=namespace_clean, name="*")
                    schedule_logger(self.job_id).info('clean table by namespace {} on {} {} done'.format(namespace_clean,
                                                                                                         self.role,
                                                                                                         self.party_id))

        except Exception as e:
            schedule_logger(self.job_id).exception(e)
        schedule_logger(self.job_id).info('clean task {} on {} {} done'.format(self.task_id,
                                                                               self.role,
                                                                               self.party_id))

    @DB.connection_context()
    def save_machine_learning_model_info(self):
        try:
            record = MLModel.get_or_none(MLModel.f_model_version == self.job_id)
            if not record:
                job = Job.get_or_none(Job.f_job_id == self.job_id)
                if job:
                    job_data = job.to_json()
                    MLModel.create(
                        f_role=self.role,
                        f_party_id=self.party_id,
                        f_roles=job_data.get("f_roles"),
                        f_model_id=self.model_id,
                        f_model_version=self.model_version,
                        f_job_id=job_data.get("f_job_id"),
                        f_create_time=current_timestamp(),
                        f_initiator_role=job_data.get('f_initiator_role'),
                        f_initiator_party_id=job_data.get('f_initiator_party_id'),
                        f_runtime_conf=job_data.get('f_runtime_conf'),
                        f_work_mode=job_data.get('f_work_mode'),
                        f_dsl=job_data.get('f_dsl'),
                        f_train_runtime_conf=job_data.get('f_train_runtime_conf'),
                        f_size=self.get_model_size(),
                        f_job_status=job_data.get('f_status')
                    )

                    schedule_logger(self.job_id).info(
                        'save {} model info done. model id: {}, model version: {}.'.format(self.job_id,
                                                                                           self.model_id,
                                                                                           self.model_version))
                else:
                    schedule_logger(self.job_id).info(
                        'save {} model info failed, no job found in db. '
                        'model id: {}, model version: {}.'.format(self.job_id,
                                                                  self.model_id,
                                                                  self.model_version))
            else:
                schedule_logger(self.job_id).info('model {} info has already existed in database.'.format(self.job_id))
        except Exception as e:
            schedule_logger(self.job_id).exception(e)

    @classmethod
    def get_dynamic_db_model(cls, base, job_id):
        return type(base.model(table_index=cls.get_dynamic_tracking_table_index(job_id=job_id)))

    @classmethod
    def get_dynamic_tracking_table_index(cls, job_id):
        return job_id[:8]

    def get_model_size(self):
        return self.pipelined_model.calculate_model_file_size()<|MERGE_RESOLUTION|>--- conflicted
+++ resolved
@@ -123,11 +123,7 @@
             elif output_storage_engine == StorageEngine.STANDALONE:
                 address_dict.update({"name": output_table_name, "namespace": output_table_namespace, "storage_type": storage.StandaloneStorageType.ROLLPAIR_LMDB})
             elif output_storage_engine == StorageEngine.HDFS:
-<<<<<<< HEAD
-                address_dict.update({"path": data_utils.default_output_path(name=persistent_table_name, namespace=persistent_table_namespace)})
-=======
                 address_dict.update({"path": data_utils.default_output_path(name=output_table_name, namespace=output_table_namespace)})
->>>>>>> 61d687bc
             else:
                 raise RuntimeError(f"{output_storage_engine} storage is not supported")
             address = storage.StorageTableMeta.create_address(storage_engine=output_storage_engine, address_dict=address_dict)
