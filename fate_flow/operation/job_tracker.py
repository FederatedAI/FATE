#
#  Copyright 2019 The FATE Authors. All Rights Reserved.
#
#  Licensed under the Apache License, Version 2.0 (the "License");
#  you may not use this file except in compliance with the License.
#  You may obtain a copy of the License at
#
#      http://www.apache.org/licenses/LICENSE-2.0
#
#  Unless required by applicable law or agreed to in writing, software
#  distributed under the License is distributed on an "AS IS" BASIS,
#  WITHOUT WARRANTIES OR CONDITIONS OF ANY KIND, either express or implied.
#  See the License for the specific language governing permissions and
#  limitations under the License.
#
import uuid
import operator
from typing import List

from fate_arch.computing import ComputingEngine
from fate_arch.common.base_utils import current_timestamp, serialize_b64, deserialize_b64
from fate_arch.common.log import schedule_logger
<<<<<<< HEAD
from fate_flow.db.db_models import (DB, Job, TrackingMetric, TrackingOutputDataInfo,
                                    ComponentSummary, MachineLearningModelInfo as MLModel)
from fate_flow.entity.constant import Backend
=======
from fate_flow.db.db_models import DB, TrackingMetric, TrackingOutputDataInfo, ComponentSummary
>>>>>>> 1a251057
from fate_flow.entity.metric import Metric, MetricMeta
from fate_flow.entity.runtime_config import RuntimeConfig
from fate_flow.pipelined_model import pipelined_model
from fate_arch import storage
from fate_flow.utils import model_utils, job_utils
from fate_arch import session


class Tracker(object):
    """
    Tracker for Job/Task/Metric
    """
    METRIC_DATA_PARTITION = 48
    METRIC_LIST_PARTITION = 48
    JOB_VIEW_PARTITION = 8

    def __init__(self, job_id: str, role: str, party_id: int,
                 model_id: str = None,
                 model_version: str = None,
                 component_name: str = None,
                 component_module_name: str = None,
                 task_id: str = None,
                 task_version: int = None
                 ):
        self.job_id = job_id
        self.role = role
        self.party_id = party_id
        self.model_id = model_id
        self.party_model_id = model_utils.gen_party_model_id(model_id=model_id, role=role, party_id=party_id)
        self.model_version = model_version
        self.pipelined_model = None
        if self.party_model_id and self.model_version:
            self.pipelined_model = pipelined_model.PipelinedModel(model_id=self.party_model_id,
                                                                  model_version=self.model_version)

        self.component_name = component_name if component_name else job_utils.job_virtual_component_name()
        self.module_name = component_module_name if component_module_name else job_utils.job_virtual_component_module_name()
        self.task_id = task_id
        self.task_version = task_version

    def save_metric_data(self, metric_namespace: str, metric_name: str, metrics: List[Metric], job_level=False):
        schedule_logger(self.job_id).info(
            'save job {} component {} on {} {} {} {} metric data'.format(self.job_id, self.component_name, self.role,
                                                                         self.party_id, metric_namespace, metric_name))
        kv = []
        for metric in metrics:
            kv.append((metric.key, metric.value))
        self.insert_metrics_into_db(metric_namespace, metric_name, 1, kv, job_level)

    def get_job_metric_data(self, metric_namespace: str, metric_name: str):
        return self.read_metric_data(metric_namespace=metric_namespace, metric_name=metric_name, job_level=True)

    def get_metric_data(self, metric_namespace: str, metric_name: str):
        return self.read_metric_data(metric_namespace=metric_namespace, metric_name=metric_name, job_level=False)

    def read_metric_data(self, metric_namespace: str, metric_name: str, job_level=False):
        with DB.connection_context():
            metrics = []
            for k, v in self.read_metrics_from_db(metric_namespace, metric_name, 1, job_level):
                metrics.append(Metric(key=k, value=v))
            return metrics

    def save_metric_meta(self, metric_namespace: str, metric_name: str, metric_meta: MetricMeta,
                         job_level: bool = False):
        schedule_logger(self.job_id).info(
            'save job {} component {} on {} {} {} {} metric meta'.format(self.job_id, self.component_name, self.role,
                                                                         self.party_id, metric_namespace, metric_name))
        self.insert_metrics_into_db(metric_namespace, metric_name, 0, metric_meta.to_dict().items(), job_level)

    def get_metric_meta(self, metric_namespace: str, metric_name: str, job_level: bool = False):
        with DB.connection_context():
            kv = dict()
            for k, v in self.read_metrics_from_db(metric_namespace, metric_name, 0, job_level):
                kv[k] = v
            return MetricMeta(name=kv.get('name'), metric_type=kv.get('metric_type'), extra_metas=kv)

    def log_job_view(self, view_data: dict):
        self.insert_metrics_into_db('job', 'job_view', 2, view_data.items(), job_level=True)

    def get_job_view(self):
        with DB.connection_context():
            view_data = {}
            for k, v in self.read_metrics_from_db('job', 'job_view', 2, job_level=True):
                view_data[k] = v
            return view_data

    def save_output_data(self, computing_table, output_storage_engine=None):
        if computing_table:
            persistent_table_namespace, persistent_table_name = 'output_data_{}'.format(
                self.task_id), uuid.uuid1().hex
            schedule_logger(self.job_id).info(
                'persisting the component output temporary table to {} {}'.format(persistent_table_namespace,
                                                                                  persistent_table_name))
            partitions = computing_table.partitions
            schedule_logger(self.job_id).info('output data table partitions is {}'.format(partitions))
            address = storage.StorageTableMeta.create_address(storage_engine=output_storage_engine, address_dict={"name": persistent_table_name, "namespace": persistent_table_namespace, "storage_type": storage.EggRollStorageType.ROLLPAIR_LMDB})
            schema = {}
            # persistent table
            computing_table.save(address, schema=schema, partitions=partitions)
            part_of_data = []
            part_of_limit = 100
            for k, v in computing_table.collect():
                part_of_data.append((k, v))
                part_of_limit -= 1
                if part_of_limit == 0:
                    break
            table_count = computing_table.count()
            table_meta = storage.StorageTableMeta(name=persistent_table_name, namespace=persistent_table_namespace, new=True)
            table_meta.address = address
            table_meta.partitions = computing_table.partitions
            table_meta.engine = output_storage_engine
            table_meta.type = storage.EggRollStorageType.ROLLPAIR_LMDB
            table_meta.schema = schema
            table_meta.part_of_data = part_of_data
            table_meta.count = table_count
            table_meta.create()
            return persistent_table_namespace, persistent_table_name
        else:
            schedule_logger(self.job_id).info('task id {} output data table is none'.format(self.task_id))
            return None, None

    def get_output_data_table(self, output_data_infos):
        """
        Get component output data table, will run in the task executor process
        :param output_data_infos:
        :return:
        """
        output_tables_meta = {}
        if output_data_infos:
            for output_data_info in output_data_infos:
                schedule_logger(self.job_id).info("Get task {} {} output table {} {}".format(output_data_info.f_task_id, output_data_info.f_task_version, output_data_info.f_table_namespace, output_data_info.f_table_name))
                data_table_meta = storage.StorageTableMeta(name=output_data_info.f_table_name, namespace=output_data_info.f_table_namespace)
                output_tables_meta[output_data_info.f_data_name] = data_table_meta
        return output_tables_meta

    def init_pipelined_model(self):
        self.pipelined_model.create_pipelined_model()

    def save_output_model(self, model_buffers: dict, model_alias: str):
        if model_buffers:
            self.pipelined_model.save_component_model(component_name=self.component_name,
                                                      component_module_name=self.module_name,
                                                      model_alias=model_alias,
                                                      model_buffers=model_buffers)

    def get_output_model(self, model_alias):
        model_buffers = self.pipelined_model.read_component_model(component_name=self.component_name,
                                                                  model_alias=model_alias)
        return model_buffers

    def collect_model(self):
        model_buffers = self.pipelined_model.collect_models()
        return model_buffers

    def save_pipelined_model(self, pipelined_buffer_object):
        self.save_output_model({'Pipeline': pipelined_buffer_object}, 'pipeline')
        self.pipelined_model.save_pipeline(pipelined_buffer_object=pipelined_buffer_object)

    def get_component_define(self):
        return self.pipelined_model.get_component_define(component_name=self.component_name)

    def insert_metrics_into_db(self, metric_namespace: str, metric_name: str, data_type: int, kv, job_level=False):
        with DB.connection_context():
            try:
                tracking_metric = self.get_dynamic_db_model(TrackingMetric, self.job_id)()
                tracking_metric.f_job_id = self.job_id
                tracking_metric.f_component_name = (self.component_name if not job_level else job_utils.job_virtual_component_name())
                tracking_metric.f_task_id = self.task_id
                tracking_metric.f_task_version = self.task_version
                tracking_metric.f_role = self.role
                tracking_metric.f_party_id = self.party_id
                tracking_metric.f_metric_namespace = metric_namespace
                tracking_metric.f_metric_name = metric_name
                tracking_metric.f_type = data_type
                default_db_source = tracking_metric.to_json()
                tracking_metric_data_source = []
                for k, v in kv:
                    db_source = default_db_source.copy()
                    db_source['f_key'] = serialize_b64(k)
                    db_source['f_value'] = serialize_b64(v)
                    db_source['f_create_time'] = current_timestamp()
                    tracking_metric_data_source.append(db_source)
                self.bulk_insert_into_db(self.get_dynamic_db_model(TrackingMetric, self.job_id),
                                         tracking_metric_data_source)
            except Exception as e:
                schedule_logger(self.job_id).exception("An exception where inserted metric {} of metric namespace: {} to database:\n{}".format(
                    metric_name,
                    metric_namespace,
                    e
                ))

    def insert_summary_into_db(self, summary_data: dict):
        with DB.connection_context():
            try:
                summary_model = self.get_dynamic_db_model(ComponentSummary, self.job_id)
                DB.create_tables([summary_model])
                summary_obj = summary_model.get_or_none(
                    summary_model.f_job_id == self.job_id,
                    summary_model.f_component_name == self.component_name,
                    summary_model.f_role == self.role,
                    summary_model.f_party_id == self.party_id,
                    summary_model.f_task_id == self.task_id,
                    summary_model.f_task_version == self.task_version
                )
                if summary_obj:
                    summary_obj.f_summary = serialize_b64(summary_data, to_str=True)
                    summary_obj.f_update_time = current_timestamp()
                    summary_obj.save()
                else:
                    self.get_dynamic_db_model(ComponentSummary, self.job_id).create(
                        f_job_id=self.job_id,
                        f_component_name=self.component_name,
                        f_role=self.role,
                        f_party_id=self.party_id,
                        f_task_id=self.task_id,
                        f_task_version=self.task_version,
                        f_summary=serialize_b64(summary_data, to_str=True),
                        f_create_time=current_timestamp()
                    )
            except Exception as e:
                schedule_logger(self.job_id).exception("An exception where querying summary job id: {} "
                                                       "component name: {} to database:\n{}".format(
                    self.job_id, self.component_name, e)
                )

    def read_summary_from_db(self):
        with DB.connection_context():
            try:
                summary_model = self.get_dynamic_db_model(ComponentSummary, self.job_id)
                summary = summary_model.get_or_none(
                    summary_model.f_job_id == self.job_id,
                    summary_model.f_component_name == self.component_name,
                    summary_model.f_role == self.role,
                    summary_model.f_party_id == self.party_id,
                    summary_model.f_task_id == self.task_id,
                    summary_model.f_task_version == self.task_version
                )
                if summary:
                    cpn_summary = deserialize_b64(summary.f_summary)
                else:
                    cpn_summary = ""
            except Exception as e:
                schedule_logger(self.job_id).exception(e)
                raise e
            return cpn_summary

    def log_output_data_info(self, data_name: str, table_namespace: str, table_name: str):
        self.insert_output_data_info_into_db(data_name=data_name, table_namespace=table_namespace, table_name=table_name)

    def insert_output_data_info_into_db(self, data_name: str, table_namespace: str, table_name: str):
        with DB.connection_context():
            try:
                tracking_output_data_info = self.get_dynamic_db_model(TrackingOutputDataInfo, self.job_id)()
                tracking_output_data_info.f_job_id = self.job_id
                tracking_output_data_info.f_component_name = self.component_name
                tracking_output_data_info.f_task_id = self.task_id
                tracking_output_data_info.f_task_version = self.task_version
                tracking_output_data_info.f_data_name = data_name
                tracking_output_data_info.f_role = self.role
                tracking_output_data_info.f_party_id = self.party_id
                tracking_output_data_info.f_table_namespace = table_namespace
                tracking_output_data_info.f_table_name = table_name
                tracking_output_data_info.f_create_time = current_timestamp()
                self.bulk_insert_into_db(self.get_dynamic_db_model(TrackingOutputDataInfo, self.job_id),
                                         [tracking_output_data_info.to_json()])
            except Exception as e:
                schedule_logger(self.job_id).exception("An exception where inserted output data info {} {} {} to database:\n{}".format(
                    data_name,
                    table_namespace,
                    table_name,
                    e
                ))

    def bulk_insert_into_db(self, model, data_source):
        with DB.connection_context():
            try:
                DB.create_tables([model])
                batch_size = 50 if RuntimeConfig.USE_LOCAL_DATABASE else 1000
                for i in range(0, len(data_source), batch_size):
                    with DB.atomic():
                        model.insert_many(data_source[i:i+batch_size]).execute()
                return len(data_source)
            except Exception as e:
                schedule_logger(self.job_id).exception(e)
                return 0

    def read_metrics_from_db(self, metric_namespace: str, metric_name: str, data_type, job_level=False):
        with DB.connection_context():
            metrics = []
            try:
                tracking_metric_model = self.get_dynamic_db_model(TrackingMetric, self.job_id)
                tracking_metrics = tracking_metric_model.select(tracking_metric_model.f_key, tracking_metric_model.f_value).where(
                    tracking_metric_model.f_job_id == self.job_id,
                    tracking_metric_model.f_component_name == (self.component_name if not job_level else job_utils.job_virtual_component_name()),
                    tracking_metric_model.f_role == self.role,
                    tracking_metric_model.f_party_id == self.party_id,
                    tracking_metric_model.f_metric_namespace == metric_namespace,
                    tracking_metric_model.f_metric_name == metric_name,
                    tracking_metric_model.f_type == data_type
                )
                for tracking_metric in tracking_metrics:
                    yield deserialize_b64(tracking_metric.f_key), deserialize_b64(tracking_metric.f_value)
            except Exception as e:
                schedule_logger(self.job_id).exception(e)
                raise e
            return metrics

    def clean_metrics(self):
        with DB.connection_context():
            tracking_metric_model = self.get_dynamic_db_model(TrackingMetric, self.job_id)
            operate = tracking_metric_model.delete().where(
                tracking_metric_model.f_task_id==self.task_id,
                tracking_metric_model.f_task_version==self.task_version,
                tracking_metric_model.f_role==self.role,
                tracking_metric_model.f_party_id==self.party_id
            )
            return operate.execute() > 0

    def get_metric_list(self, job_level: bool = False):
        with DB.connection_context():
            metrics = dict()
            tracking_metric_model = self.get_dynamic_db_model(TrackingMetric, self.job_id)
            tracking_metrics = tracking_metric_model.select(tracking_metric_model.f_metric_namespace, tracking_metric_model.f_metric_name).where(
                                    tracking_metric_model.f_job_id==self.job_id,
                                    tracking_metric_model.f_component_name==(self.component_name if not job_level else 'dag'),
                                    tracking_metric_model.f_role==self.role,
                                    tracking_metric_model.f_party_id==self.party_id).distinct()
            for tracking_metric in tracking_metrics:
                metrics[tracking_metric.f_metric_namespace] = metrics.get(tracking_metric.f_metric_namespace, [])
                metrics[tracking_metric.f_metric_namespace].append(tracking_metric.f_metric_name)
            return metrics

    def get_output_data_info(self, data_name=None):
        return self.read_output_data_info_from_db(data_name=data_name)

    def read_output_data_info_from_db(self, data_name=None):
        filter_dict = {}
        filter_dict["job_id"] = self.job_id
        filter_dict["component_name"] = self.component_name
        filter_dict["role"] = self.role
        filter_dict["party_id"] = self.party_id
        if data_name:
            filter_dict["data_name"] = data_name
        return self.query_output_data_infos(**filter_dict)

    @classmethod
    def query_output_data_infos(cls, **kwargs):
        with DB.connection_context():
            tracking_output_data_info_model = cls.get_dynamic_db_model(TrackingOutputDataInfo, kwargs.get("job_id"))
            filters = []
            for f_n, f_v in kwargs.items():
                attr_name = 'f_%s' % f_n
                if hasattr(tracking_output_data_info_model, attr_name):
                    filters.append(operator.attrgetter('f_%s' % f_n)(tracking_output_data_info_model) == f_v)
            if filters:
                output_data_infos_tmp = tracking_output_data_info_model.select().where(*filters)
            else:
                output_data_infos_tmp = tracking_output_data_info_model.select()
            output_data_infos_group = {}
            # Only the latest version of the task output data is retrieved
            for output_data_info in output_data_infos_tmp:
                group_key = cls.get_output_data_group_key(output_data_info.f_task_id, output_data_info.f_data_name)
                if group_key not in output_data_infos_group:
                    output_data_infos_group[group_key] = output_data_info
                elif output_data_info.f_task_version > output_data_infos_group[group_key].f_task_version:
                    output_data_infos_group[group_key] = output_data_info
            return output_data_infos_group.values()

    @classmethod
    def get_output_data_group_key(cls, task_id, data_name):
        return task_id + data_name

    def clean_task(self, roles):
        schedule_logger(self.job_id).info('clean task {} on {} {}'.format(self.task_id,
                                                                          self.role,
                                                                          self.party_id))
        if RuntimeConfig.COMPUTING_ENGINE != ComputingEngine.EGGROLL:
            return
        try:
            for role, party_ids in roles.items():
                for party_id in party_ids:
                    # clean up temporary tables
                    namespace_clean = job_utils.generate_session_id(task_id=self.task_id,
                                                                    task_version=self.task_version,
                                                                    role=role,
                                                                    party_id=party_id,
                                                                    suffix="computing")
                    computing_session = session.get_latest_opened().computing
                    computing_session.cleanup(namespace=namespace_clean, name="*")
                    schedule_logger(self.job_id).info('clean table by namespace {} on {} {} done'.format(namespace_clean,
                                                                                                         self.role,
                                                                                                         self.party_id))
                    # clean up the last tables of the federation
                    namespace_clean = job_utils.generate_federated_id(self.task_id, self.task_version)
                    computing_session.cleanup(namespace=namespace_clean, name="*")
                    schedule_logger(self.job_id).info('clean table by namespace {} on {} {} done'.format(namespace_clean,
                                                                                                         self.role,
                                                                                                         self.party_id))

        except Exception as e:
            schedule_logger(self.job_id).exception(e)
        schedule_logger(self.job_id).info('clean task {} on {} {} done'.format(self.task_id,
                                                                               self.role,
                                                                               self.party_id))

    def save_machine_learning_model_info(self):
        try:
            record = MLModel.get_or_none(MLModel.f_model_version == self.job_id)
            if not record:
                job = Job.get_or_none(Job.f_job_id == self.job_id)
                if job:
                    job_data = job.to_json()
                    MLModel.create(
                        f_role=self.role,
                        f_party_id=self.party_id,
                        f_model_id=self.model_id,
                        f_model_version=self.model_version,
                        f_create_time=current_timestamp(),
                        f_initiator_role=job_data.get('f_initiator_role'),
                        f_initiator_party_id=job_data.get('f_initiator_party_id'),
                        f_runtime_conf=job_data.get('f_runtime_conf'),
                        f_work_mode=job_data.get('f_work_mode'),
                        f_dsl=job_data.get('f_dsl'),
                        f_train_runtime_conf=job_data.get('f_train_runtime_conf'),
                    )

                    schedule_logger(self.job_id).info(
                        'save {} model info done. model id: {}, model version: {}.'.format(self.job_id,
                                                                                           self.model_id,
                                                                                           self.model_version))
                else:
                    schedule_logger(self.job_id).info(
                        'save {} model info failed, no job found in db. '
                        'model id: {}, model version: {}.'.format(self.job_id,
                                                                  self.model_id,
                                                                  self.model_version))

            else:
                schedule_logger(self.job_id).info('model {} info has already existed in database.'.format(self.job_id))
        except Exception as e:
            schedule_logger(self.job_id).exception(e)

    @classmethod
    def get_dynamic_db_model(cls, base, job_id):
        return type(base.model(table_index=cls.get_dynamic_tracking_table_index(job_id=job_id)))

    @classmethod
    def get_dynamic_tracking_table_index(cls, job_id):
        return job_id[:8]<|MERGE_RESOLUTION|>--- conflicted
+++ resolved
@@ -20,13 +20,8 @@
 from fate_arch.computing import ComputingEngine
 from fate_arch.common.base_utils import current_timestamp, serialize_b64, deserialize_b64
 from fate_arch.common.log import schedule_logger
-<<<<<<< HEAD
 from fate_flow.db.db_models import (DB, Job, TrackingMetric, TrackingOutputDataInfo,
                                     ComponentSummary, MachineLearningModelInfo as MLModel)
-from fate_flow.entity.constant import Backend
-=======
-from fate_flow.db.db_models import DB, TrackingMetric, TrackingOutputDataInfo, ComponentSummary
->>>>>>> 1a251057
 from fate_flow.entity.metric import Metric, MetricMeta
 from fate_flow.entity.runtime_config import RuntimeConfig
 from fate_flow.pipelined_model import pipelined_model
