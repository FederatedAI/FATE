## Release 1.7.2
### Major Features and Improvements
> FederatedML
* New batch strategy in coordinated Hetero LR: support masked batch data and batch shuffle
* Model inference protection enhancement for Hetero SecureBoost with FED-EINI algorithm
* Hetero SecureBoost supports split feature importance on host side, disables gain feature importance
* Offline SBT Feature transform component 

> Bug-Fix
* Fixed Bug for HeteroPearson with changing default q_field value for spdz
* Fix Data Transform's schema label name setting problem when `with_label` is False
* Add testing examples for new algorithm features, and delete deprecated params in algorithm examples.

> FATE-ARCH
<<<<<<< HEAD
* Support the loading of custom password encryption modules through plug-ins.
=======
* Support the loading of custom password encryption modules through plug-ins
>>>>>>> a54f7b45
* Separate the base connection address of the data storage table from the data table information, and compatible with historical versions


## Release 1.7.1.1
### Major Features and Improvements
> Deploy
* upgrade mysql to version 8.0.28

> Eggroll
* Support Eggroll v2.4.3, upgrade com.h2database:h2 to version 2.1.210, com.google.protobuf:protobuf-java to version 3.16.1

## Release 1.7.1
### Major Features and Improvements
> FederatedML
* Iterative Affine is disabled
* Speed up Hetero Feature Selection, 100x+ faster when feature dimension is high
* Speed up OneHot, 60x+ faster when feature dimension is high
* Data Statistics supports missing value, with improved efficiency
* Fix bug of quantile binning: may lose data when partitions hold too many instances
* Fix reconstruction reuse problem of SPDZ
* Fix Host's ineffective decay rate of Homo Logistic Regression
* Improved strategy for handling missing values when converting Homo SecureBoost using homo model convertor
* Improved presentation of Evaluation's confusing matrix

> FATE-Client
* Add Source Provider attribute to Pipeline components

> Eggroll
* Support Eggroll v2.4.2, fixed Log4j security bug


## Release 1.7.0
### Major Features and Improvements
> FATE-ARCH

* Support EggRoll 2.4.0 
* Support Spark-Local Computing Engine
* Support Hive Storage
* Support LocalFS Storage for Spark-Local Computing Engine 
* Optimizing the API interface for Storage session and table
* Simplified the API interface for Session, remove backend and workmode parameters
* Heterogeneous Engine Support: Federation between Spark-Local and Spark-Cluster
* Computing Engine, Storage Engine, Federation Engine are set in conf/service_conf.yaml when FATE is deployed
  
> FederatedML

* Optimized Hetero-SecureBoost: with gradient packing、cipher compressing, and sparse point statistics optimization, 4x+ faster
* Homo-SecureBoost supports memory-based histogram computation for more efficient tree building, 5x+ faster
* Optimized RSA Intersect with CRT optimization, 3x+ faster
* New two-party Hetero Logistic Regression Algorithm: mixed protocol of HE and MPC, without a trusted third party
* Support data with match-id,  separating match id and sample id
* New DH Intersect based on PH Key-exchange protocol 
* Intersect support cardinality estimation 
* Intersect adds optionally preprocessing step
* RSA and DH Intersect support cache
* New Feature Imputation module: can apply arbitrary imputation method to each column
* New Label Transform module: transform categorical label values
* Homo-LR, Homo-SecureBoost, Homo-NN now can convert models into sklearn、lightgbm、torch & tf-keras framework
* Hetero Feature Binning supports multi-class task, higher efficiency with label packing
* Hetero Feature Selection support multi-class iv filter
* Secure Information Retrieval supports multi-column retrieval
* Major training algorithms support warm-start and checkpoint : Homo & Hetero LR, Homo & Hetero-SecureBoost, Homo & Hetero NN
* Optimized Pailler addition operation, several times faster, Hetero-SecureBoost with Paillier speed up 2x+

> Fate-Client

* Pipeline supports uploading match id functionality
* Pipeline supports homo model conversion
* Pipeline supports model push to FATE-Serving
* Pipeline supports running jobs with specified FATE version

> FATE-Test

* Integrate FederatedML unittest
* Support for uploading image data
* Big data generation using storage interface, optimized generation logic
* Support for historical data comparison
* cache_deps and model_loader_deps support
* Run DSL Testsuite with specified FATE version


       
## Release 1.6.1
### Major Features and Improvements
> FederatedML
* Support single party prediction
* SIR support non-ascii id
* Selection support local iv filter
* Adjustable Paillier key length for Hetero LR
* Binning support iv calculation on categorical features
* Hetero LR one vs rest support evaluation during training

> FATE-Flow:
* Support mysql storage engine;
* Added service registry interface;
* Added service query interface;
* Support fate on WeDataSphere mode
* Add lock when writing `model_local_cache`
* Register the model download urls to zookeeper

> Bug-Fix:
* Fix error for deploying module with lack of partial upstream modules in multi-input cases
* Fix error for deploying module with multiple output, like data-statistics
* Fix job id length no more than 25 limitation
* Fix error when loss function of Hetero SecureBoost set to log-cosh
* Fix setting predict label to string-type error when Hetero SecureBoost predicts
* Fix error for HeteroLR without intercept
* Fix quantile error of Data Statistics with specified columns
* Fix string parsing error of OneHot with specified columns
* Some parameters can now take 0 or 1 integer values when valid range is [0, 1]


## Release 1.6.0
### Major Features and Improvements

> FederatedML

* Hetero SecureBoost: more efficient computation with GOSS, histogram subtraction, cipher compression, 2-4x faster
* Hetero GLM: improved communication efficiency, adjustable floating point precision, 2x faster 
* Hetero NN: adjustable floating point precision, support SelectiveBackPropagation and dropOut on interaction layer, 2x faster
* Hetero Feature Binning: improved algorithm with cipher compression, 2x faster
* Intersect: add split calculation option and adjustable random base fraction, 30% faster 
* Homo NN: restructure torch backend and enhanced grammar; train and predict with raw image data
* Intersect supports SM3 hashing method 
* Hetero SecureBoost: L1 penalty & adjustable min_child_weight to prevent overfitting 
* NEW SecureBoost Transformer: feature engineering module that encodes instances with leaf nodes from SecureBoost model
* Hetero Pearson: support local VIF computation 
* Hetero Feature Selection: support selection based on VIF and Pearson 
* NEW Homo Feature Binning: support virtual/recursive binning strategy
* NEW Sample Weight: set sample weights based on label or from feature column, Hetero GLM & Hetero SecureBoost support weighted training
* NEW Data Transformer: case-insensitive on data schema
* Local Baseline supports prediction task
* Cross Validation: output fold split history 
* Evaluation: add multi-result-unfold option which unfolds multi-classification evaluation result to several binary evaluation results in a one-vs-rest manner 

>System Architecture

* Added local file system directory path virtual storage engine to support image input data
* Added the message queue Pulsar cross-site transmission engine, which can be used with the Spark computing engine, and can be added to the Exchange role to support the star networking mode

> FATE-Test

* Add Benchmark performance for efficiency comparison; add mock data generation tool; support metrics comparison between training and validation sets
* FATE-Flow unittest for REST/CLI/SDK API and training-prediction workflow 

## Release 1.5.2
### Major Features and Improvements

> FederatedML
* SIR support non-ascii id
* Selection support local iv filter
* Adjustable Paillier key length for Hetero LR
* Binning support iv calculation on categorical features
* Hetero LR one vs rest support evaluation during training

> Fate-Flow
* Read data from mysql with ‘table bind’ command to map source table to FATE table
* FATE cluster push model for one-to-multiple FATE Serving clusters in one party

> System Architecture
* More efficient ‘sample’ api 

> Bug Fixes
* Fix error for deploying module with lack of partial upstream modules in multi-input cases
* Fix job id length no more than 25 limitation
* Fix error when loss function of Hetero SecureBoost set to log-cosh
* Fix setting predict label to string-type error when Hetero SecureBoost predicts
* Fix error for HeteroLR without intercept
* Fix torch import error
* Fix quantile error of Data Statistics with specified columns
* Fix string parsing error of OneHot with specified columns
* Some parameters can now take 0 or 1 integer values when valid range is [0, 1]


## Release 1.5.1
### Major Features and Improvements

> FederatedML
* Add Feldman Verifiable Secret Sharing protocol (contributed)
* Add Feldman Verifiable Sum Module (contributed)
* Updated FATE-Client and FATE-Test for new FATE-Flow
* Upgraded early stopping strategy: record best model for each metric

> Fate-Flow
* Optimize the model center, reconstruct publishing model, support deploy, load, bind, migrate operations, and add new interfaces such as model info
* Improve identity authentication and resource authorization, support party identity verification, and participate in the authorization of roles and components
* Optimize and fix resource manager, add task_cores job parameters to adapt to different computing engines

> Eggroll
* In one-way communication mode, add party identity authentication function, which needs to be used with FATE-Cloud

> Deploy
* Support 1.5.0 retain data upgrade to 1.5.1

### Bug Fixes
* Fix predict-cache in SecureBoost validation
* Fix job clean CLI

## Release 1.5.0（LTS）
### Major Features and Improvements

> FederatedML

* Refactored Hetero FTL with optional communication-efficiency mechanism, with 4x time efficiency improvement
* Hetero SecureBoost supports complete secure mode
* Hetero SecureBoost now can reduce time consumption over highly sparse data by using sparse matrix 
    computation on histogram aggregations.
* Hetero SecureBoost optimization: the communication round in prediction is reduced to no larger than tree depth, 
                                                         prediction speed is improved by 32 times in a 100-tree model.
* Addition of Hetero FastSecureBoost module, whose mixed/layered modeling method makes it twice as efficient as SecureBoost  
* Improved Hetero Federated Binning with 30%~50% time efficiency improvement
* Better GLM: >10% improvement in time efficiency
* FATE first unsupervised learning algorithm: Hetero KMeans
* Upgraded Hetero Feature Selection: add PSI filter and SecureBoost feature importance filter
* Add Data Split module: splitting data into train, validate, and test sets inside FATE modeling workflow
* Add DataStatistic module: compute min/max, mean, median, skewness, kurtosis, coefficient of variance, percentile, etc.
* Add PSI module for computing population stability index
* Add Homo OneHot module for one-hot encoding in homogeneous scenario
* Evaluation module adds metrics for clustering
* Optional FedProx mechanism for Homo LR, useful for training with non-iid data
* Add Oblivious Transfer Protocol and OT-based module Secure Information Retrieval
* Random Iterative Affine protocol, providing additional security

> Fate-Flow

* Brand new scheduling framework based on global state and optimistic concurrency control and support multiple scheduler
* Upgraded task scheduling: multi-model output for component, executing component in parallel, component rerun
* Add new DSL v2 which significantly improves user experiences in comparison to DSL v1. Several syntax error detection functions are supported in v2. Now DSL v1 and v2 are 
   compatible in the current FATE version
* Enhanced resource scheduling: remove limit on job number, base on cores, memory and working node according to different computing engine supports
* Add model registry, supports model query, import/export, model transfer between clusters
* Add Reader component: automatically dump input data to FATE-compatible format and cluster storage engine; now data from HDFS
* Refactor submit job configuration's parameters setting, support different parties use different job parameters when using dsl V2.

> System Architecture

* New architectural framework that supports a combination of different computing, storage, and transfer engines
* Support new engine combination: Spark、HDFS、RabbitMQ
* New data table management, standardized API for all different storage engines
* Rearrange FATE code structure, conf setting at one place, streamlined user experiment
* Support one-way network communication between parties, only one party needs to open the entrance network strategy

> FATE-Client

* Pipeline, a tool with a keras-like user interface and integrates TensorFlow, PyTorch, Keras in the backend, is used for fast federated model building with FATE
* Brand new CLI v2 with easy independent installation, user-friendly programming syntax & command-line prompt
* Support FLOW python language SDK
* Support PyPI

> FATE-Test

* Testsuite: For Fate function regressions
* Benchmark tool and examples for comparing modeling quality; provided examples include common models such as heterogeneous LR, SecureBoost, and NN
* Performance Statistics: Log now includes statistics on timing, API usage, and variable transfer


## Release 1.4.5
### Major Features and Improvements
> EggRoll
* RollSite supports the communication certificates

## Release 1.4.4
### Major Features and Improvements
> FATE-Flow
* Task Executor supports monkey patch
* Add forward API

## Release 1.4.3
### Major Features and Improvements
> FederatedML
* Fix bug of Hetero SecureBoost of sending tree weight info from guest to host.


## Release 1.4.2
### Major Features and Improvements
> FederatedML
* Optimize performance of Pearson which increases efficiency by more than twice.
* Optimize Min-test module: Add secure-boost as optional test task. Set partyid and work_mode as input parameters. Use pre-import data set as input so that improved test process.
* Support tok_k iv filter in feature selection module.
* Support filling missing value for tag:value format data in DataIO.
* Fix bug of lacking one layer of depth of tree in HeteroSecureBoost and support automatically alignment header of input data in predict process
* Standardize the naming of example data set and add a data pre-import script. 

> FATE-Flow
* Distinguish between user stop job and system stop job;
* Optimized some logs;
* Optimize zookeeper configuration
* The model supports persistent storage to mysql
* Push the model to the online service to support the specified storage address (local file and FATEFlowServer interface)


## Release 1.4.1
### Major Features and Improvements
> FederatedML
* Reconstructed Evaluation Module improves efficiency by 60 times
* Add PSI, confusion matrix, f1-score  and quantile threshold support for Precision/Recall in Evaluation.
* Add option to retain duplicated keys in Union.
* Support filter feature based on mode
* Manual filter allows manually set columns to retain
* Auto recoginize whether a data set includes a label column in predict process
* Bug-fix: Missing schema after merge in Union; Fail to align label of multi-class in homo_nn with PyTorch backend; Floating-point precision error and value error due to int-type input in Feature Scale

> FATE-Flow
* Allow the host to stop the job
* Optimize the task queue
* Automatically align the input table partitions of all participants when the job is running
* Fate flow client large file upload optimization
* Fixed some bugs with abnormal status


## Release 1.4.0
### Major Features and Improvements
> FederatedML
* Support Homo Secureboost
* Support AIC/BIC-based Stepwise for Linear Models
* Add Hetero Optimal Feature Binning, support iv/gini/chi-square/ks,and allow asymmetric binning methods 
* Interoperate with AI ecosystem: Add pytorch backend for Homo NN
* Homo Framework factorization, simplify developing homo algorithms
* Early stopping strategy for hetero algorithms.
* Local Baseline supports multi-class classification
* Add consistency check to Predict function
* Optimize validation strategy，3x speed up in-training validation

> FATE-Flow
* Refactoring model management, native file directory storage, storage structure is more flexible, more information
* Support model import and export, store and restore with reliable distributed system(Redis is currently supported)
* Using MySQL instead of Redis to implement Job Queue, reducing system complexity
* Support for uploading client local files
* Automatically detects the existence of the table and provides the destroy option
* Separate system, algorithm, scheduling command log, scheduling command log can be independently audited

> Eggroll  
>> Stability Boosts:
* New resource management components introduce the brand new session mechanism. Processors can be cleaned up with a simple method call, even the session goes wrong.
* Removes storage service. No C++ / native library compilation is needed.
* Federated learning algorithms can still work at a 28% packet loss rate.
>> Performance Boosts:
* Performances of federated learning algorithms are improved on Eggroll 2. Some algorithms get 10x performance boost.
* Join interface is 16x faster than pyspark under federated learning scenarios.
>> User Experiences Boosts:
* Quick deployment. Maven, pip, config and start.
* Light dependencies. Check our requirements.txt / pom.xml and see.
* Easy debugging. Necessary running contexts are provided. Runtime status are kept in log files and databases.
* Few daemon processes. And they are all JVM applications.


## Release 1.3.1
### Major Features and Improvements
>Deploy
* Support deploying by MacOS
* Support using external db
* Deploy JDK and Python environments on demand
* Improve MySQL and FATE Flow service.sh
* Support more custom deployment configurations in the default_configurations.sh, such as ssh_port, mysql_port and so one.

## Release 1.3.0
### Major Features and Improvements
>FederatedREC
* Add federated recommendation submodule
* Add heterogeneous Factoraization Machine
* Add hemogeneous Factoraization Machine
* Add heterogeneous Matrix Factorization
* Add heterogeneous Singular Value Decomposition
* Add heterogeneous SVD++ (Factorization Meets the Neighborhood)
* Add heterogeneous Generalized Matrix Factorization

>FederatedML
* Support Sparse data training in heterogeneous General Linear Model(Hetero-LR、Hetero-LinR、Hetero-PoissonR)
* Fix 32M limitation of quantile binning to support higher feature dimension
* Fix 32M limitation of histogram statistics for  SecureBoost to support higher feature dimension training.
* Add abnormal parameters and input data detection in OneHot Encoder
* fix not passing validate data to fit process to support evaluate validation data during training process

>FATE-Flow
* Add clean job CLI for cleaning output and intermediate results, including data, metrics and sessions
* Support for obtaining table namespace and name of output data via CLI
* Fix KillJob unsuccessful execution in some special cases
* Improve log system, add more exception and run time status prompts


## Release 1.2.0
### Major Features and Improvements
FederatedML
* Add heterogeneous Deep Neural Network
* Add Secret-Sharing Protocol-SPDZ
* Add heterogeneous feature correlation algorithm with SPDZ and support heterogeneous Pearson Correlation Calculation 
* Add heterogeneous SQN optimizer, available for Hetero-LogisticRegression and Hetero-LinearRegression, which can reduce communication costs significantly 
* Supports intersection for expanding duplicate IDs
* Support multi-host in heterogeneous feature binning
* Support multi-host in heterogeneous feature selection
* Support IV calculation for categorical features in heterogeneous feature binning
* Support transform raw feature value to WOE in heterogeneous feature binning 
* Add manual filters in heterogeneous feature selection
* Support performance comparison with sklearn's logistic regression
* Automatic object/table clean in training iteration procedure in Federation
* Improve transfer performance for large object
* Add automatic scripts for submitting and running tasks

FATE-Flow
* Add data management module for recording the uploaded data tables and the outputs of the model in the job running, and for querying and cleaning up CLI. 
* Support registration center for simplifying communication configuration between FATEFlow and FATEServing
* Restruct model release logic, FATE_Flow pushes model directly to FATE-Serving. Decouple FATE-Serving and Eggroll, and the offline and online architectures are connected only by FATE-Flow.
* Provide CLI to query data upload record
* Upload and download data support progress statistics by line
* Add some abnormal diagnosis tips
* Support adding note information to job

>Native Deploy
* Fix bugs in EggRoll startup script, add mysql, redis startup options.
* Disable host name resolution configuration for mysql service.
* The version number of each module of the software packaging script is updated using the automatic acquisition mode.



## Release 1.1.1
### Major Features and Improvements
* Add cluster deployment support based on ubuntu operating system。
* Add union component which support data merging. 
* Support indicating partial columns in Onehot Encoder
* Support intermediate data cleanup after the task ends
* Accelerated Intersection
* Optimizing the deployment process


### Bug Fixes
* Fix a bug of secureboost' early stop 
* Fix a bug in download api
* Fix bugs of spark-backend


## Release 1.1
### Major Features and Improvements
>FederatedML
* Provide a general algorithm framework for homogeneous federated learning, which supports Secure Aggregation 
* Add homogeneous Deep Neural Network
* Add heterogeneous Linear Regression
* Add heterogeneous Poisson Regression
* Support multi-host in heterogeneous Logistic Regression
* Support multi-host in heterogeneous Linear Regression
* Support multi-host Intersection
* Accelerated Intersection by usage of cache
* Reconstruct heterogeneous Generalized Linear Models Framework
* Support affine homomorphic encryption in heterogeneous SecureBoost
* Support input data with missing value in heterogeneous SecureBoost
* Support evaluation during training on both train and validate data
* Add spark as computing engine

>FATE-Flow
* Upload and Download support CLI for querying job status
* Support for canceling waiting job
* Support for setting job timeout
* Support for storing a job scheduling log in the job log folder
* Add authentication control Beta version, including component, command, role

## Release 1.0.2
### Major Features and Improvements
* Python and JDK environment are required only for running standalone version quick experiment
* Support cluster version docker deployment
* Add deployment guide in Chinese
* Standalone version job for quick experiment is supported when cluster version deployed. 
* Python service log will remain for 14 days now.


### Bug Fixes
* Fix bugs of multi-host support in Cross-Validation
* Fix bugs of showing up evaluation metrics when both train and eval exist
* Add links for each algorithm module in FederatedML home page README


## Release 1.0.1
### Bug Fixes
* Fix bugs for evaluation data type 
* Fix bugs for feature binning to take abnormal values into consideration
* Fix bugs for train and eval
* Fix bugs in binning merge
* Fix bugs in Samplers
* Fix federated feature selection feature filter bug
* Support upload file  in version argument
* Support get serviceRoleName from configuration


## Release 1.0
### Major Features and Improvements
>This version includes two new products of FATE, FATE-Board, and FATE-Flow respectively, FATE-Board as a visual tool for federation modeling, and FATE-Flow is an end to end pipeline platform for federated learning. This version contains important improvements to the FederatedML, which better tracks the running progress of federated learning algorithms.

>FATE-Board
* Federated Learning Job DashBoard
* Federated Learning Job Visualisation
* Federated Learning Job Management
* Real-time Log Panel


>FATE-FLOW
 * DAG defines Pipeline
 * Federated Multi-party asymmetric DSL parser
 * Federated Learning lifecycle management
 * Federated Task collaborative scheduling
 * Tracking for data, metric, model and so on
 * Federated Multi-party model management
 
>FederatedML
* Update all algorithm modules running mechanism for supporting federated modeling pipeline by FATE-Flow
* Intermediate statistic result callback is available and visualizable in FATE-Board for all algorithm modules.
* Support Nesterov Momentum SGD Optimizer
* Add Homomorphic Encryption Scheme Based on Affine Transforms
* Support sparse input-format in federated feature binning
* Update evaluation metrics, such as ks, roc, gain, lift curve and so on 
* Update algorithm's parameter-define class

>FATE-Serving
* Add online federated modeling pipeline DSL parser for online federated inference


## Release 0.3.2
### Bug Fixes
* Adjust the Logic of Online Service Module
* Adjust the log format
* Replace the grpc connection pool of the online service module
* Improving Model Processing Details


## Release 0.3.1
### Bug Fixes
* fix feature scale bugs in v0.3
* fix federated feature selection bugs in v0.3

## Release 0.3

### Major Features and Improvements

> FederatedML
* Support OneVsALL for multi-label classification task
* Add trash-recycle in Hetero Logistic Regression
* Add numeric stable for sigmoid and log_logistic function.
* Support different calculation mode in Hetero Logistic Regression and Hetero SecureBoost
* Decouple Federated Feature Binning and Federated Feature Selection
* Add feature importance calculation in Hetero SecureBoost
* Add multi-host in Hetero SecureBoost
* Support tag:value sparse format input data 
* Support output intersect-id with feature-instance in Intersection
* Support OneHot encoding module.
* Support bucket binning for Federated Feature Binning.
* Support add, sub, mul, div ,gt, lt ,eq, etc mathematical operator on Fixed-Point data
* Add authority validation for parameter setting

> FATE-Serving
* Add multi-level cache for multi-party inference result
* Add startInferceJob and getInferenceResult interfaces to support the inference process asynchronization
* Normalized inference return code
* Real-time logging of inference summary logs and inferential detail logs
* Improve the loading of the pre and post processing adapter and data access adapter for host

> EggRoll
* New computing and storage APIs
* Stability optimizations
* Performance optimizations
* Storage usage improvements

> Example
* Add Mini-FederatedML test task example
* Using task manager to submit distributed task for current examples  

### Bug Fixes and Other Changes
* fix detect onehot max column overflow bug.
* fix dataio dense format not reading host data header bug.
* fix bugs of call of statistics function
* fix bug for federated feature selection that at least one feature remains for each party
* Not allowing so small batch size in LR module for safety consideration.
* fix naming error in federated feature selection module.
* Fix the bug of automated publishing model information in some extreme cases
* Fixed some overflow bugs in fixed-point data
* fix many other bugs.


## Release 0.2

### Major Features and Improvements
> WorkFlow
* Add Model PipleLine
* Add Hetero Federated Feature Binning workflow
* Add Hetero Federated Feature Selection workflow
* Add hetero dnn workflow
* Add intersection operator before train, predict and cross_validation

> FederatedML
* Support svm-light sparse format inputdata 
* Support tag sparse format inputdata
* Add Hetero Federated Feature Binning
* Add Hetero Federated Feature Selection
* Add Feature Scaler: MinMaxScaler & StandardScaler
* Add Feature Imputer for missing value filling
* Add Data Statistic for datainstance
* Support encoding and main calculation role configurable for RAW Intesection 
* Add Sampler: RandomSampler & StratifiedSampler 
* Support regression in SecureBoost
* Support regression evaluation   
* Support Decentralized FTL
* Add feature extracting by DNN
* Change Model Format to ProtoBuf
* Add abnormal parameter detection
* Add abnormal input data detection


> FATE-Serving(An online inference for federated learning models)	
*	Dynamic Loading Federated Learning Models.
*	Real-time Prediction Using Federated Learning Models.

> Model Management
*	Versioning
*	Reproducibility
*	Queries, Search

> Task Manager
*  Add Load File/ Download File
*  Add Import ID from Local File
*  Add Start workflow
*  Add workflow Job Queue
*  Add Query Job Status
*  Add Get Runtime conf
*  Add Delete Task

> EggRoll
*  Add Node Manager for multiprocessor to improve distributed computing performance
*  Add C++ overwrite storage service
*  Add eggroll cleanup API

> Deploy 
* Add auto-deploy 
* Improved deployment documentation

> Example
* Add Hetero Federated Feature Binning example
* Add Hetero Federated Feature Selection example
* Add Hetero DNN example
* Add toy example
* Add task manager examples
* Add Serving example

### Bug Fixes and Other Changes
* Hetero-LR Minibath bugfixed
* Gradient Average bugfixed
* One-second latency for proxy bugfixed
* Training flowid bugfixed
* Many bugfixes
* Many performance improvements
* Many documentation fixes

## Release 0.1

Initial release of FATE.

### Major Features
> WorkFlow
*	Support Intersection workflow
*	Support Train workflow
*	Support Predict workflow
*	Support Validation workflow
*	Support Model Load and Save workflow

> FederatedML
*	Support Distributed Secure Intersection and Raw Intersection for Sample Alignment
*   Support Distributed Homogeneous LR and Heterogeneous LR
*   Support Distributed SecureBoost
*   Support Distributed Secure Federated Transfer Learning
*   Support Binary and Multi-Class Evaluation
*   Support Model Cross-Validation
*	Supprt Mini-Batch
*   Support L1, L2 Regularizers
*   Support Multi-Party Homogeneous FederatedAggregator
*	Support Multi-Party Heterogeneous FederatedAggregator
*	Support Partially Homomorphic Encryption MPC Protocol
	

> Architecture
* Initial release of Computing APIs
* Initial release of Storage APIs
* Initial release of Federation APIs
* Initial release of cross-site network communication (i.e. 'Federation')
* Initial release of Standalone runtime, including computing engine and k-v storage
* Initial release of Distributed runtime, including distributed computing engine, distributed k-v storage, metadata management and intra-site/cross-site network communication
* Support cross-site heterogenous infrastructure
* Initial support of modeling and inference

  
> Deploy
*	Support standalone (docker & manual) deployment
*   Support cluster deployment
<|MERGE_RESOLUTION|>--- conflicted
+++ resolved
@@ -12,11 +12,7 @@
 * Add testing examples for new algorithm features, and delete deprecated params in algorithm examples.
 
 > FATE-ARCH
-<<<<<<< HEAD
-* Support the loading of custom password encryption modules through plug-ins.
-=======
 * Support the loading of custom password encryption modules through plug-ins
->>>>>>> a54f7b45
 * Separate the base connection address of the data storage table from the data table information, and compatible with historical versions
 
 
