[tool.poetry]
name = "fate_client"
version = "0.1.0"
description = "Clients for FATE, including flow_client, flow_sdk, fate_pipeline and fate_testsuite"
authors = ["FederatedAI <contact@FedAI.org>"]
license = "Apache-2.0"
readme = "README.rst"

homepage = "https://fate.fedai.org/"
repository = "https://github.com/FederatedAI/FATE"
documentation = "https://fate.readthedocs.io/en/latest/?badge=latest"
keywords = ["FATE", "clients", "Federated Learning"]

classifiers = [
    "Development Status :: 5 - Production/Stable",
    "Environment :: Console",
    "Topic :: Software Development :: Testing",
    "Intended Audience :: Developers",
    "Intended Audience :: Education",
    "Intended Audience :: End Users/Desktop",
    "Topic :: Software Development :: Libraries :: Python Modules"
]

packages = [
]

[tool.poetry.dependencies]
python = "^3.6"
flow_client = "^0.1.0"
flow_sdk = "^0.1.0"
fate_pipeline = "^0.1.0"
fate_testsuite = "^0.1.0"


[tool.poetry.dev-dependencies]

[tool.poetry.scripts]
<<<<<<< HEAD
=======
flow = "flow_client.flow:flow_cli"
testsuite = "testsuite.cli:cli"
pipeline = "pipeline.pipeline_cli:cli"
>>>>>>> 965a55d8

[build-system]
requires = ["poetry>=0.12"]
build-backend = "poetry.masonry.api"<|MERGE_RESOLUTION|>--- conflicted
+++ resolved
@@ -1,7 +1,7 @@
 [tool.poetry]
 name = "fate_client"
 version = "0.1.0"
-description = "Clients for FATE, including flow_client, flow_sdk, fate_pipeline and fate_testsuite"
+description = "Clients for FATE, including flow_client and pipeline"
 authors = ["FederatedAI <contact@FedAI.org>"]
 license = "Apache-2.0"
 readme = "README.rst"
@@ -22,25 +22,37 @@
 ]
 
 packages = [
+    { include = "flow_client" },
+    { include = "flow_sdk" },
+    { include = "testsuite" },
+    { include = "pipeline" }
 ]
 
 [tool.poetry.dependencies]
 python = "^3.6"
-flow_client = "^0.1.0"
-flow_sdk = "^0.1.0"
-fate_pipeline = "^0.1.0"
-fate_testsuite = "^0.1.0"
-
+requests_toolbelt = "^0.9.1"
+requests = "^2.24.0"
+click = "^7.1.2"
+six = "^1.15.0"
+"ruamel.yaml" = "^0.16.10"
+cachetools = "^4.1.1"
+python-dotenv = "^0.14.0"
+kazoo = "^2.8.0"
+loguru = "^0.5.1"
+prettytable = "^0.7.2"
+sshtunnel = "^0.1.5"
+tensorflow = "1.15.2"
+torch = "1.4.0"
+flask = "^1.0.2"
+pyyaml = "^5.3.1"
+dataclasses = { version = "^0.7", python = "3.6", optional = true }
 
 [tool.poetry.dev-dependencies]
 
 [tool.poetry.scripts]
-<<<<<<< HEAD
-=======
 flow = "flow_client.flow:flow_cli"
 testsuite = "testsuite.cli:cli"
 pipeline = "pipeline.pipeline_cli:cli"
->>>>>>> 965a55d8
 
 [build-system]
 requires = ["poetry>=0.12"]
