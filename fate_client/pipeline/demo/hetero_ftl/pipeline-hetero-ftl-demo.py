#
#  Copyright 2019 The FATE Authors. All Rights Reserved.
#
#  Licensed under the Apache License, Version 2.0 (the "License");
#  you may not use this file except in compliance with the License.
#  You may obtain a copy of the License at
#
#      http://www.apache.org/licenses/LICENSE-2.0
#
#  Unless required by applicable law or agreed to in writing, software
#  distributed under the License is distributed on an "AS IS" BASIS,
#  WITHOUT WARRANTIES OR CONDITIONS OF ANY KIND, either express or implied.
#  See the License for the specific language governing permissions and
#  limitations under the License.
#

import argparse

from tensorflow.keras import optimizers
from tensorflow.keras.layers import Dense

from pipeline.backend.pipeline import PipeLine
from pipeline.component.dataio import DataIO
from pipeline.component.hetero_ftl import HeteroFTL
from pipeline.interface.data import Data
from pipeline.component.reader import Reader
from pipeline.demo.util.demo_util import Config


def main(config="../config.yaml"):
    # obtain config
    config = Config(config)
    guest = config.guest
    host = config.host[0]
    backend = config.backend
    work_mode = config.work_mode

    guest_train_data = {"name": "nus_wide_guest", "namespace": "hetero"}
    host_train_data = {"name": "nus_wide_host", "namespace": "hetero"}

<<<<<<< HEAD
guest_train_data = {"name": "nus_wide_guest", "namespace": "experiment"}
host_train_data = [{"name": "nus_wide_host", "namespace": "experiment"}]
=======
    pipeline = PipeLine().set_initiator(role='guest', party_id=guest).set_roles(guest=guest, host=host)
>>>>>>> 942b1b30

    reader_0 = Reader(name="reader_0")
    reader_0.get_party_instance(role='guest', party_id=guest).algorithm_param(table=guest_train_data)
    reader_0.get_party_instance(role='host', party_id=host).algorithm_param(table=host_train_data)

    dataio_0 = DataIO(name="dataio_0")
    dataio_0.get_party_instance(role='guest', party_id=guest).algorithm_param(with_label=True, output_format="dense")
    dataio_0.get_party_instance(role='host', party_id=host).algorithm_param(with_label=False)

    hetero_ftl_0 = HeteroFTL(name='hetero_ftl_0', epochs=10, alpha=1, batch_size=-1)
    hetero_ftl_0.add_nn_layer(Dense(units=32, activation='sigmoid'))
    hetero_ftl_0.compile(optimizer=optimizers.Adam(lr=0.01))

    pipeline.add_component(reader_0)
    pipeline.add_component(dataio_0, data=Data(data=reader_0.output.data))
    pipeline.add_component(hetero_ftl_0, data=Data(train_data=Data(data=dataio_0.output.data)))

    pipeline.compile()

    pipeline.fit(backend=backend, work_mode=work_mode)

    """
    # predict

    pipeline.predict(backend=Backend.EGGROLL, work_mode=WorkMode.STANDALONE,
                     feed_dict={input_0:
                                    {"guest":
                                         {9999: guest_train_data},
                                     "host": {
                                         10000: host_train_data[0]
                                     }
                                     }
                                })
            

    with open("output.pkl", "wb") as fout:
        fout.write(pipeline.dump())
    """


if __name__ == "__main__":
    parser = argparse.ArgumentParser("PIPELINE DEMO")
    parser.add_argument("-config", type=str,
                        help="config file")
    args = parser.parse_args()
    if args.config is not None:
        main(args.config)
    else:
        main()<|MERGE_RESOLUTION|>--- conflicted
+++ resolved
@@ -35,15 +35,10 @@
     backend = config.backend
     work_mode = config.work_mode
 
-    guest_train_data = {"name": "nus_wide_guest", "namespace": "hetero"}
-    host_train_data = {"name": "nus_wide_host", "namespace": "hetero"}
 
-<<<<<<< HEAD
-guest_train_data = {"name": "nus_wide_guest", "namespace": "experiment"}
-host_train_data = [{"name": "nus_wide_host", "namespace": "experiment"}]
-=======
+    guest_train_data = {"name": "nus_wide_guest", "namespace": "experiment"}
+    host_train_data = [{"name": "nus_wide_host", "namespace": "experiment"}]
     pipeline = PipeLine().set_initiator(role='guest', party_id=guest).set_roles(guest=guest, host=host)
->>>>>>> 942b1b30
 
     reader_0 = Reader(name="reader_0")
     reader_0.get_party_instance(role='guest', party_id=guest).algorithm_param(table=guest_train_data)
