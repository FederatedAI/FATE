#
#  Copyright 2019 The FATE Authors. All Rights Reserved.
#
#  Licensed under the Apache License, Version 2.0 (the "License");
#  you may not use this file except in compliance with the License.
#  You may obtain a copy of the License at
#
#      http://www.apache.org/licenses/LICENSE-2.0
#
#  Unless required by applicable law or agreed to in writing, software
#  distributed under the License is distributed on an "AS IS" BASIS,
#  WITHOUT WARRANTIES OR CONDITIONS OF ANY KIND, either express or implied.
#  See the License for the specific language governing permissions and
#  limitations under the License.
#
from arch.api import WorkMode
from eggroll.api.core import EggrollSession

_EGGROLL_CLIENT = "_eggroll_client"

<<<<<<< HEAD

def build_eggroll_session(work_mode, job_id=None, server_conf_path="eggroll/conf/server_conf.json"):
    from eggroll.api.core import EggrollSession
    import uuid
    session_id = job_id or str(uuid.uuid1())
    session = EggrollSession(session_id=session_id)
    if work_mode.is_cluster():
        from eggroll.api.cluster import eggroll
        from eggroll.api.cluster.eggroll import EGGROLL_ROLL_HOST, EGGROLL_ROLL_PORT, file_utils, getLogger
        eggroll.LOGGER = getLogger()

        server_conf = file_utils.load_json_conf(server_conf_path)
        session.add_conf('eggroll.server.conf.path', server_conf_path)
        session.add_conf(EGGROLL_ROLL_HOST, server_conf.get("servers").get("roll").get("host"))
        session.add_conf(EGGROLL_ROLL_PORT, server_conf.get("servers").get("roll").get("port"))

    return session


#
#
# def build_eggroll_session(work_mode, job_id, server_conf_path="arch/conf/server_conf.json"):
#     import uuid
#     job_id = job_id or str(uuid.uuid1())
#
#     eggroll_context = EggRollContext()
#     if work_mode.is_cluster():
#         from arch.api.cluster import eggroll
#         from arch.api.cluster.eggroll import file_utils, getLogger
#         eggroll.LOGGER = getLogger()
#         server_conf = file_utils.load_json_conf(server_conf_path)
#         _roll_host = server_conf.get("servers").get("roll").get("host")
#         _roll_port = server_conf.get("servers").get("roll").get("port")
#
#         return dict(job_id=job_id, host=_roll_host, port=_roll_port, eggroll_context=eggroll_context)
#
#     else:
#         return dict(job_id=job_id, eggroll_context=eggroll_context)
=======

def build_eggroll_session(work_mode:WorkMode, job_id=None, server_conf_path="eggroll/conf/server_conf.json"):
    if work_mode.is_standalone():
        from eggroll.api.core import EggrollSession
        import uuid
        session_id = job_id or str(uuid.uuid1())
        session = EggrollSession(session_id=session_id)
        return session
    elif work_mode.is_cluster():
        from eggroll.api.cluster.eggroll import session_init
        return session_init(session_id=job_id, server_conf_path=server_conf_path)
    raise ValueError(f"work_mode: {work_mode} not supported!")
>>>>>>> b5cc13b8


# noinspection PyProtectedMember
def build_eggroll_runtime(work_mode: WorkMode, eggroll_session: EggrollSession):
    if work_mode.is_standalone():
        from eggroll.api.standalone.eggroll import Standalone
        return Standalone(eggroll_session)

    elif work_mode.is_cluster():
<<<<<<< HEAD
        from eggroll.api.cluster.eggroll import _EggRoll
        return _EggRoll(eggroll_session)
=======
        from eggroll.api.cluster.eggroll import eggroll_init
        return eggroll_init(eggroll_session)
>>>>>>> b5cc13b8
    raise ValueError(f"work_mode: {work_mode} not supported!")


#
# # noinspection PyProtectedMember
# def build_eggroll_runtime(work_mode: WorkMode, eggroll_session):
#     if work_mode.is_standalone():
#         from arch.api.standalone.eggroll import Standalone
#         return Standalone(**eggroll_session)
#
#     elif work_mode.is_cluster():
#         from arch.api.cluster.eggroll import _EggRoll
#         return _EggRoll(**eggroll_session)
#     raise ValueError(f"work_mode: {work_mode} not supported!")


def broadcast_eggroll_session(sc, work_mode, eggroll_session):
    import pickle
    pickled_client = pickle.dumps((work_mode.value, eggroll_session)).hex()
    sc.setLocalProperty(_EGGROLL_CLIENT, pickled_client)


# noinspection PyProtectedMember
def maybe_create_eggroll_client():
    """
    a tricky way to set eggroll client which may be used by spark tasks.
    WARM: This may be removed or adjusted in future!
    """
    import pickle
    from pyspark.taskcontext import TaskContext
    mode, eggroll_session = pickle.loads(bytes.fromhex(TaskContext.get().getLocalProperty(_EGGROLL_CLIENT)))
<<<<<<< HEAD
    if mode == 0:
        from eggroll.api.standalone.eggroll import Standalone
        Standalone(eggroll_session)
    else:
        from eggroll.api.cluster.eggroll import _EggRoll
        if _EggRoll.instance is None:
            _EggRoll(eggroll_session)
=======
    build_eggroll_runtime(WorkMode(mode), eggroll_session)
>>>>>>> b5cc13b8
<|MERGE_RESOLUTION|>--- conflicted
+++ resolved
@@ -18,46 +18,6 @@
 
 _EGGROLL_CLIENT = "_eggroll_client"
 
-<<<<<<< HEAD
-
-def build_eggroll_session(work_mode, job_id=None, server_conf_path="eggroll/conf/server_conf.json"):
-    from eggroll.api.core import EggrollSession
-    import uuid
-    session_id = job_id or str(uuid.uuid1())
-    session = EggrollSession(session_id=session_id)
-    if work_mode.is_cluster():
-        from eggroll.api.cluster import eggroll
-        from eggroll.api.cluster.eggroll import EGGROLL_ROLL_HOST, EGGROLL_ROLL_PORT, file_utils, getLogger
-        eggroll.LOGGER = getLogger()
-
-        server_conf = file_utils.load_json_conf(server_conf_path)
-        session.add_conf('eggroll.server.conf.path', server_conf_path)
-        session.add_conf(EGGROLL_ROLL_HOST, server_conf.get("servers").get("roll").get("host"))
-        session.add_conf(EGGROLL_ROLL_PORT, server_conf.get("servers").get("roll").get("port"))
-
-    return session
-
-
-#
-#
-# def build_eggroll_session(work_mode, job_id, server_conf_path="arch/conf/server_conf.json"):
-#     import uuid
-#     job_id = job_id or str(uuid.uuid1())
-#
-#     eggroll_context = EggRollContext()
-#     if work_mode.is_cluster():
-#         from arch.api.cluster import eggroll
-#         from arch.api.cluster.eggroll import file_utils, getLogger
-#         eggroll.LOGGER = getLogger()
-#         server_conf = file_utils.load_json_conf(server_conf_path)
-#         _roll_host = server_conf.get("servers").get("roll").get("host")
-#         _roll_port = server_conf.get("servers").get("roll").get("port")
-#
-#         return dict(job_id=job_id, host=_roll_host, port=_roll_port, eggroll_context=eggroll_context)
-#
-#     else:
-#         return dict(job_id=job_id, eggroll_context=eggroll_context)
-=======
 
 def build_eggroll_session(work_mode:WorkMode, job_id=None, server_conf_path="eggroll/conf/server_conf.json"):
     if work_mode.is_standalone():
@@ -70,7 +30,6 @@
         from eggroll.api.cluster.eggroll import session_init
         return session_init(session_id=job_id, server_conf_path=server_conf_path)
     raise ValueError(f"work_mode: {work_mode} not supported!")
->>>>>>> b5cc13b8
 
 
 # noinspection PyProtectedMember
@@ -80,27 +39,9 @@
         return Standalone(eggroll_session)
 
     elif work_mode.is_cluster():
-<<<<<<< HEAD
-        from eggroll.api.cluster.eggroll import _EggRoll
-        return _EggRoll(eggroll_session)
-=======
         from eggroll.api.cluster.eggroll import eggroll_init
         return eggroll_init(eggroll_session)
->>>>>>> b5cc13b8
     raise ValueError(f"work_mode: {work_mode} not supported!")
-
-
-#
-# # noinspection PyProtectedMember
-# def build_eggroll_runtime(work_mode: WorkMode, eggroll_session):
-#     if work_mode.is_standalone():
-#         from arch.api.standalone.eggroll import Standalone
-#         return Standalone(**eggroll_session)
-#
-#     elif work_mode.is_cluster():
-#         from arch.api.cluster.eggroll import _EggRoll
-#         return _EggRoll(**eggroll_session)
-#     raise ValueError(f"work_mode: {work_mode} not supported!")
 
 
 def broadcast_eggroll_session(sc, work_mode, eggroll_session):
@@ -118,14 +59,4 @@
     import pickle
     from pyspark.taskcontext import TaskContext
     mode, eggroll_session = pickle.loads(bytes.fromhex(TaskContext.get().getLocalProperty(_EGGROLL_CLIENT)))
-<<<<<<< HEAD
-    if mode == 0:
-        from eggroll.api.standalone.eggroll import Standalone
-        Standalone(eggroll_session)
-    else:
-        from eggroll.api.cluster.eggroll import _EggRoll
-        if _EggRoll.instance is None:
-            _EggRoll(eggroll_session)
-=======
-    build_eggroll_runtime(WorkMode(mode), eggroll_session)
->>>>>>> b5cc13b8
+    build_eggroll_runtime(WorkMode(mode), eggroll_session)