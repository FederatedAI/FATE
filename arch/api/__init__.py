#
#  Copyright 2019 The FATE Authors. All Rights Reserved.
#
#  Licensed under the Apache License, Version 2.0 (the "License");
#  you may not use this file except in compliance with the License.
#  You may obtain a copy of the License at
#
#      http://www.apache.org/licenses/LICENSE-2.0
#
#  Unless required by applicable law or agreed to in writing, software
#  distributed under the License is distributed on an "AS IS" BASIS,
#  WITHOUT WARRANTIES OR CONDITIONS OF ANY KIND, either express or implied.
#  See the License for the specific language governing permissions and
#  limitations under the License.
#
from enum import IntEnum

from fate_arch.session import WorkMode, Backend


class StoreEngine(IntEnum):
    EGGROLL = 0
    HDFS = 1

    def is_hdfs(self):
        return self.value == self.HDFS

    def is_eggroll(self):
<<<<<<< HEAD
        return self.value == self.EGGROLL


class RuntimeInstance(object):
    EGGROLL_TABLE = None
    SESSION = None
    MODE: WorkMode = None
    FEDERATION: Federation = None
    TABLE_WRAPPER: FederationWrapped = None
    BACKEND: Backend = None
    BUILDER: Builder = None
=======
        return self.value == self.EGGROLL
>>>>>>> 1c9c1774
<|MERGE_RESOLUTION|>--- conflicted
+++ resolved
@@ -26,18 +26,4 @@
         return self.value == self.HDFS
 
     def is_eggroll(self):
-<<<<<<< HEAD
-        return self.value == self.EGGROLL
-
-
-class RuntimeInstance(object):
-    EGGROLL_TABLE = None
-    SESSION = None
-    MODE: WorkMode = None
-    FEDERATION: Federation = None
-    TABLE_WRAPPER: FederationWrapped = None
-    BACKEND: Backend = None
-    BUILDER: Builder = None
-=======
-        return self.value == self.EGGROLL
->>>>>>> 1c9c1774
+        return self.value == self.EGGROLL