#
#  Copyright 2019 The FATE Authors. All Rights Reserved.
#
#  Licensed under the Apache License, Version 2.0 (the "License");
#  you may not use this file except in compliance with the License.
#  You may obtain a copy of the License at
#
#      http://www.apache.org/licenses/LICENSE-2.0
#
#  Unless required by applicable law or agreed to in writing, software
#  distributed under the License is distributed on an "AS IS" BASIS,
#  WITHOUT WARRANTIES OR CONDITIONS OF ANY KIND, either express or implied.
#  See the License for the specific language governing permissions and
#  limitations under the License.
#

from arch.api.utils.log_utils import LoggerFactory
from arch.api.utils import file_utils
from typing import Iterable
import uuid
import os
from arch.api import WorkMode
from arch.api import RuntimeInstance


def init(job_id=None, mode: WorkMode = WorkMode.STANDALONE):
    if job_id is None:
        job_id = str(uuid.uuid1())
        LoggerFactory.setDirectory()
    else:
        LoggerFactory.setDirectory(os.path.join(file_utils.get_project_base_directory(), 'logs', job_id))
    RuntimeInstance.MODE = mode
    if mode == WorkMode.STANDALONE:
        from arch.api.standalone.eggroll import Standalone
        RuntimeInstance.EGGROLL = Standalone(job_id=job_id)
    elif mode == WorkMode.CLUSTER:
        from arch.api.cluster.eggroll import _EggRoll
        from arch.api.cluster.eggroll import init as c_init
        c_init(job_id)
        RuntimeInstance.EGGROLL = _EggRoll.get_instance()
    else:
        from arch.api.cluster import simple_roll
        simple_roll.init(job_id)
        RuntimeInstance.EGGROLL = simple_roll.EggRoll.get_instance()
    RuntimeInstance.EGGROLL.table("__federation__", job_id, partition=10)


def table(name, namespace, partition=1, persistent=True, create_if_missing=True, error_if_exist=False):
    return RuntimeInstance.EGGROLL.table(name=name, namespace=namespace, partition=partition, persistent=persistent)


def parallelize(data: Iterable, include_key=False, name=None, partition=1, namespace=None, persistent=False,
                create_if_missing=True, error_if_exist=False):
    return RuntimeInstance.EGGROLL.parallelize(data=data, include_key=include_key, name=name, partition=partition,
                                               namespace=namespace,
                                               persistent=persistent)


<<<<<<< HEAD
def get_job_id():
    return RuntimeInstance.EGGROLL.job_id
=======
def cleanup(name, namespace, persistent=False):
    return RuntimeInstance.EGGROLL.cleanup(name=name, namespace=namespace, persistent=persistent)
>>>>>>> fb2a3e25
<|MERGE_RESOLUTION|>--- conflicted
+++ resolved
@@ -56,10 +56,5 @@
                                                persistent=persistent)
 
 
-<<<<<<< HEAD
-def get_job_id():
-    return RuntimeInstance.EGGROLL.job_id
-=======
 def cleanup(name, namespace, persistent=False):
-    return RuntimeInstance.EGGROLL.cleanup(name=name, namespace=namespace, persistent=persistent)
->>>>>>> fb2a3e25
+    return RuntimeInstance.EGGROLL.cleanup(name=name, namespace=namespace, persistent=persistent)