--- conflicted
+++ resolved
@@ -108,16 +108,8 @@
             if remote_host:
                 scp_out = self.run_cmd(["scp", f.name, f"{remote_host}:{f.name}"])
                 env_path = os.path.join(self._fate_home, "../init_env.sh")
-<<<<<<< HEAD
-                # print(scp_out)
-                print(env_path)
-                print(f.name)
-                print(self._flow_client_path)
+                print(scp_out)
                 upload_cmd = " && ".join([f"source {env_path}",
-=======
-                print(scp_out)
-                upload_cmd = " && ".join([f"source {env_path}"
->>>>>>> f29695a0
                                           f"python {self._flow_client_path} -f upload -c {f.name}",
                                           f"rm {f.name}"])
                 upload_out = self.run_cmd(["ssh", remote_host, upload_cmd])
