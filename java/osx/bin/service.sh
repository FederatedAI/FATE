#!/bin/bash

#
#  Copyright 2019 The FATE Authors. All Rights Reserved.
#
#  Licensed under the Apache License, Version 2.0 (the "License");
#  you may not use this file except in compliance with the License.
#  You may obtain a copy of the License at
#
#      http://www.apache.org/licenses/LICENSE-2.0
#
#  Unless required by applicable law or agreed to in writing, software
#  distributed under the License is distributed on an "AS IS" BASIS,
#  WITHOUT WARRANTIES OR CONDITIONS OF ANY KIND, either express or implied.
#  See the License for the specific language governing permissions and
#  limitations under the License.
#
set -e
source ./bin/common.sh
#export JAVA_HOME=/data/projects/fate/common/jdk/jdk-8u192
#export PATH=$PATH:$JAVA_HOME/bin

basepath=$(cd `dirname $0`;pwd)
configpath=$(cd $basepath/conf;pwd)
libpath=$(cd $basepath/lib;pwd)
#module=transfer
#main_class=com.firework.transfer.Bootstrap
module_version=1.0.0-alpha
project_name=osx



case "$1" in
    start)
        start $2
        status $2
        ;;
    debug)
        debug $2
        status $2
        ;;
    stop)
        stop $2
        ;;
    status)
        status $2
        ;;
    restart)
        stop $2
        sleep 0.5
        start  $2
        status $2
        ;;
    rebudeg)
        stop $2
        sleep 0.5
        debug  $2
        status $2
        ;;
    *)
        echo "usage: $0 {start|stop|status|restart}"
        exit 1
<<<<<<< HEAD

esac
=======
esac
>>>>>>> 0e5dbc52
<|MERGE_RESOLUTION|>--- conflicted
+++ resolved
@@ -60,9 +60,5 @@
     *)
         echo "usage: $0 {start|stop|status|restart}"
         exit 1
-<<<<<<< HEAD
 
 esac
-=======
-esac
->>>>>>> 0e5dbc52
