--- conflicted
+++ resolved
@@ -72,10 +72,6 @@
         LOGGER.info("Start initialize model.")
         LOGGER.info("fit_intercept:{}".format(self.init_param_obj.fit_intercept))
         model_shape = self.get_features_shape(data_instances)
-<<<<<<< HEAD
-
-=======
->>>>>>> 07204d47
         w = self.initializer.init_model(model_shape, init_params=self.init_param_obj)
         self.model_weights = LinearModelWeights(w, fit_intercept=self.fit_intercept)
 
