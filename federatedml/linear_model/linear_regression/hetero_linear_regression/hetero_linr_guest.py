#
#  Copyright 2019 The FATE Authors. All Rights Reserved.
#
#  Licensed under the Apache License, Version 2.0 (the "License");
#  you may not use this file except in compliance with the License.
#  You may obtain a copy of the License at
#
#      http://www.apache.org/licenses/LICENSE-2.0
#
#  Unless required by applicable law or agreed to in writing, software
#  distributed under the License is distributed on an "AS IS" BASIS,
#  WITHOUT WARRANTIES OR CONDITIONS OF ANY KIND, either express or implied.
#  See the License for the specific language governing permissions and
#  limitations under the License.
#

from arch.api.utils import log_utils
from federatedml.framework.hetero.procedure import convergence
from federatedml.framework.hetero.procedure import paillier_cipher, batch_generator
from federatedml.linear_model.linear_model_weight import LinearModelWeights
from federatedml.linear_model.linear_regression.hetero_linear_regression.hetero_linr_base import HeteroLinRBase
from federatedml.optim.gradient import hetero_linr_gradient_and_loss
from federatedml.secureprotol import EncryptModeCalculator
from federatedml.util import consts
from federatedml.util.io_check import assert_io_num_rows_equal

LOGGER = log_utils.getLogger()


class HeteroLinRGuest(HeteroLinRBase):
    def __init__(self):
        super().__init__()
        self.data_batch_count = []
        # self.guest_forward = None
        self.role = consts.GUEST
        self.cipher = paillier_cipher.Guest()
        self.batch_generator = batch_generator.Guest()
        self.gradient_loss_operator = hetero_linr_gradient_and_loss.Guest()
        self.converge_procedure = convergence.Guest()
        self.encrypted_calculator = None

    @staticmethod
    def load_data(data_instance):
        """
        return data_instance as original
        Parameters
        ----------
        data_instance: DTable of Instance, input data
        """
        return data_instance

    def fit(self, data_instances, validate_data=None):
        """
        Train linR model of role guest
        Parameters
        ----------
        data_instances: DTable of Instance, input data
        """

        LOGGER.info("Enter hetero_linR_guest fit")
        self._abnormal_detection(data_instances)
        self.header = self.get_header(data_instances)

        self.validation_strategy = self.init_validation_strategy(data_instances, validate_data)

        self.cipher_operator = self.cipher.gen_paillier_cipher_operator()

        LOGGER.info("Generate mini-batch from input data")
        self.batch_generator.initialize_batch_generator(data_instances, self.batch_size)
        self.gradient_loss_operator.set_total_batch_nums(self.batch_generator.batch_nums)

        self.encrypted_calculator = [EncryptModeCalculator(self.cipher_operator,
                                                           self.encrypted_mode_calculator_param.mode,
                                                           self.encrypted_mode_calculator_param.re_encrypted_rate) for _
                                     in range(self.batch_generator.batch_nums)]

        LOGGER.info("Start initialize model.")
        LOGGER.info("fit_intercept:{}".format(self.init_param_obj.fit_intercept))
        model_shape = self.get_features_shape(data_instances)
        w = self.initializer.init_model(model_shape, init_params=self.init_param_obj)
        self.model_weights = LinearModelWeights(w, fit_intercept=self.fit_intercept)

        while self.n_iter_ < self.max_iter:
            LOGGER.info("iter:{}".format(self.n_iter_))
            # each iter will get the same batch_data_generator
            batch_data_generator = self.batch_generator.generate_batch_data()
            self.optimizer.set_iters(self.n_iter_)
            batch_index = 0
            for batch_data in batch_data_generator:
                # transforms features of raw input 'batch_data_inst' into more representative features 'batch_feat_inst'
                batch_feat_inst = self.transform(batch_data)

                # Start gradient procedure
                optim_guest_gradient, _, _ = self.gradient_loss_operator.compute_gradient_procedure(
                    batch_feat_inst,
                    self.encrypted_calculator,
                    self.model_weights,
                    self.optimizer,
                    self.n_iter_,
                    batch_index
                )

                loss_norm = self.optimizer.loss_norm(self.model_weights)
                self.gradient_loss_operator.compute_loss(data_instances, self.n_iter_, batch_index, loss_norm)

                self.model_weights = self.optimizer.update_model(self.model_weights, optim_guest_gradient)
                batch_index += 1
<<<<<<< HEAD
=======
                # LOGGER.debug(
                #     "model_weights, iters: {}, update_model: {}".format(self.n_iter_, self.model_weights.unboxed))
>>>>>>> de8a0a95

            self.is_converged = self.converge_procedure.sync_converge_info(suffix=(self.n_iter_,))
            LOGGER.info("iter: {},  is_converged: {}".format(self.n_iter_, self.is_converged))

<<<<<<< HEAD
=======
            # LOGGER.debug("model weights is {}".format(self.model_weights.coef_))
>>>>>>> de8a0a95

            if self.validation_strategy:
                LOGGER.debug('LinR guest running validation')
                self.validation_strategy.validate(self, self.n_iter_)
                if self.validation_strategy.need_stop():
                    LOGGER.debug('early stopping triggered')
                    break

            self.n_iter_ += 1
            if self.is_converged:
                break
        if self.validation_strategy and self.validation_strategy.has_saved_best_model():
            self.load_model(self.validation_strategy.cur_best_model)

    @assert_io_num_rows_equal
    def predict(self, data_instances):
        """
        Prediction of linR
        Parameters
        ----------
        data_instances: DTable of Instance, input data
        predict_param: PredictParam, the setting of prediction.

        Returns
        ----------
        DTable
            include input data label, predict results
        """
        LOGGER.info("Start predict ...")

        self._abnormal_detection(data_instances)
        data_instances = self.align_data_header(data_instances, self.header)
        data_features = self.transform(data_instances)
        pred = self.compute_wx(data_features, self.model_weights.coef_, self.model_weights.intercept_)
        host_preds = self.transfer_variable.host_partial_prediction.get(idx=-1)
        LOGGER.info("Get prediction from Host")

        for host_pred in host_preds:
            pred = pred.join(host_pred, lambda g, h: g + h)

        predict_result = data_instances.join(pred, lambda d, pred: [d.label, pred, pred, {"label": pred}])
        return predict_result<|MERGE_RESOLUTION|>--- conflicted
+++ resolved
@@ -105,19 +105,13 @@
 
                 self.model_weights = self.optimizer.update_model(self.model_weights, optim_guest_gradient)
                 batch_index += 1
-<<<<<<< HEAD
-=======
                 # LOGGER.debug(
                 #     "model_weights, iters: {}, update_model: {}".format(self.n_iter_, self.model_weights.unboxed))
->>>>>>> de8a0a95
 
             self.is_converged = self.converge_procedure.sync_converge_info(suffix=(self.n_iter_,))
             LOGGER.info("iter: {},  is_converged: {}".format(self.n_iter_, self.is_converged))
 
-<<<<<<< HEAD
-=======
             # LOGGER.debug("model weights is {}".format(self.model_weights.coef_))
->>>>>>> de8a0a95
 
             if self.validation_strategy:
                 LOGGER.debug('LinR guest running validation')
