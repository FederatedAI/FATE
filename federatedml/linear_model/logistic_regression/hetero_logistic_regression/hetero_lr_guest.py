--- conflicted
+++ resolved
@@ -21,7 +21,6 @@
 from federatedml.linear_model.logistic_regression.hetero_logistic_regression.hetero_lr_base import HeteroLRBase
 from federatedml.optim import activation
 from federatedml.optim.gradient import hetero_lr_gradient_and_loss
-from federatedml.linear_model.linear_model_weight import LinearModelWeights
 from federatedml.secureprotol import EncryptModeCalculator
 
 from federatedml.util import consts
@@ -97,11 +96,7 @@
         LOGGER.info("fit_intercept:{}".format(self.init_param_obj.fit_intercept))
         model_shape = self.get_features_shape(data_instances)
         w = self.initializer.init_model(model_shape, init_params=self.init_param_obj)
-<<<<<<< HEAD
-        self.model_weights = LinearModelWeights(w, self.fit_intercept)
-=======
         self.model_weights = LinearModelWeights(w, fit_intercept=self.fit_intercept)
->>>>>>> 07204d47
 
         while self.n_iter_ < self.max_iter:
             LOGGER.info("iter:{}".format(self.n_iter_))
