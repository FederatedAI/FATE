<<<<<<< HEAD
#!/usr/bin/env python    
# -*- coding: utf-8 -*- 

#
#  Copyright 2019 The FATE Authors. All Rights Reserved.
#
#  Licensed under the Apache License, Version 2.0 (the "License");
#  you may not use this file except in compliance with the License.
#  You may obtain a copy of the License at
#
#      http://www.apache.org/licenses/LICENSE-2.0
#
#  Unless required by applicable law or agreed to in writing, software
#  distributed under the License is distributed on an "AS IS" BASIS,
#  WITHOUT WARRANTIES OR CONDITIONS OF ANY KIND, either express or implied.
#  See the License for the specific language governing permissions and
#  limitations under the License.
#
################################################################################
#
#
################################################################################

# =============================================================================
# Boostring Tree
# =============================================================================
import numpy as np
from federatedml.util import BoostingTreeParamChecker
from federatedml.util import abnormal_detection
from federatedml.util import consts
from federatedml.feature.sparse_vector import SparseVector


class BoostingTree(object):
    def __init__(self, boostingtree_param):
        BoostingTreeParamChecker.check_param(boostingtree_param)  
        self.tree_param = boostingtree_param.tree_param
        self.task_type = boostingtree_param.task_type
        self.objective_param = boostingtree_param.objective_param
        self.learning_rate = boostingtree_param.learning_rate
        self.num_trees = boostingtree_param.num_trees
        self.subsample_feature_rate = boostingtree_param.subsample_feature_rate
        self.n_iter_no_change = boostingtree_param.n_iter_no_change
        self.encrypt_param = boostingtree_param.encrypt_param
        self.tol = boostingtree_param.tol
        self.quantile_method = boostingtree_param.quantile_method
        self.bin_num = boostingtree_param.bin_num
        self.bin_gap = boostingtree_param.bin_gap
        self.bin_sample_num = boostingtree_param.bin_sample_num

    @staticmethod
    def data_format_transform(row):
        if type(row.features).__name__ != consts.SPARSE_VECTOR:
            feature_shape = row.features.shape[0]
            indices = []
            data = []

            for i in range(feature_shape):
                if np.abs(row.features[i]) < consts.FLOAT_ZERO:
                    continue

                indices.append(i)
                data.append(row.features[i])

            row.features = SparseVector(indices, data, feature_shape)

        return row

    def data_alignment(self, data_inst):
        abnormal_detection.empty_table_detection(data_inst)
        abnormal_detection.empty_feature_detection(data_inst)

        new_data_inst = data_inst.mapValues(lambda row: BoostingTree.data_format_transform(row))

        return new_data_inst

    def fit(self, data_inst):
        pass

    def predict(self, data_inst, threshold=0.5):
        pass

    def predict_proba(self, data_inst):
        pass

    def load_model(self):
        pass

    def save_mode(self):
        pass
=======
#!/usr/bin/env python    
# -*- coding: utf-8 -*- 

#
#  Copyright 2019 The FATE Authors. All Rights Reserved.
#
#  Licensed under the Apache License, Version 2.0 (the "License");
#  you may not use this file except in compliance with the License.
#  You may obtain a copy of the License at
#
#      http://www.apache.org/licenses/LICENSE-2.0
#
#  Unless required by applicable law or agreed to in writing, software
#  distributed under the License is distributed on an "AS IS" BASIS,
#  WITHOUT WARRANTIES OR CONDITIONS OF ANY KIND, either express or implied.
#  See the License for the specific language governing permissions and
#  limitations under the License.
#
################################################################################
#
#
################################################################################

# =============================================================================
# Boostring Tree
# =============================================================================


class BoostingTree(object):
    def __init__(self, boostingtree_param):
        self.tree_param = boostingtree_param.tree_param
        self.task_type = boostingtree_param.task_type
        self.loss_type = boostingtree_param.loss_type
        self.learning_rate = boostingtree_param.learning_rate
        self.num_trees = boostingtree_param.num_trees
        self.subsample_feature_rate = boostingtree_param.subsample_feature_rate
        self.n_iter_no_change = boostingtree_param.n_iter_no_change
        self.encrypt_param = boostingtree_param.encrypt_param
        self.tol = boostingtree_param.tol
        self.quantile_method = boostingtree_param.quantile_method
        self.bin_num = boostingtree_param.bin_num
        self.bin_gap = boostingtree_param.bin_gap
        self.bin_sample_num = boostingtree_param.bin_sample_num

    def fit(self, data_inst):
        pass

    def predict(self, data_inst, threshold=0.5):
        pass

    def predict_proba(self, data_inst):
        pass

    def load_model(self):
        pass

    def save_mode(self):
        pass
>>>>>>> 4867dea4
<|MERGE_RESOLUTION|>--- conflicted
+++ resolved
@@ -1,4 +1,3 @@
-<<<<<<< HEAD
 #!/usr/bin/env python    
 # -*- coding: utf-8 -*- 
 
@@ -88,64 +87,4 @@
         pass
 
     def save_mode(self):
-        pass
-=======
-#!/usr/bin/env python    
-# -*- coding: utf-8 -*- 
-
-#
-#  Copyright 2019 The FATE Authors. All Rights Reserved.
-#
-#  Licensed under the Apache License, Version 2.0 (the "License");
-#  you may not use this file except in compliance with the License.
-#  You may obtain a copy of the License at
-#
-#      http://www.apache.org/licenses/LICENSE-2.0
-#
-#  Unless required by applicable law or agreed to in writing, software
-#  distributed under the License is distributed on an "AS IS" BASIS,
-#  WITHOUT WARRANTIES OR CONDITIONS OF ANY KIND, either express or implied.
-#  See the License for the specific language governing permissions and
-#  limitations under the License.
-#
-################################################################################
-#
-#
-################################################################################
-
-# =============================================================================
-# Boostring Tree
-# =============================================================================
-
-
-class BoostingTree(object):
-    def __init__(self, boostingtree_param):
-        self.tree_param = boostingtree_param.tree_param
-        self.task_type = boostingtree_param.task_type
-        self.loss_type = boostingtree_param.loss_type
-        self.learning_rate = boostingtree_param.learning_rate
-        self.num_trees = boostingtree_param.num_trees
-        self.subsample_feature_rate = boostingtree_param.subsample_feature_rate
-        self.n_iter_no_change = boostingtree_param.n_iter_no_change
-        self.encrypt_param = boostingtree_param.encrypt_param
-        self.tol = boostingtree_param.tol
-        self.quantile_method = boostingtree_param.quantile_method
-        self.bin_num = boostingtree_param.bin_num
-        self.bin_gap = boostingtree_param.bin_gap
-        self.bin_sample_num = boostingtree_param.bin_sample_num
-
-    def fit(self, data_inst):
-        pass
-
-    def predict(self, data_inst, threshold=0.5):
-        pass
-
-    def predict_proba(self, data_inst):
-        pass
-
-    def load_model(self):
-        pass
-
-    def save_mode(self):
-        pass
->>>>>>> 4867dea4
+        pass