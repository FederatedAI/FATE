--- conflicted
+++ resolved
@@ -123,13 +123,9 @@
                 # Get mini-batch train data
                 batch_data_inst = data_instances.join(batch_data_index, lambda data_inst, index: data_inst)
 
-<<<<<<< HEAD
-                # TODO batch_data_inst goes through feature extractor e.g. autoencoder or CNN
-=======
-                # TODO: extract feature from batch_feat_inst
+                # batch_data_inst goes through feature extractor e.g. autoencoder or CNN
                 batch_feat_inst = self.transform(batch_data_inst)
 
->>>>>>> b345b693
                 # guest/host forward
                 self.compute_forward(batch_feat_inst, self.coef_, self.intercept_)
                 host_forward = federation.get(name=self.transfer_variable.host_forward_dict.name,
@@ -187,7 +183,6 @@
                 LOGGER.info("update_model")
                 self.update_model(optim_guest_gradient)
 
-                # TODO: compute gradients of local model and update local model based on fore_gradient
                 training_info = {"iteration": self.n_iter_, "batch_index": batch_index}
                 self.update_local_model(fore_gradient, batch_data_inst, self.coef_, **training_info)
 
