--- conflicted
+++ resolved
@@ -57,25 +57,17 @@
         self.loss_transfer = loss_transfer
         self.wx_square_transfer = wx_square_transfer
 
-<<<<<<< HEAD
-    def sync_loss_info(self, lr_variables, n_iter_, batch_index, cipher, optimizer, loss=0):
-=======
+    # def sync_loss_info(self, lr_variables, n_iter_, batch_index, cipher, optimizer, loss=0):
     def sync_loss_info(self, lr_variables, loss, n_iter_, batch_index, cipher, optimizer):
->>>>>>> 8620693a
         current_suffix = (n_iter_, batch_index)
 
         loss_regular = optimizer.loss_norm(lr_variables.coef_)
 
         if loss_regular is not None:
-<<<<<<< HEAD
-            loss += loss_regular
-        en_loss_regular = cipher.encrypt(loss)
-        self.loss_transfer.remote(en_loss_regular, role=consts.GUEST, idx=0, suffix=current_suffix)
-
-    def remote_wx_square(self, wx_square, suffix=tuple()):
-        self.wx_square_transfer.remote(obj=wx_square, role=consts.GUEST, idx=0, suffix=suffix)
-=======
             loss = loss + loss_regular
         en_loss = cipher.encrypt(loss)
         self.host_loss_regular_transfer.remote(en_loss, role=consts.GUEST, idx=0, suffix=current_suffix)
->>>>>>> 8620693a
+
+
+    def remote_wx_square(self, wx_square, suffix=tuple()):
+        self.wx_square_transfer.remote(obj=wx_square, role=consts.GUEST, idx=0, suffix=suffix)