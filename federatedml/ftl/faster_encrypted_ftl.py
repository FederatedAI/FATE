--- conflicted
+++ resolved
@@ -120,16 +120,8 @@
             self.logger.debug("enc_loss_grad_A" + str(enc_loss_grad_A))
 
         self.loss_grads = enc_loss_grad_A
-        self.enc_grads_W, self.enc_grads_b = self.compute_encrypted_params_grads(self.X, enc_loss_grad_A)
-
-    def compute_encrypted_params_grads(self, X, encrypt_grads):
-        grads = self.localModel.compute_gradients(X)
-        grads_W = grads[0]
-        grads_b = grads[1]
-        encrypt_grads_ex = np.expand_dims(encrypt_grads, axis=1)
-        encrypt_grads_W = compute_sum_XY(encrypt_grads_ex, grads_W)
-        encrypt_grads_b = compute_sum_XY(encrypt_grads, grads_b)
-        return encrypt_grads_W, encrypt_grads_b
+        self.enc_grads_W, self.enc_grads_b = self.localModel.compute_encrypted_params_grads(
+            self.X, enc_loss_grad_A)
 
     def send_gradients(self):
         return [self.enc_grads_W, self.enc_grads_b]
@@ -145,15 +137,9 @@
 
     def _update_loss(self):
         uA_overlap_prime = - self.uA_overlap / self.feature_dim
-<<<<<<< HEAD
-        enc_mapping_loss = np.sum(compute_sum_XY(uA_overlap_prime, self.enc_uB_overlap))
-        enc_clf_loss = self.__compute_encrypt_loss_y(self.enc_uB_overlap, self.y_overlap, self.phi)
-        self.loss = self.alpha * enc_clf_loss + enc_mapping_loss
-=======
         enc_loss_overlap = np.sum(distribute_compute_sum_XY(uA_overlap_prime, self.enc_uB_overlap))
         enc_loss_y = self.__compute_encrypt_loss_y(self.enc_uB_overlap, self.y_overlap, self.phi)
         self.loss = self.alpha * enc_loss_y + enc_loss_overlap
->>>>>>> 1bf7ed19
 
     def __compute_encrypt_loss_y(self, enc_uB_overlap, y_overlap, phi):
         if self.host_public_key is not None and self.public_key != self.host_public_key:
@@ -238,17 +224,8 @@
         enc_loss_grad_B = distribute_compute_X_plus_Y(self.alpha * enc_l1_grad_B, self.enc_mapping_comp_A)
 
         self.loss_grads = enc_loss_grad_B
-        self.enc_grads_W, self.enc_grads_b = self.compute_encrypted_params_grads(self.X[self.overlap_indexes],
-                                                                                 enc_loss_grad_B)
-
-    def compute_encrypted_params_grads(self, X, encrypt_grads):
-        grads = self.localModel.compute_gradients(X)
-        grads_W = grads[0]
-        grads_b = grads[1]
-        encrypt_grads_ex = np.expand_dims(encrypt_grads, axis=1)
-        encrypt_grads_W = compute_sum_XY(encrypt_grads_ex, grads_W)
-        encrypt_grads_b = compute_sum_XY(encrypt_grads, grads_b)
-        return encrypt_grads_W, encrypt_grads_b
+        self.enc_grads_W, self.enc_grads_b = self.localModel.compute_encrypted_params_grads(
+            self.X[self.overlap_indexes], enc_loss_grad_B)
 
     def send_gradients(self):
         return [self.enc_grads_W, self.enc_grads_b]
