#
#  Copyright 2019 The FATE Authors. All Rights Reserved.
#
#  Licensed under the Apache License, Version 2.0 (the "License");
#  you may not use this file except in compliance with the License.
#  You may obtain a copy of the License at
#
#      http://www.apache.org/licenses/LICENSE-2.0
#
#  Unless required by applicable law or agreed to in writing, software
#  distributed under the License is distributed on an "AS IS" BASIS,
#  WITHOUT WARRANTIES OR CONDITIONS OF ANY KIND, either express or implied.
#  See the License for the specific language governing permissions and
#  limitations under the License.
#

from numpy import *
from arch.api.utils import log_utils
from federatedml.unsupervise.kmeans.kmeans_model_base import BaseKmeansModel
from federatedml.param.hetero_kmeans_param import KmeansParam
from federatedml.util import consts
from federatedml.framework.homo.blocks import secure_sum_aggregator
from arch.api import session
from federatedml.evaluation.metrics import clustering_metric


LOGGER = log_utils.getLogger()


class HeteroKmeansArbiter(BaseKmeansModel):
    def __init__(self):
        super(HeteroKmeansArbiter, self).__init__()
        self.model_param = KmeansParam()
        self.dist_aggregator = secure_sum_aggregator.Server(enable_secure_aggregate=True)
        self.cluster_dist_aggregator = secure_sum_aggregator.Server(enable_secure_aggregate=True)
        self.DBI = 0

<<<<<<< HEAD
    def sum_in_cluster(self,iterator):
        sum_result = dict()
        result = []
        for k,v in iterator:
            if v[1] not in sum_result:
                sum_result[v[1]] = np.sqrt(v[0][v[1]])
            else:
                sum_result[v[1]] += np.sqrt(v[0][v[1]])
        for i in range(len(sum_result)):
            result[i] = sum_result
        return result

    def cal_ave_dist(self, dist_cluster_dtable, cluster_result, k):
        dist_centroid_dist_dtable = dist_cluster_dtable.mapPartitions(self.sum_in_cluster).reduce(self.sum_dict)
        cluster_count = cluster_result.mapPartitions(self.count).reduce(self.sum_dict)
        cal_ave_dist_list = []
        for k in dist_centroid_dist_dtable:
            count = cluster_count[k]
            cal_ave_dist_list.append(dist_centroid_dist_dtable[k] / count)
        return cal_ave_dist_list


    # def centroid_assign(self, dist_sum):
    #     new_centroid= []
    #     for row in dist_sum:
    #         new_centroid.append(np.argmin(row))
    #     return new_centroid
=======
    def cal_ave_dist(self, dist_sum, cluster_result, k):
        for i in range(0, k):
            dist_list =[]
            for j in range(len(dist_sum)):
                sum = 0
                count = 0
                if cluster_result[j] == i:
                    sum += dist_sum[j][i]
                    count += 1
                ave_dist = sum / count
            dist_list.append(ave_dist)
        return dist_list
>>>>>>> f30cf415

    def fit(self, data_instances=None):
        LOGGER.info("Enter hetero Kmeans arbiter fit")
        while self.n_iter_ < self.max_iter:
            secure_dist_all_1 = self.transfer_variable.guest_dist.get(idx=0, suffix=(self.n_iter_,))
            secure_dist_all_2 = self.transfer_variable.host_dist.get(idx=0, suffix=(self.n_iter_,))
            dist_sum = secure_dist_all_1.join(secure_dist_all_2, lambda v1, v2: v1+v2)
            #dist_sum = self.dist_aggregator.sum_model(suffix=(self.n_iter_,))
            cluster_result = dist_sum.mapValues(lambda k, v: np.argmin(v))
            self.transfer_variable.cluster_result.remote(cluster_result, role=consts.GUEST, idx=0, suffix=(self.n_iter_,))
            self.transfer_variable.cluster_result.remote(cluster_result, role=consts.HOST, idx=-1, suffix=(self.n_iter_,))

            dist_cluster_dtable = dist_sum.join(cluster_result, lambda v1, v2: [v1, v2])
            dist_table = self.cal_ave_dist(dist_cluster_dtable, cluster_result, self.k)#ave dist in each cluster
            cluster_dist = self.cluster_dist_aggregator.sum_model(suffix=(self.n_iter_,))
            self.DBI = clustering_metric.Davies_Bouldin_index.compute(dist_table, cluster_dist)

            tol1 = self.transfer_variable.guest_tol.get(idx=0, suffix=(self.n_iter_,))
            tol2 = self.transfer_variable.host_tol.get(idx=-1, suffix=(self.n_iter_,))
            tol_final = tol1+tol2
            tol_tag = 0 if tol_final > self.tol else 1
            self.transfer_variable.arbiter_tol.remote(tol_tag, role=consts.HOST, idx=-1, suffix=(self.n_iter_,))
            self.transfer_variable.arbiter_tol.remote(tol_tag, role=consts.GUEST, idx=0, suffix=(self.n_iter_,))
            if tol_tag:
                break

            self.n_iter_ += 1

    def predict(self, data_instances):

        LOGGER.info("Start predict ...")
        dist_sum = self.dist_aggregator.sum_model(suffix='predict')
        sample_class = self.centroid_assign(dist_sum)
        dist_table = self.cal_ave_dist(dist_sum, sample_class, self.k)
        cluster_dist = self.cluster_dist_aggregator.sum_model(suffix='predict')
        self.transfer_variable.cluster_result.remote(sample_class, role=consts.GUEST, idx=0)
        result = []
        for i in range(len(dist_sum)):
            item = tuple(i, [-1, sample_class[i], dist_table, cluster_dist])
            result.append(item)
        predict_result = session.parallelize(result)
        return predict_result<|MERGE_RESOLUTION|>--- conflicted
+++ resolved
@@ -35,35 +35,6 @@
         self.cluster_dist_aggregator = secure_sum_aggregator.Server(enable_secure_aggregate=True)
         self.DBI = 0
 
-<<<<<<< HEAD
-    def sum_in_cluster(self,iterator):
-        sum_result = dict()
-        result = []
-        for k,v in iterator:
-            if v[1] not in sum_result:
-                sum_result[v[1]] = np.sqrt(v[0][v[1]])
-            else:
-                sum_result[v[1]] += np.sqrt(v[0][v[1]])
-        for i in range(len(sum_result)):
-            result[i] = sum_result
-        return result
-
-    def cal_ave_dist(self, dist_cluster_dtable, cluster_result, k):
-        dist_centroid_dist_dtable = dist_cluster_dtable.mapPartitions(self.sum_in_cluster).reduce(self.sum_dict)
-        cluster_count = cluster_result.mapPartitions(self.count).reduce(self.sum_dict)
-        cal_ave_dist_list = []
-        for k in dist_centroid_dist_dtable:
-            count = cluster_count[k]
-            cal_ave_dist_list.append(dist_centroid_dist_dtable[k] / count)
-        return cal_ave_dist_list
-
-
-    # def centroid_assign(self, dist_sum):
-    #     new_centroid= []
-    #     for row in dist_sum:
-    #         new_centroid.append(np.argmin(row))
-    #     return new_centroid
-=======
     def cal_ave_dist(self, dist_sum, cluster_result, k):
         for i in range(0, k):
             dist_list =[]
@@ -76,21 +47,16 @@
                 ave_dist = sum / count
             dist_list.append(ave_dist)
         return dist_list
->>>>>>> f30cf415
 
     def fit(self, data_instances=None):
         LOGGER.info("Enter hetero Kmeans arbiter fit")
         while self.n_iter_ < self.max_iter:
-            secure_dist_all_1 = self.transfer_variable.guest_dist.get(idx=0, suffix=(self.n_iter_,))
-            secure_dist_all_2 = self.transfer_variable.host_dist.get(idx=0, suffix=(self.n_iter_,))
-            dist_sum = secure_dist_all_1.join(secure_dist_all_2, lambda v1, v2: v1+v2)
-            #dist_sum = self.dist_aggregator.sum_model(suffix=(self.n_iter_,))
-            cluster_result = dist_sum.mapValues(lambda k, v: np.argmin(v))
+            dist_sum = self.dist_aggregator.sum_model(suffix=(self.n_iter_,))
+            cluster_result = self.centroid_assign(dist_sum)
             self.transfer_variable.cluster_result.remote(cluster_result, role=consts.GUEST, idx=0, suffix=(self.n_iter_,))
             self.transfer_variable.cluster_result.remote(cluster_result, role=consts.HOST, idx=-1, suffix=(self.n_iter_,))
 
-            dist_cluster_dtable = dist_sum.join(cluster_result, lambda v1, v2: [v1, v2])
-            dist_table = self.cal_ave_dist(dist_cluster_dtable, cluster_result, self.k)#ave dist in each cluster
+            dist_table = self.cal_ave_dist(dist_sum, cluster_result, self.k)
             cluster_dist = self.cluster_dist_aggregator.sum_model(suffix=(self.n_iter_,))
             self.DBI = clustering_metric.Davies_Bouldin_index.compute(dist_table, cluster_dist)
 
