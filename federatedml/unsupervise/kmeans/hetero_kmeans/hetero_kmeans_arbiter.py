#
#  Copyright 2019 The FATE Authors. All Rights Reserved.
#
#  Licensed under the Apache License, Version 2.0 (the "License");
#  you may not use this file except in compliance with the License.
#  You may obtain a copy of the License at
#
#      http://www.apache.org/licenses/LICENSE-2.0
#
#  Unless required by applicable law or agreed to in writing, software
#  distributed under the License is distributed on an "AS IS" BASIS,
#  WITHOUT WARRANTIES OR CONDITIONS OF ANY KIND, either express or implied.
#  See the License for the specific language governing permissions and
#  limitations under the License.
#

import numpy as np
from arch.api.utils import log_utils
from federatedml.unsupervise.kmeans.kmeans_model_base import BaseKmeansModel
from federatedml.param.hetero_kmeans_param import KmeansParam
from federatedml.util import consts
from federatedml.framework.homo.blocks import secure_sum_aggregator
from arch.api import session
from federatedml.evaluation.metrics import clustering_metric

LOGGER = log_utils.getLogger()


class HeteroKmeansArbiter(BaseKmeansModel):
    def __init__(self):
        super(HeteroKmeansArbiter, self).__init__()
        self.model_param = KmeansParam()
        self.dist_aggregator = secure_sum_aggregator.Server(enable_secure_aggregate=True)
        self.cluster_dist_aggregator = secure_sum_aggregator.Server(enable_secure_aggregate=True)
        self.DBI = 0

<<<<<<< HEAD
    def cal_ave_dist(self, dist_sum, cluster_result, k):
        for i in range(0, k):
            dist_list =[]
            for j in range(len(dist_sum)):
                sum = 0
                count = 0
                if cluster_result[j] == i:
                    sum += dist_sum[j][i]
                    count += 1
                ave_dist = sum / count
            dist_list.append(ave_dist)
        return dist_list
=======
    def sum_in_cluster(self, iterator):
        sum_result = dict()
        for k, v in iterator:
            if v[1] not in sum_result:
                sum_result[v[1]] = np.sqrt(v[0][v[1]])
            else:
                sum_result[v[1]] += np.sqrt(v[0][v[1]])
        return sum_result

    def cal_ave_dist(self, dist_cluster_dtable, cluster_result, k):
        dist_centroid_dist_dtable = dist_cluster_dtable.mapPartitions(self.sum_in_cluster).reduce(self.sum_dict)
        cluster_count = cluster_result.mapPartitions(self.count).reduce(self.sum_dict)
        cal_ave_dist_list = []
        for i in range(self.k):
            count = cluster_count[i]
            cal_ave_dist_list.append([i, count, dist_centroid_dist_dtable[i] / count])
        return cal_ave_dist_list
>>>>>>> de15ee1f

    def fit(self, data_instances=None):
        LOGGER.info("Enter hetero Kmeans arbiter fit")
        while self.n_iter_ < self.max_iter:
<<<<<<< HEAD
            dist_sum = self.dist_aggregator.sum_model(suffix=(self.n_iter_,))
            cluster_result = self.centroid_assign(dist_sum)
            self.transfer_variable.cluster_result.remote(cluster_result, role=consts.GUEST, idx=0, suffix=(self.n_iter_,))
            self.transfer_variable.cluster_result.remote(cluster_result, role=consts.HOST, idx=-1, suffix=(self.n_iter_,))

            dist_table = self.cal_ave_dist(dist_sum, cluster_result, self.k)
            cluster_dist = self.cluster_dist_aggregator.sum_model(suffix=(self.n_iter_,))
            self.DBI = clustering_metric.Davies_Bouldin_index.compute(dist_table, cluster_dist)
=======
            secure_dist_all_1 = self.transfer_variable.guest_dist.get(idx=0, suffix=(self.n_iter_,))
            secure_dist_all_2 = self.transfer_variable.host_dist.get(idx=0, suffix=(self.n_iter_,))
            dist_sum = secure_dist_all_1.join(secure_dist_all_2, lambda v1, v2: v1 + v2)
            cluster_result = dist_sum.mapValues(lambda v: np.argmin(v))
            self.transfer_variable.cluster_result.remote(cluster_result, role=consts.GUEST, idx=0,
                                                         suffix=(self.n_iter_,))
            self.transfer_variable.cluster_result.remote(cluster_result, role=consts.HOST, idx=0,
                                                         suffix=(self.n_iter_,))

            dist_cluster_dtable = dist_sum.join(cluster_result, lambda v1, v2: [v1, v2])
            dist_table = self.cal_ave_dist(dist_cluster_dtable, cluster_result, self.k)  # ave dist in each cluster
            cluster_dist = self.cluster_dist_aggregator.sum_model(suffix=(self.n_iter_,))
            # self.DBI=clustering_metric.Davies_Bouldin_index.compute(dist_table, cluster_dist)
>>>>>>> de15ee1f

            tol1 = self.transfer_variable.guest_tol.get(idx=0, suffix=(self.n_iter_,))
            tol2 = self.transfer_variable.host_tol.get(idx=0, suffix=(self.n_iter_,))
            tol_final = tol1 + tol2
            self.is_converged = True if tol_final > self.tol else False
            self.transfer_variable.arbiter_tol.remote(self.is_converged, role=consts.HOST, idx=0, suffix=(self.n_iter_,))
            self.transfer_variable.arbiter_tol.remote(self.is_converged, role=consts.GUEST, idx=0, suffix=(self.n_iter_,))
            if self.is_converged:
                break

            self.n_iter_ += 1

<<<<<<< HEAD
    def predict(self, data_instances):

=======
    def predict(self, data_instances=None):
>>>>>>> de15ee1f
        LOGGER.info("Start predict ...")
        secure_dist_all_1 = self.transfer_variable.guest_dist.get(idx=0, suffix='predict')
        secure_dist_all_2 = self.transfer_variable.host_dist.get(idx=0, suffix='predict')
        dist_sum = secure_dist_all_1.join(secure_dist_all_2, lambda v1, v2: v1 + v2)
        cluster_result = dist_sum.mapValues(lambda v: np.argmin(v))
        self.transfer_variable.cluster_result.remote(cluster_result, role=consts.GUEST, idx=0, suffix='predict')
        self.transfer_variable.cluster_result.remote(cluster_result, role=consts.HOST, idx=0, suffix='predict')

        dist_cluster_dtable = dist_sum.join(cluster_result, lambda v1, v2: [v2, v1])
        dist_table = self.cal_ave_dist(dist_cluster_dtable, cluster_result, self.k)  # ave dist in each cluster
        cluster_dist = self.cluster_dist_aggregator.sum_model(suffix='predict')
<<<<<<< HEAD
        self.transfer_variable.cluster_result.remote(sample_class, role=consts.GUEST, idx=0)
        result = []
        for i in range(len(dist_sum)):
            item = tuple(i, [-1, sample_class[i], dist_table, cluster_dist])
            result.append(item)
        predict_result = session.parallelize(result)
        return predict_result
=======
        result = []
        for v in dist_table:
            result.append(tuple([v[0], [v[1], v[2], cluster_dist._weights]]))
        predict_result1 = session.parallelize(result, partition=dist_sum.partitions, include_key=True)
        predict_result2 = dist_cluster_dtable
        return predict_result1, predict_result2
>>>>>>> de15ee1f
<|MERGE_RESOLUTION|>--- conflicted
+++ resolved
@@ -34,20 +34,6 @@
         self.cluster_dist_aggregator = secure_sum_aggregator.Server(enable_secure_aggregate=True)
         self.DBI = 0
 
-<<<<<<< HEAD
-    def cal_ave_dist(self, dist_sum, cluster_result, k):
-        for i in range(0, k):
-            dist_list =[]
-            for j in range(len(dist_sum)):
-                sum = 0
-                count = 0
-                if cluster_result[j] == i:
-                    sum += dist_sum[j][i]
-                    count += 1
-                ave_dist = sum / count
-            dist_list.append(ave_dist)
-        return dist_list
-=======
     def sum_in_cluster(self, iterator):
         sum_result = dict()
         for k, v in iterator:
@@ -65,21 +51,10 @@
             count = cluster_count[i]
             cal_ave_dist_list.append([i, count, dist_centroid_dist_dtable[i] / count])
         return cal_ave_dist_list
->>>>>>> de15ee1f
 
     def fit(self, data_instances=None):
         LOGGER.info("Enter hetero Kmeans arbiter fit")
         while self.n_iter_ < self.max_iter:
-<<<<<<< HEAD
-            dist_sum = self.dist_aggregator.sum_model(suffix=(self.n_iter_,))
-            cluster_result = self.centroid_assign(dist_sum)
-            self.transfer_variable.cluster_result.remote(cluster_result, role=consts.GUEST, idx=0, suffix=(self.n_iter_,))
-            self.transfer_variable.cluster_result.remote(cluster_result, role=consts.HOST, idx=-1, suffix=(self.n_iter_,))
-
-            dist_table = self.cal_ave_dist(dist_sum, cluster_result, self.k)
-            cluster_dist = self.cluster_dist_aggregator.sum_model(suffix=(self.n_iter_,))
-            self.DBI = clustering_metric.Davies_Bouldin_index.compute(dist_table, cluster_dist)
-=======
             secure_dist_all_1 = self.transfer_variable.guest_dist.get(idx=0, suffix=(self.n_iter_,))
             secure_dist_all_2 = self.transfer_variable.host_dist.get(idx=0, suffix=(self.n_iter_,))
             dist_sum = secure_dist_all_1.join(secure_dist_all_2, lambda v1, v2: v1 + v2)
@@ -93,7 +68,6 @@
             dist_table = self.cal_ave_dist(dist_cluster_dtable, cluster_result, self.k)  # ave dist in each cluster
             cluster_dist = self.cluster_dist_aggregator.sum_model(suffix=(self.n_iter_,))
             # self.DBI=clustering_metric.Davies_Bouldin_index.compute(dist_table, cluster_dist)
->>>>>>> de15ee1f
 
             tol1 = self.transfer_variable.guest_tol.get(idx=0, suffix=(self.n_iter_,))
             tol2 = self.transfer_variable.host_tol.get(idx=0, suffix=(self.n_iter_,))
@@ -106,12 +80,7 @@
 
             self.n_iter_ += 1
 
-<<<<<<< HEAD
-    def predict(self, data_instances):
-
-=======
     def predict(self, data_instances=None):
->>>>>>> de15ee1f
         LOGGER.info("Start predict ...")
         secure_dist_all_1 = self.transfer_variable.guest_dist.get(idx=0, suffix='predict')
         secure_dist_all_2 = self.transfer_variable.host_dist.get(idx=0, suffix='predict')
@@ -123,19 +92,9 @@
         dist_cluster_dtable = dist_sum.join(cluster_result, lambda v1, v2: [v2, v1])
         dist_table = self.cal_ave_dist(dist_cluster_dtable, cluster_result, self.k)  # ave dist in each cluster
         cluster_dist = self.cluster_dist_aggregator.sum_model(suffix='predict')
-<<<<<<< HEAD
-        self.transfer_variable.cluster_result.remote(sample_class, role=consts.GUEST, idx=0)
-        result = []
-        for i in range(len(dist_sum)):
-            item = tuple(i, [-1, sample_class[i], dist_table, cluster_dist])
-            result.append(item)
-        predict_result = session.parallelize(result)
-        return predict_result
-=======
         result = []
         for v in dist_table:
             result.append(tuple([v[0], [v[1], v[2], cluster_dist._weights]]))
         predict_result1 = session.parallelize(result, partition=dist_sum.partitions, include_key=True)
         predict_result2 = dist_cluster_dtable
-        return predict_result1, predict_result2
->>>>>>> de15ee1f
+        return predict_result1, predict_result2