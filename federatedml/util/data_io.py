--- conflicted
+++ resolved
@@ -558,14 +558,11 @@
         self.header = None
         self.sid_name = "sid"
         self.label_name = self.label_name = data_io_param.label_name
-<<<<<<< HEAD
-=======
         self.missing_fill = data_io_param.missing_fill
         self.missing_fill_method = data_io_param.missing_fill_method
         self.default_value = data_io_param.default_value
         self.missing_impute_rate = None
         self.missing_impute = None
->>>>>>> e1c05c0d
 
     @staticmethod
     def agg_tag(kvs, delimitor=' ', with_label=True, tag_with_value=False, tag_value_delimitor=":"):
