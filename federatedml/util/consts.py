--- conflicted
+++ resolved
@@ -34,17 +34,14 @@
 L1_PENALTY = 'L1'
 L2_PENALTY = 'L2'
 
-<<<<<<< HEAD
 FLOAT_ZERO = 1e-8
 OVERFLOW_THRESHOLD = 1e8
-=======
 OT_HAUCK = 'OT_Hauck'
 CE_PH = 'CommutativeEncryptionPohligHellman'
 XOR = 'xor'
 AES = 'aes'
 
 FLOAT_ZERO = 1e-6
->>>>>>> 3aaaecac
 
 PARAM_MAXDEPTH = 5
 MAX_CLASSNUM = 1000
