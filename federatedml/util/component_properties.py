#!/usr/bin/env python
# -*- coding: utf-8 -*-

#
#  Copyright 2019 The FATE Authors. All Rights Reserved.
#
#  Licensed under the Apache License, Version 2.0 (the "License");
#  you may not use this file except in compliance with the License.
#  You may obtain a copy of the License at
#
#      http://www.apache.org/licenses/LICENSE-2.0
#
#  Unless required by applicable law or agreed to in writing, software
#  distributed under the License is distributed on an "AS IS" BASIS,
#  WITHOUT WARRANTIES OR CONDITIONS OF ANY KIND, either express or implied.
#  See the License for the specific language governing permissions and
#  limitations under the License.

from arch.api.utils import log_utils

LOGGER = log_utils.getLogger()


class RunningFuncs(object):
    def __init__(self):
        self.todo_func_list = []
        self.todo_func_params = []
        self.save_result = []
        self.use_previews_result = []

    def add_func(self, func, params, save_result=False, use_previews=False):
        self.todo_func_list.append(func)
        self.todo_func_params.append(params)
        self.save_result.append(save_result)
        self.use_previews_result.append(use_previews)

    def __iter__(self):
        for func, params, save_result, use_previews in zip(self.todo_func_list, self.todo_func_params,
                                                           self.save_result, self.use_previews_result):
            yield func, params, save_result, use_previews


class ComponentProperties(object):
    def __init__(self):
        self.need_cv = False
        self.need_run = False
        self.need_stepwise = False
        self.has_model = False
        self.has_isometric_model = False
        self.has_train_data = False
        self.has_eval_data = False
        self.has_normal_input_data = False
        self.role = None
        self.host_party_idlist = []
        self.local_partyid = -1
        self.guest_partyid = -1
        self.input_data_count = 0
        self.input_eval_data_count = 0

    def parse_component_param(self, component_parameters, param):

        try:
            need_cv = param.cv_param.need_cv
        except AttributeError:
            need_cv = False
        self.need_cv = need_cv
        LOGGER.debug(component_parameters)

        try:
            need_run = param.need_run
        except AttributeError:
            need_run = True
        self.need_run = need_run
        LOGGER.debug("need_run: {}, need_cv: {}".format(self.need_run, self.need_cv))

        try:
            need_stepwise = param.stepwise_param.need_stepwise
        except AttributeError:
            need_stepwise = False
        self.need_stepwise = need_stepwise

        self.role = component_parameters["local"]["role"]
        self.host_party_idlist = component_parameters["role"].get("host")
        self.local_partyid = component_parameters["local"].get("party_id")
        self.guest_partyid = component_parameters["role"].get("guest")
        if self.guest_partyid is not None:
            self.guest_partyid = self.guest_partyid[0]
        return self

    def parse_dsl_args(self, args):
        if "model" in args:
            self.has_model = True
        if "isometric_model" in args:
            self.has_isometric_model = True
        data_sets = args.get("data")
        if data_sets is None:
            return self
        for data_key, data_dicts in data_sets.items():
            data_keys = list(data_dicts.keys())
            if "train_data" in data_keys:
                self.has_train_data = True
                data_keys.remove("train_data")

            if "eval_data" in data_keys:
                self.has_eval_data = True
                data_keys.remove("eval_data")

            if len(data_keys) > 0:
                self.has_normal_input_data = True

        LOGGER.debug("has_train_data: {}, has_eval_data: {}, has_normal_data: {}".format(
            self.has_train_data, self.has_eval_data, self.has_normal_input_data
        ))
        return self

    def extract_input_data(self, args):
        data_sets = args.get("data")
        train_data = None
        eval_data = None
        data = {}
        if data_sets is None:
            return train_data, eval_data, data

        LOGGER.debug(f"Input data_sets: {data_sets}")

        for data_key, data_dict in data_sets.items():

            for data_type, d_table in data_dict.items():
                if data_type == "train_data" and d_table is not None:
                    train_data = d_table[0]
                    if train_data is not None:
                        self.input_data_count = train_data.count()
                elif data_type == 'eval_data' and d_table is not None:
                    eval_data = d_table[0]
                    if eval_data is not None:
                        self.input_eval_data_count = eval_data.count()
                else:
<<<<<<< HEAD
                    if d_table is not None and d_table[0] is not None:
                        data[".".join([data_key, data_type])] = d_table[0]
=======
                    if d_table is not None:
                        data[".".join([data_key, data_type])] = d_table

            # if data_sets[data_key].get("data", None):
            #     # data = data_sets[data_key]["data"]
            #     data[data_key] = data_sets[data_key]["data"]
>>>>>>> e3566b8d

        for data_key, data_table in data.items():
            if data_table is not None:
                self.input_data_count += data_table.count()

        return train_data, eval_data, data

    def extract_running_rules(self, args, model):
        train_data, eval_data, data = self.extract_input_data(args)

        running_funcs = RunningFuncs()

        schema = None
        for d in [train_data, eval_data]:
            if d is not None:
                schema = d.schema
                break

        if not self.need_run:
            running_funcs.add_func(model.pass_data, [data], save_result=True)
            return running_funcs

        if self.need_cv:
            running_funcs.add_func(model.cross_validation, [train_data])
            return running_funcs

        if self.need_stepwise:
            running_funcs.add_func(model.stepwise, [train_data], save_result=True)
            running_funcs.add_func(self.union_data, ["train"], use_previews=True, save_result=True)
            running_funcs.add_func(model.set_predict_data_schema, [schema],
                                   use_previews=True, save_result=True)
            if eval_data:
                LOGGER.warn("Validate data provided for Stepwise Module. It will not be used in model training.")
            return running_funcs

        if self.has_model or self.has_isometric_model:
            running_funcs.add_func(model.load_model, [args])

        if self.has_train_data and self.has_eval_data:
            # todo_func_list.extend([model.set_flowid, model.fit, model.set_flowid, model.predict])
            # todo_func_params.extend([['fit'], [train_data], ['validate'], [train_data, 'validate']])
            running_funcs.add_func(model.set_flowid, ['fit'])
            running_funcs.add_func(model.fit, [train_data, eval_data])
            running_funcs.add_func(model.set_flowid, ['validate'])
            running_funcs.add_func(model.predict, [train_data], save_result=True)
            running_funcs.add_func(model.set_flowid, ['predict'])
            running_funcs.add_func(model.predict, [eval_data], save_result=True)
            running_funcs.add_func(self.union_data, ["train", "validate"], use_previews=True, save_result=True)
            running_funcs.add_func(model.set_predict_data_schema, [schema],
                                   use_previews=True, save_result=True)

        elif self.has_train_data:
            running_funcs.add_func(model.set_flowid, ['fit'])
            running_funcs.add_func(model.fit, [train_data])
            running_funcs.add_func(model.set_flowid, ['validate'])
            running_funcs.add_func(model.predict, [train_data], save_result=True)
            running_funcs.add_func(self.union_data, ["train"], use_previews=True, save_result=True)
            running_funcs.add_func(model.set_predict_data_schema, [schema],
                                   use_previews=True, save_result=True)

        elif self.has_eval_data:
            running_funcs.add_func(model.set_flowid, ['predict'])
            running_funcs.add_func(model.predict, [eval_data], save_result=True)
            running_funcs.add_func(self.union_data, ["predict"], use_previews=True, save_result=True)
            running_funcs.add_func(model.set_predict_data_schema, [schema],
                                   use_previews=True, save_result=True)

        if self.has_normal_input_data and not self.has_model:
            running_funcs.add_func(model.extract_data, [data], save_result=True)
            running_funcs.add_func(model.set_flowid, ['fit'])
            running_funcs.add_func(model.fit, [], use_previews=True, save_result=True)

        if self.has_normal_input_data and self.has_model:
            running_funcs.add_func(model.extract_data, [data], save_result=True)
            running_funcs.add_func(model.set_flowid, ['transform'])
            running_funcs.add_func(model.transform, [], use_previews=True, save_result=True)

        # LOGGER.debug("func list: {}, param list: {}, save_results: {}, use_previews: {}".format(
        #     running_funcs.todo_func_list, running_funcs.todo_func_params,
        #     running_funcs.save_result, running_funcs.use_previews_result
        # ))
        return running_funcs

    @staticmethod
    def union_data(previews_data, name_list):
        if len(previews_data) == 0:
            return None

        if any([x is None for x in previews_data]):
            return None

        assert len(previews_data) == len(name_list)

        result_data = None
        for data, name in zip(previews_data, name_list):
            # LOGGER.debug("before mapValues, one data: {}".format(data.first()))
            data = data.mapValues(lambda value: value + [name])
            # LOGGER.debug("after mapValues, one data: {}".format(data.first()))

            if result_data is None:
                result_data = data
            else:
                LOGGER.debug(f"Before union, t1 count: {result_data.count()}, t2 count: {data.count()}")
                result_data = result_data.union(data)
                LOGGER.debug(f"After union, result count: {result_data.count()}")
            # LOGGER.debug("before out loop, one data: {}".format(result_data.first()))

        return result_data<|MERGE_RESOLUTION|>--- conflicted
+++ resolved
@@ -135,17 +135,12 @@
                     if eval_data is not None:
                         self.input_eval_data_count = eval_data.count()
                 else:
-<<<<<<< HEAD
-                    if d_table is not None and d_table[0] is not None:
-                        data[".".join([data_key, data_type])] = d_table[0]
-=======
                     if d_table is not None:
                         data[".".join([data_key, data_type])] = d_table
 
             # if data_sets[data_key].get("data", None):
             #     # data = data_sets[data_key]["data"]
             #     data[data_key] = data_sets[data_key]["data"]
->>>>>>> e3566b8d
 
         for data_key, data_table in data.items():
             if data_table is not None:
