--- conflicted
+++ resolved
@@ -24,10 +24,6 @@
 from federatedml.feature.feature_selection import filter_factory
 from federatedml.feature.feature_selection.model_adaptor.adapter_factory import adapter_factory
 from federatedml.feature.feature_selection.selection_properties import SelectionProperties, CompletedSelectionResults
-<<<<<<< HEAD
-from federatedml.feature.feature_selection.model_adaptor.isometric_model import IsometricModel
-=======
->>>>>>> 7af0c5f1
 from federatedml.model_base import ModelBase
 from federatedml.param.feature_selection_param import FeatureSelectionParam
 from federatedml.protobuf.generated import feature_selection_param_pb2, feature_selection_meta_pb2
@@ -35,13 +31,9 @@
 from federatedml.transfer_variable.transfer_class.hetero_feature_selection_transfer_variable import \
     HeteroFeatureSelectionTransferVariable
 from federatedml.util import abnormal_detection
+from federatedml.util import consts
 from federatedml.util.io_check import assert_io_num_rows_equal
-<<<<<<< HEAD
-from federatedml.feature.feature_selection.model_adaptor.adapter_factory import adapter_factory
-from federatedml.util import consts
-=======
 from federatedml.util.schema_check import assert_schema_consistent
->>>>>>> 7af0c5f1
 
 LOGGER = log_utils.getLogger()
 
@@ -180,7 +172,6 @@
         self.completed_selection_result.add_filter_results(filter_name='conclusion',
                                                            select_properties=self.curt_select_properties)
         self.update_curt_select_param()
-<<<<<<< HEAD
 
     def _load_isometric_model(self, iso_model):
         LOGGER.debug(f"In _load_isometric_model, iso_model: {iso_model}")
@@ -209,36 +200,6 @@
         if 'model' in model_dict:
             self._load_selection_model(model_dict)
 
-=======
-
-    def _load_isometric_model(self, iso_model):
-        LOGGER.debug(f"In _load_isometric_model, iso_model: {iso_model}")
-        for cpn_name, model_dict in iso_model.items():
-            model_param = None
-            model_meta = None
-            for name, model_pb in model_dict.items():
-                if name.endswith("Param"):
-                    model_param = model_pb
-                else:
-                    model_meta = model_pb
-            model_name = model_param.model_name
-            if model_name in self.isometric_models:
-                raise ValueError("Should not load two same type isometric models"
-                                 " in feature selection")
-            adapter = adapter_factory(model_name)
-            this_iso_model = adapter.convert(model_meta, model_param)
-            # LOGGER.debug(f"model_name: {model_name},"
-            #              f" iso_model: {this_iso_model._metric_info[0].__dict__}")
-            self.isometric_models[model_name] = this_iso_model
-
-        # for model_name, model_dict in iso_model.items():
-
-    def load_model(self, model_dict):
-        LOGGER.debug(f"In load_model, model_dict: {model_dict}")
-        if 'model' in model_dict:
-            self._load_selection_model(model_dict)
-
->>>>>>> 7af0c5f1
         if 'isometric_model' in model_dict:
             self._load_isometric_model(model_dict['isometric_model'])
 
