--- conflicted
+++ resolved
@@ -16,10 +16,6 @@
 #  See the License for the specific language governing permissions and
 #  limitations under the License.
 
-<<<<<<< HEAD
-from federatedml.protobuf.generated import feature_selection_param_pb2
-=======
->>>>>>> 46dfdc6b
 from arch.api.utils import log_utils
 from federatedml.feature import feature_selection
 from federatedml.feature.hetero_feature_selection.base_feature_selection import BaseHeteroFeatureSelection
@@ -131,35 +127,6 @@
                 self.filter_result.get_left_cols()))
 
     def _received_result_cols(self, filter_name):
-<<<<<<< HEAD
-
-        left_cols = self.transfer_variable.result_left_cols.get(idx=0,
-                                                               suffix=(filter_name,))
-        """
-        left_cols = federation.get(name=self.transfer_variable.result_left_cols.name,
-                                   tag=result_cols_id,
-                                   idx=0)
-        """
-        LOGGER.info("Received left columns from guest, received left_cols: {}".format(left_cols))
-        # self.left_cols = left_cols
-        LOGGER.debug("Before renew: self.left_cols: {}".format(self.left_cols))
-        self._renew_final_left_cols(left_cols)
-        LOGGER.debug("After renew: self.left_cols: {}".format(self.left_cols))
-
-        # self._renew_left_col_names()
-
-        host_cols = list(left_cols.keys())
-
-        left_col_result = {}
-        original_cols = []
-        for col_idx, is_left in self.left_cols.items():
-            col_name = self.header[col_idx]
-            left_col_result[col_name] = is_left
-
-        for col_idx in host_cols:
-            original_cols.append(self.header[col_idx])
-=======
->>>>>>> 46dfdc6b
 
         left_cols_index = self.transfer_variable.result_left_cols.get(idx=0,
                                                                       suffix=(filter_name,))
@@ -178,28 +145,9 @@
         # LOGGER.info("Received Left cols are {}".format(self.left_cols))
 
     def _send_select_cols(self, filter_name):
-<<<<<<< HEAD
-        host_select_cols_id = self.transfer_variable.generate_transferid(self.transfer_variable.host_select_cols,
-                                                                         filter_name)
-
-        LOGGER.debug("Before send select cols, self.left_cols: {}".format(self.left_cols))
-
-        self.transfer_variable.host_select_cols.remote(self.left_cols,
-                                                       role=consts.GUEST,
-                                                       idx=0,
-                                                       suffix=(filter_name,))
-        """
-        federation.remote(self.left_cols,
-                          name=self.transfer_variable.host_select_cols.name,
-                          tag=host_select_cols_id,
-                          role=consts.GUEST,
-                          idx=0)
-        """
-=======
         self.transfer_variable.host_select_cols.remote(self.filter_result.this_to_select_cols_index,
                                                        role=consts.GUEST,
                                                        idx=0,
                                                        suffix=(filter_name,))
->>>>>>> 46dfdc6b
 
         LOGGER.info("Sent select cols to guest")