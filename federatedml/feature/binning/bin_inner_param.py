--- conflicted
+++ resolved
@@ -16,16 +16,11 @@
 #  See the License for the specific language governing permissions and
 #  limitations under the License.
 
-<<<<<<< HEAD
-from arch.api.utils import log_utils
-from federatedml.util import fate_operator
-from federatedml.util import anonymous_generator
-=======
->>>>>>> d5bff8ba
+
 import copy
 
 from federatedml.util import LOGGER
-from federatedml.util import fate_operator
+from federatedml.util import anonymous_generator
 
 
 class BinInnerParam(object):
