import copy
import functools

from arch.api import session
from fate_arch.common import log
from federatedml.ensemble.basic_algorithms.decision_tree.tree_core.decision_tree import DecisionTree
from federatedml.ensemble.basic_algorithms.decision_tree.tree_core.node import Node
from federatedml.feature.fate_element_type import NoneType
from federatedml.protobuf.generated.boosting_tree_model_meta_pb2 import CriterionMeta
from federatedml.protobuf.generated.boosting_tree_model_meta_pb2 import DecisionTreeModelMeta
from federatedml.protobuf.generated.boosting_tree_model_param_pb2 import DecisionTreeModelParam
from federatedml.transfer_variable.transfer_class.hetero_decision_tree_transfer_variable import \
    HeteroDecisionTreeTransferVariable
from federatedml.util import consts

LOGGER = log.getLogger()


class HeteroDecisionTreeGuest(DecisionTree):

    def __init__(self, tree_param):
        super(HeteroDecisionTreeGuest, self).__init__(tree_param)
        self.encrypter = None
        self.encrypted_mode_calculator = None
        self.transfer_inst = HeteroDecisionTreeTransferVariable()

        self.sitename = consts.GUEST  # will be modified in self.set_runtime_idx()
        self.complete_secure_tree = False
        self.split_maskdict = {}
        self.missing_dir_maskdict = {}

        self.host_party_idlist = []

    def encode(self, etype="feature_idx", val=None, nid=None):
        if etype == "feature_idx":
            return val

        if etype == "feature_val":
            self.split_maskdict[nid] = val
            return None

        if etype == "missing_dir":
            self.missing_dir_maskdict[nid] = val
            return None

        raise TypeError("encode type %s is not support!" % (str(etype)))

    @staticmethod
    def decode(dtype="feature_idx", val=None, nid=None, split_maskdict=None, missing_dir_maskdict=None):
        if dtype == "feature_idx":
            return val

        if dtype == "feature_val":
            if nid in split_maskdict:
                return split_maskdict[nid]
            else:
                raise ValueError("decode val %s cause error, can't recognize it!" % (str(val)))

        if dtype == "missing_dir":
            if nid in missing_dir_maskdict:
                return missing_dir_maskdict[nid]
            else:
                raise ValueError("decode val %s cause error, can't recognize it!" % (str(val)))

        return TypeError("decode type %s is not support!" % (str(dtype)))

    def set_encrypter(self, encrypter):
        LOGGER.info("set encrypter")
        self.encrypter = encrypter

    def set_encrypted_mode_calculator(self, encrypted_mode_calculator):
        self.encrypted_mode_calculator = encrypted_mode_calculator

    def set_as_complete_secure_tree(self):
        self.complete_secure_tree = True

    def set_host_party_idlist(self, host_list):
        self.host_party_idlist = host_list

    def encrypt(self, val):
        return self.encrypter.encrypt(val)

    def decrypt(self, val):
        return self.encrypter.decrypt(val)

    def find_host_split(self, value):

        cur_split_node, encrypted_splitinfo_host = value
        sum_grad = cur_split_node.sum_grad
        sum_hess = cur_split_node.sum_hess
        best_gain = self.min_impurity_split - consts.FLOAT_ZERO
        best_idx = -1

        perform_recorder = {}
        gains = []

        for i in range(len(encrypted_splitinfo_host)):
            sum_grad_l, sum_hess_l = encrypted_splitinfo_host[i]
            sum_grad_l = self.decrypt(sum_grad_l)
            sum_hess_l = self.decrypt(sum_hess_l)
            sum_grad_r = sum_grad - sum_grad_l
            sum_hess_r = sum_hess - sum_hess_l
            gain = self.splitter.split_gain(sum_grad, sum_hess, sum_grad_l,
                                            sum_hess_l, sum_grad_r, sum_hess_r)

            perform_recorder[i] = gain
            gains.append(gain)

            if gain > self.min_impurity_split and gain > best_gain:
                best_gain = gain
                best_idx = i

        encrypted_best_gain = self.encrypt(best_gain)
        return best_idx, encrypted_best_gain, best_gain

    def find_best_split_guest_and_host(self, splitinfo_guest_host):

        best_gain_host = self.decrypt(splitinfo_guest_host[1].gain)
        best_gain_host_idx = 1
        for i in range(1, len(splitinfo_guest_host)):
            gain_host_i = self.decrypt(splitinfo_guest_host[i].gain)
            if best_gain_host < gain_host_i:
                best_gain_host = gain_host_i
                best_gain_host_idx = i

        # if merge_host_split_only is True, guest hists is None
        if splitinfo_guest_host[0] is not None and \
                splitinfo_guest_host[0].gain >= best_gain_host - consts.FLOAT_ZERO:
            best_splitinfo = splitinfo_guest_host[0]
        else:
            best_splitinfo = splitinfo_guest_host[best_gain_host_idx]
            LOGGER.debug('best split info is {}, {}'.format(best_splitinfo.sum_grad, best_splitinfo.sum_hess))

            # when this node can not be further split, host sum_grad and sum_hess is not an encrypted number but 0
            # so need type checking here
            best_splitinfo.sum_grad = self.decrypt(best_splitinfo.sum_grad) \
                if type(best_splitinfo.sum_grad) != int else best_splitinfo.sum_grad
            best_splitinfo.sum_hess = self.decrypt(best_splitinfo.sum_hess) \
                if type(best_splitinfo.sum_hess) != int else best_splitinfo.sum_hess
            best_splitinfo.gain = best_gain_host

        return best_splitinfo

    def sync_encrypted_grad_and_hess(self, idx=-1):
        encrypted_grad_and_hess = self.encrypted_mode_calculator.encrypt(self.grad_and_hess)

        self.transfer_inst.encrypted_grad_and_hess.remote(encrypted_grad_and_hess,
                                                          role=consts.HOST,
                                                          idx=idx)

    def sync_cur_to_split_nodes(self, cur_to_split_node, dep=-1, idx=-1):
        LOGGER.info("send tree node queue of depth {}".format(dep))
        mask_tree_node_queue = copy.deepcopy(cur_to_split_node)
        for i in range(len(mask_tree_node_queue)):
            mask_tree_node_queue[i] = Node(id=mask_tree_node_queue[i].id)

        self.transfer_inst.tree_node_queue.remote(mask_tree_node_queue,
                                                  role=consts.HOST,
                                                  idx=idx,
                                                  suffix=(dep,))

    def sync_node_positions(self, dep, idx=-1):
        LOGGER.info("send node positions of depth {}".format(dep))
        self.transfer_inst.node_positions.remote(self.inst2node_idx,
                                                 role=consts.HOST,
                                                 idx=idx,
                                                 suffix=(dep,))

    def sync_encrypted_splitinfo_host(self, dep=-1, batch=-1, idx=-1):
        LOGGER.info("get encrypted splitinfo of depth {}, batch {}".format(dep, batch))

        LOGGER.debug('host idx is {}'.format(idx))
        encrypted_splitinfo_host = self.transfer_inst.encrypted_splitinfo_host.get(idx=idx,
                                                                                   suffix=(dep, batch,))
        ret = []
        if idx == -1:
            for obj in encrypted_splitinfo_host:
                ret.append(obj.get_data())
        else:
            ret.append(encrypted_splitinfo_host.get_data())

        return ret

    def sync_federated_best_splitinfo_host(self, federated_best_splitinfo_host, dep=-1, batch=-1, idx=-1):
        LOGGER.info("send federated best splitinfo of depth {}, batch {}".format(dep, batch))
        self.transfer_inst.federated_best_splitinfo_host.remote(federated_best_splitinfo_host,
                                                                role=consts.HOST,
                                                                idx=idx,
                                                                suffix=(dep, batch,))

    def sync_final_split_host(self, dep=-1, batch=-1, idx=-1):
        LOGGER.info("get host final splitinfo of depth {}, batch {}".format(dep, batch))
        final_splitinfo_host = self.transfer_inst.final_splitinfo_host.get(idx=idx,
                                                                           suffix=(dep, batch,))
        return final_splitinfo_host if idx == -1 else [final_splitinfo_host]

    def sync_dispatch_node_host(self, dispatch_guest_data, dep=-1, idx=-1):

        LOGGER.info("send node to host to dispath, depth is {}".format(dep))
        self.transfer_inst.dispatch_node_host.remote(dispatch_guest_data,
                                                     role=consts.HOST,
                                                     idx=idx,
                                                     suffix=(dep,))
        LOGGER.info("get host dispatch result, depth is {}".format(dep))
        ret = self.transfer_inst.dispatch_node_host_result.get(idx=idx, suffix=(dep,))
        return ret if idx == -1 else [ret]

    def remove_sensitive_info(self):
        """
        host is not allowed to get weights/g/h
        """
        new_tree_ = copy.deepcopy(self.tree_node)
        for node in new_tree_:
            node.weight = None
            node.sum_grad = None
            node.sum_hess = None

        return new_tree_

    def sync_tree(self, idx=-1):
        LOGGER.info("sync tree to host")
        tree_nodes = self.remove_sensitive_info()
        self.transfer_inst.tree.remote(tree_nodes,
                                       role=consts.HOST,
                                       idx=idx)

    def merge_splitinfo(self, splitinfo_guest, splitinfo_host, merge_host_split_only=False):

        LOGGER.info("merge splitinfo, merge_host_split_only is {}".format(merge_host_split_only))

        if merge_host_split_only:
            splitinfo_guest = [None for i in range(len(splitinfo_host[0]))]

        merge_infos = []
        for i in range(len(splitinfo_guest)):
            splitinfo = [splitinfo_guest[i]]
            for j in range(len(splitinfo_host)):
                splitinfo.append(splitinfo_host[j][i])

            merge_infos.append(splitinfo)

<<<<<<< HEAD
        splitinfo_guest_host_table = session.get_latest_opened().computing.parallelize(merge_infos,
                                                                                       include_key=False,
                                                                                       partition=self.data_bin._partitions)
=======
        splitinfo_guest_host_table = session.parallelize(merge_infos,
                                                         include_key=False,
                                                         partition=self.data_bin.partitions)
>>>>>>> e7a7fc46

        best_splitinfo_table = splitinfo_guest_host_table.mapValues(self.find_best_split_guest_and_host)

        best_splitinfos = [None for i in range(len(merge_infos))]
        for _, best_splitinfo in best_splitinfo_table.collect():
            best_splitinfos[_] = best_splitinfo

        return best_splitinfos

    def federated_find_split(self, dep=-1, batch=-1, idx=-1):

        LOGGER.info("federated find split of depth {}, batch {}".format(dep, batch))
        encrypted_splitinfo_host = self.sync_encrypted_splitinfo_host(dep, batch, idx=idx)

        for i in range(len(encrypted_splitinfo_host)):
            init_gain = self.min_impurity_split - consts.FLOAT_ZERO
            encrypted_init_gain = self.encrypter.encrypt(init_gain)
            best_splitinfo_host = [[-1, encrypted_init_gain] for j in range(len(self.cur_to_split_nodes))]
            best_gains = [init_gain for j in range(len(self.cur_to_split_nodes))]
            max_nodes = max(len(encrypted_splitinfo_host[i][j]) for j in range(len(self.cur_to_split_nodes)))
            for k in range(0, max_nodes, consts.MAX_FEDERATED_NODES):
                batch_splitinfo_host = [encrypted_splitinfo[k: k + consts.MAX_FEDERATED_NODES] for encrypted_splitinfo
                                        in encrypted_splitinfo_host[i]]

<<<<<<< HEAD
                encrypted_splitinfo_host_table = \
                    session.get_latest_opened().computing.parallelize(
                        zip(self.cur_to_split_nodes, batch_splitinfo_host),
                        include_key=False,
                        partition=self.data_bin.partitions)
=======
                encrypted_splitinfo_host_table = session.parallelize(zip(self.cur_to_split_nodes, batch_splitinfo_host),
                                                                     include_key=False,
                                                                     partition=self.data_bin.partitions)
>>>>>>> e7a7fc46

                splitinfos = encrypted_splitinfo_host_table.mapValues(self.find_host_split).collect()

                for _, splitinfo in splitinfos:
                    LOGGER.debug('_, splitinfo are {}, {}'.format(_, splitinfo))
                    if best_splitinfo_host[_][0] == -1:
                        best_splitinfo_host[_] = list(splitinfo[:2])
                        best_gains[_] = splitinfo[2]
                    elif splitinfo[0] != -1 and splitinfo[2] > best_gains[_]:
                        best_splitinfo_host[_][0] = k + splitinfo[0]
                        best_splitinfo_host[_][1] = splitinfo[1]
                        best_gains[_] = splitinfo[2]

            if idx != -1:
                self.sync_federated_best_splitinfo_host(best_splitinfo_host, dep, batch, idx)
                break

            self.sync_federated_best_splitinfo_host(best_splitinfo_host, dep, batch, i)

    def initialize_root_node(self,):
        root_sum_grad, root_sum_hess = self.get_grad_hess_sum(self.grad_and_hess)
        root_node = Node(id=0, sitename=self.sitename, sum_grad=root_sum_grad, sum_hess=root_sum_hess,
                         weight=self.splitter.node_weight(root_sum_grad, root_sum_hess))
        return root_node

    def compute_best_splits(self, node_map, dep, batch_idx):

        acc_histograms = self.get_local_histograms(node_map, ret='tensor')
        best_split_info_guest = self.splitter.find_split(acc_histograms, self.valid_features,
                                                         self.data_bin.partitions, self.sitename,
                                                         self.use_missing, self.zero_as_missing)
        LOGGER.debug('computing local splits done')

        if self.complete_secure_tree:
            return best_split_info_guest

        self.federated_find_split(dep, batch_idx)
        host_split_info = self.sync_final_split_host(dep, batch_idx)

        cur_best_split = self.merge_splitinfo(splitinfo_guest=best_split_info_guest,
                                              splitinfo_host=host_split_info,
                                              merge_host_split_only=False)

        return cur_best_split

    def update_tree(self, split_info, reach_max_depth):

        LOGGER.info("update tree node, splitlist length is {}, tree node queue size is".format(
            len(split_info), len(self.cur_layer_nodes)))
        new_tree_node_queue = []
        for i in range(len(self.cur_layer_nodes)):
            sum_grad = self.cur_layer_nodes[i].sum_grad
            sum_hess = self.cur_layer_nodes[i].sum_hess
            if reach_max_depth or split_info[i].gain <= \
                    self.min_impurity_split + consts.FLOAT_ZERO:  # if reach max_depth, only conver nodes to leaves
                self.cur_layer_nodes[i].is_leaf = True
            else:
                self.cur_layer_nodes[i].left_nodeid = self.tree_node_num + 1
                self.cur_layer_nodes[i].right_nodeid = self.tree_node_num + 2
                self.tree_node_num += 2

                left_node = Node(id=self.cur_layer_nodes[i].left_nodeid,
                                 sitename=self.sitename,
                                 sum_grad=split_info[i].sum_grad,
                                 sum_hess=split_info[i].sum_hess,
                                 weight=self.splitter.node_weight(split_info[i].sum_grad, split_info[i].sum_hess))
                right_node = Node(id=self.cur_layer_nodes[i].right_nodeid,
                                  sitename=self.sitename,
                                  sum_grad=sum_grad - split_info[i].sum_grad,
                                  sum_hess=sum_hess - split_info[i].sum_hess,
                                  weight=self.splitter.node_weight(
                                      sum_grad - split_info[i].sum_grad,
                                      sum_hess - split_info[i].sum_hess))

                new_tree_node_queue.append(left_node)
                new_tree_node_queue.append(right_node)

                self.cur_layer_nodes[i].sitename = split_info[i].sitename
                if self.cur_layer_nodes[i].sitename == self.sitename:
                    self.cur_layer_nodes[i].fid = self.encode("feature_idx", split_info[i].best_fid)
                    self.cur_layer_nodes[i].bid = self.encode("feature_val", split_info[i].best_bid,
                                                              self.cur_layer_nodes[i].id)
                    self.cur_layer_nodes[i].missing_dir = self.encode("missing_dir",
                                                                      split_info[i].missing_dir,
                                                                      self.cur_layer_nodes[i].id)
                else:
                    self.cur_layer_nodes[i].fid = split_info[i].best_fid
                    self.cur_layer_nodes[i].bid = split_info[i].best_bid

                self.update_feature_importance(split_info[i])

            self.tree_node.append(self.cur_layer_nodes[i])

        self.cur_layer_nodes = new_tree_node_queue

    @staticmethod
    def assign_a_instance(value, tree_=None, decoder=None, sitename=consts.GUEST,
                      split_maskdict=None, bin_sparse_points=None,
                      use_missing=False, zero_as_missing=False,
                      missing_dir_maskdict=None):

        unleaf_state, nodeid = value[1]

        if tree_[nodeid].is_leaf is True:
            return tree_[nodeid].weight
        else:
            if tree_[nodeid].sitename == sitename:
                fid = decoder("feature_idx", tree_[nodeid].fid, split_maskdict=split_maskdict)
                bid = decoder("feature_val", tree_[nodeid].bid, nodeid, split_maskdict=split_maskdict)
                if not use_missing:
                    if value[0].features.get_data(fid, bin_sparse_points[fid]) <= bid:
                        return 1, tree_[nodeid].left_nodeid
                    else:
                        return 1, tree_[nodeid].right_nodeid
                else:
                    missing_dir = decoder("missing_dir", tree_[nodeid].missing_dir, nodeid,
                                          missing_dir_maskdict=missing_dir_maskdict)

                    missing_val = False
                    if zero_as_missing:
                        if value[0].features.get_data(fid, None) is None or \
                                value[0].features.get_data(fid) == NoneType():
                            missing_val = True
                    elif use_missing and value[0].features.get_data(fid) == NoneType():
                        missing_val = True

                    if missing_val:
                        if missing_dir == 1:
                            return 1, tree_[nodeid].right_nodeid
                        else:
                            return 1, tree_[nodeid].left_nodeid
                    else:
                        LOGGER.debug("fid is {}, bid is {}, sitename is {}".format(fid, bid, sitename))
                        if value[0].features.get_data(fid, bin_sparse_points[fid]) <= bid:
                            return 1, tree_[nodeid].left_nodeid
                        else:
                            return 1, tree_[nodeid].right_nodeid
            else:
                return (1, tree_[nodeid].fid, tree_[nodeid].bid, tree_[nodeid].sitename,
                        nodeid, tree_[nodeid].left_nodeid, tree_[nodeid].right_nodeid)

    def assign_instances_to_new_node(self, dep, reach_max_depth=False):

        LOGGER.info("redispatch node of depth {}".format(dep))
        dispatch_node_method = functools.partial(self.assign_a_instance,
                                                 tree_=self.tree_node,
                                                 decoder=self.decode,
                                                 sitename=self.sitename,
                                                 split_maskdict=self.split_maskdict,
                                                 bin_sparse_points=self.bin_sparse_points,
                                                 use_missing=self.use_missing,
                                                 zero_as_missing=self.zero_as_missing,
                                                 missing_dir_maskdict=self.missing_dir_maskdict)

        dispatch_guest_result = self.data_with_node_assignments.mapValues(dispatch_node_method)
        LOGGER.info("remask dispatch node result of depth {}".format(dep))

        dispatch_to_host_result = dispatch_guest_result.filter(
            lambda key, value: isinstance(value, tuple) and len(value) > 2)

        dispatch_guest_result = dispatch_guest_result.subtractByKey(dispatch_to_host_result)
        leaf = dispatch_guest_result.filter(lambda key, value: isinstance(value, tuple) is False)

        if self.sample_weights is None:
            self.sample_weights = leaf
        else:
            self.sample_weights = self.sample_weights.union(leaf)

        if reach_max_depth:  # if reach max_depth only update weight samples
            return

        dispatch_guest_result = dispatch_guest_result.subtractByKey(leaf)
        dispatch_node_host_result = self.sync_dispatch_node_host(dispatch_to_host_result, dep)

        self.inst2node_idx = None
        for idx in range(len(dispatch_node_host_result)):
            if self.inst2node_idx is None:
                self.inst2node_idx = dispatch_node_host_result[idx]
            else:
                self.inst2node_idx = self.inst2node_idx.join(dispatch_node_host_result[idx],
                                                             lambda unleaf_state_nodeid1, unleaf_state_nodeid2:
                                                             unleaf_state_nodeid1 if len(
                                                             unleaf_state_nodeid1) == 2 else unleaf_state_nodeid2)

        self.inst2node_idx = self.inst2node_idx.union(dispatch_guest_result)

    def assign_instance_to_leaves_and_update_weights(self):
        # re-assign samples to leaf nodes and update weights
        self.update_tree([], True)
        self.data_with_node_assignments = self.data_bin.join(self.inst2node_idx, lambda data_inst, dispatch_info: (
            data_inst, dispatch_info))
        self.assign_instances_to_new_node(self.max_depth, reach_max_depth=True)

    def convert_bin_to_real(self):
        LOGGER.info("convert tree node bins to real value")
        for i in range(len(self.tree_node)):
            if self.tree_node[i].is_leaf is True:
                continue
            if self.tree_node[i].sitename == self.sitename:
                fid = self.decode("feature_idx", self.tree_node[i].fid, split_maskdict=self.split_maskdict)
                bid = self.decode("feature_val", self.tree_node[i].bid, self.tree_node[i].id, self.split_maskdict)
                real_splitval = self.encode("feature_val", self.bin_split_points[fid][bid], self.tree_node[i].id)
                self.tree_node[i].bid = real_splitval

    def fit(self):

        LOGGER.debug('fitting a hetero decision tree')

        self.sync_encrypted_grad_and_hess()
        root_node = self.initialize_root_node()
        self.cur_layer_nodes = [root_node]
        self.inst2node_idx = self.assign_instance_to_root_node(self.data_bin, root_node_id=root_node.id)

        for dep in range(self.max_depth):

            self.sync_cur_to_split_nodes(self.cur_layer_nodes, dep)
            if len(self.cur_layer_nodes) == 0:
                break

            self.sync_node_positions(dep)
            self.data_with_node_assignments = self.data_bin.join(self.inst2node_idx, lambda data_inst, dispatch_info: (
                                                                      data_inst, dispatch_info))

            split_info = []
            for batch_idx, i in enumerate(range(0, len(self.cur_layer_nodes), self.max_split_nodes)):

                self.cur_to_split_nodes = self.cur_layer_nodes[i: i + self.max_split_nodes]
                cur_splitinfos = self.compute_best_splits(self.get_node_map(self.cur_to_split_nodes), dep, batch_idx, )
                split_info.extend(cur_splitinfos)

            self.update_tree(split_info, False)
            self.assign_instances_to_new_node(dep)

        if self.cur_layer_nodes:
            self.assign_instance_to_leaves_and_update_weights()

        self.convert_bin_to_real()
        self.sync_tree()
        LOGGER.info("tree node num is %d" % len(self.tree_node))
        LOGGER.info("end to fit guest decision tree")

    def sync_predict_finish_tag(self, finish_tag, send_times):
        LOGGER.info("send the {}-th predict finish tag {} to host".format(finish_tag, send_times))

        self.transfer_inst.predict_finish_tag.remote(finish_tag,
                                                     role=consts.HOST,
                                                     idx=-1,
                                                     suffix=(send_times,))

    def sync_predict_data(self, predict_data, send_times):
        LOGGER.info("send predict data to host, sending times is {}".format(send_times))
        self.transfer_inst.predict_data.remote(predict_data,
                                               role=consts.HOST,
                                               idx=-1,
                                               suffix=(send_times,))

    def sync_data_predicted_by_host(self, send_times):
        LOGGER.info("get predicted data by host, recv times is {}".format(send_times))
        predict_data = self.transfer_inst.predict_data_by_host.get(idx=-1,
                                                                   suffix=(send_times,))
        return predict_data

    @staticmethod
    def traverse_tree(predict_state, data_inst, tree_=None,
                      decoder=None, sitename=consts.GUEST, split_maskdict=None,
                      use_missing=None, zero_as_missing=None, missing_dir_maskdict=None, return_leaf_id=False):

        nid, tag = predict_state

        while tree_[nid].sitename == sitename:
            if tree_[nid].is_leaf is True:
                return tree_[nid].weight if not return_leaf_id else nid

            fid = decoder("feature_idx", tree_[nid].fid, split_maskdict=split_maskdict)
            bid = decoder("feature_val", tree_[nid].bid, nid, split_maskdict=split_maskdict)
            if use_missing:
                missing_dir = decoder("missing_dir", 1, nid, missing_dir_maskdict=missing_dir_maskdict)
            else:
                missing_dir = 1

            if use_missing and zero_as_missing:
                missing_dir = decoder("missing_dir", 1, nid, missing_dir_maskdict=missing_dir_maskdict)
                if data_inst.features.get_data(fid) == NoneType() or data_inst.features.get_data(fid, None) is None:
                    if missing_dir == 1:
                        nid = tree_[nid].right_nodeid
                    else:
                        nid = tree_[nid].left_nodeid
                elif data_inst.features.get_data(fid) <= bid + consts.FLOAT_ZERO:
                    nid = tree_[nid].left_nodeid
                else:
                    nid = tree_[nid].right_nodeid
            elif data_inst.features.get_data(fid) == NoneType():
                if missing_dir == 1:
                    nid = tree_[nid].right_nodeid
                else:
                    nid = tree_[nid].left_nodeid
            elif data_inst.features.get_data(fid, 0) <= bid + consts.FLOAT_ZERO:
                nid = tree_[nid].left_nodeid
            else:
                nid = tree_[nid].right_nodeid

        return nid, 1

    def predict(self, data_inst):

        LOGGER.info("start to predict!")
        predict_data = data_inst.mapValues(lambda inst: (0, 1))
        site_host_send_times = 0
        predict_result = None

        while True:
            traverse_tree = functools.partial(self.traverse_tree,
                                              tree_=self.tree_node,
                                              decoder=self.decode,
                                              sitename=self.sitename,
                                              split_maskdict=self.split_maskdict,
                                              use_missing=self.use_missing,
                                              zero_as_missing=self.zero_as_missing,
                                              missing_dir_maskdict=self.missing_dir_maskdict,
                                              return_leaf_id=False)

            predict_data = predict_data.join(data_inst, traverse_tree)
            predict_leaf = predict_data.filter(lambda key, value: isinstance(value, tuple) is False)
            if predict_result is None:
                predict_result = predict_leaf
            else:
                predict_result = predict_result.union(predict_leaf)

            predict_data = predict_data.subtractByKey(predict_leaf)

            unleaf_node_count = predict_data.count()

            if unleaf_node_count == 0:
                self.sync_predict_finish_tag(True, site_host_send_times)
                break

            self.sync_predict_finish_tag(False, site_host_send_times)
            self.sync_predict_data(predict_data, site_host_send_times)

            predict_data_host = self.sync_data_predicted_by_host(site_host_send_times)
            for i in range(len(predict_data_host)):
                predict_data = predict_data.join(predict_data_host[i],
                                                 lambda state1_nodeid1, state2_nodeid2:
                                                 state1_nodeid1 if state1_nodeid1[
                                                                       1] == 0 else state2_nodeid2)

            site_host_send_times += 1

        LOGGER.info("predict finish!")
        return predict_result

    def get_model_meta(self):

        model_meta = DecisionTreeModelMeta()
        model_meta.criterion_meta.CopyFrom(CriterionMeta(criterion_method=self.criterion_method,
                                                         criterion_param=self.criterion_params))

        model_meta.max_depth = self.max_depth
        model_meta.min_sample_split = self.min_sample_split
        model_meta.min_impurity_split = self.min_impurity_split
        model_meta.min_leaf_node = self.min_leaf_node
        model_meta.use_missing = self.use_missing
        model_meta.zero_as_missing = self.zero_as_missing

        return model_meta

    def set_model_meta(self, model_meta):
        self.max_depth = model_meta.max_depth
        self.min_sample_split = model_meta.min_sample_split
        self.min_impurity_split = model_meta.min_impurity_split
        self.min_leaf_node = model_meta.min_leaf_node
        self.criterion_method = model_meta.criterion_meta.criterion_method
        self.criterion_params = list(model_meta.criterion_meta.criterion_param)
        self.use_missing = model_meta.use_missing
        self.zero_as_missing = model_meta.zero_as_missing

    def get_model_param(self):

        model_param = DecisionTreeModelParam()
        for node in self.tree_node:
            model_param.tree_.add(id=node.id,
                                  sitename=node.sitename,
                                  fid=node.fid,
                                  bid=node.bid,
                                  weight=node.weight,
                                  is_leaf=node.is_leaf,
                                  left_nodeid=node.left_nodeid,
                                  right_nodeid=node.right_nodeid,
                                  missing_dir=node.missing_dir)

        model_param.split_maskdict.update(self.split_maskdict)
        model_param.missing_dir_maskdict.update(self.missing_dir_maskdict)

        return model_param

    def set_model_param(self, model_param):
        self.tree_node = []
        for node_param in model_param.tree_:
            _node = Node(id=node_param.id,
                         sitename=node_param.sitename,
                         fid=node_param.fid,
                         bid=node_param.bid,
                         weight=node_param.weight,
                         is_leaf=node_param.is_leaf,
                         left_nodeid=node_param.left_nodeid,
                         right_nodeid=node_param.right_nodeid,
                         missing_dir=node_param.missing_dir)

            self.tree_node.append(_node)

        self.split_maskdict = dict(model_param.split_maskdict)
        self.missing_dir_maskdict = dict(model_param.missing_dir_maskdict)
<|MERGE_RESOLUTION|>--- conflicted
+++ resolved
@@ -239,15 +239,9 @@
 
             merge_infos.append(splitinfo)
 
-<<<<<<< HEAD
-        splitinfo_guest_host_table = session.get_latest_opened().computing.parallelize(merge_infos,
-                                                                                       include_key=False,
-                                                                                       partition=self.data_bin._partitions)
-=======
         splitinfo_guest_host_table = session.parallelize(merge_infos,
                                                          include_key=False,
                                                          partition=self.data_bin.partitions)
->>>>>>> e7a7fc46
 
         best_splitinfo_table = splitinfo_guest_host_table.mapValues(self.find_best_split_guest_and_host)
 
@@ -272,17 +266,9 @@
                 batch_splitinfo_host = [encrypted_splitinfo[k: k + consts.MAX_FEDERATED_NODES] for encrypted_splitinfo
                                         in encrypted_splitinfo_host[i]]
 
-<<<<<<< HEAD
-                encrypted_splitinfo_host_table = \
-                    session.get_latest_opened().computing.parallelize(
-                        zip(self.cur_to_split_nodes, batch_splitinfo_host),
-                        include_key=False,
-                        partition=self.data_bin.partitions)
-=======
                 encrypted_splitinfo_host_table = session.parallelize(zip(self.cur_to_split_nodes, batch_splitinfo_host),
                                                                      include_key=False,
                                                                      partition=self.data_bin.partitions)
->>>>>>> e7a7fc46
 
                 splitinfos = encrypted_splitinfo_host_table.mapValues(self.find_host_split).collect()
 
