--- conflicted
+++ resolved
@@ -19,11 +19,8 @@
 from federatedml.util.anonymous_generator import generate_anonymous
 
 
-<<<<<<< HEAD
-class HeteroSecureBoostingTreeGuest(HeteroBoostingGuest):
-=======
 class HeteroSecureBoostGuest(HeteroBoostingGuest):
->>>>>>> 0d3ff62d
+
 
     def __init__(self):
         super(HeteroSecureBoostingTreeGuest, self).__init__()
