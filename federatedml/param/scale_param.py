--- conflicted
+++ resolved
@@ -50,11 +50,7 @@
 
     """
 
-<<<<<<< HEAD
-    def __init__(self, method=None, mode="normal", scale_col_indexes=-1, scale_names=None, feat_upper=1, feat_lower=0,
-=======
     def __init__(self, method=None, mode="normal", scale_col_indexes=-1, scale_names=None, feat_upper=None, feat_lower=None,
->>>>>>> b5af7bdd
                  with_mean=True, with_std=True, need_run=True):
         super().__init__()
         if scale_names is None:
@@ -89,16 +85,6 @@
         #     raise ValueError("scale param's feat_upper {} not supported, should be float or int".format(
         #         self.feat_upper))
 
-<<<<<<< HEAD
-=======
-        # if type(self.feat_upper).__name__ not in ["float", "int"]:
-        #     raise ValueError("scale param's feat_upper {} not supported, should be float or int".format(
-        #         self.feat_upper))
-        #
->>>>>>> b5af7bdd
-        # if type(self.feat_lower).__name__ not in ["float", "int"]:
-        #     raise ValueError("scale param's feat_lower {} not supported, should be float or int".format(
-        #         self.feat_lower))
 
         if self.scale_col_indexes != -1  and not isinstance(self.scale_col_indexes, list):
             raise ValueError("scale_col_indexes is should be -1 or a list")
