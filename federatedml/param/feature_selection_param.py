--- conflicted
+++ resolved
@@ -344,12 +344,6 @@
     select_names : list of string, default: []
         Specify which columns need to calculated. Each element in the list represent for a column name in header.
 
-<<<<<<< HEAD
-    filter_methods: list, ["manually", "unique_value", "iv_value_thres", "iv_percentile",
-                "coefficient_of_variation_value_thres", "outlier_cols", "percentage_value",
-                "iv_top_k"],
-                 default: ["unique_value"]
-=======
     filter_methods: list, ["manually", "iv_filter", "statistic_filter",
                             "psi_filter","percentage_value"],
                  default: ["manually"]
@@ -357,7 +351,6 @@
         The following methods will be deprecated in future version:
         "unique_value", "iv_value_thres", "iv_percentile",
         "coefficient_of_variation_value_thres", "outlier_cols"
->>>>>>> 98a97217
 
         Specify the filter methods used in feature selection. The orders of filter used is depended on this list.
         Please be notified that, if a percentile method is used after some certain filter method,
@@ -437,13 +430,9 @@
             self.check_valid_value(method, descr, [consts.UNIQUE_VALUE, consts.IV_VALUE_THRES, consts.IV_PERCENTILE,
                                                    consts.COEFFICIENT_OF_VARIATION_VALUE_THRES, consts.OUTLIER_COLS,
                                                    consts.MANUALLY_FILTER, consts.PERCENTAGE_VALUE,
-<<<<<<< HEAD
-                                                   consts.IV_TOP_K])
-=======
                                                    consts.IV_FILTER, consts.STATISTIC_FILTER, consts.IV_TOP_K,
                                                    consts.PSI_FILTER])
 
->>>>>>> 98a97217
             self.filter_methods[idx] = method
 
         self.check_defined_type(self.select_col_indexes, descr, ['list', 'int'])
