#!/usr/bin/env python
# -*- coding: utf-8 -*-

import copy

#
#  Copyright 2019 The FATE Authors. All Rights Reserved.
#
#  Licensed under the Apache License, Version 2.0 (the "License");
#  you may not use this file except in compliance with the License.
#  You may obtain a copy of the License at
#
#      http://www.apache.org/licenses/LICENSE-2.0
#
#  Unless required by applicable law or agreed to in writing, software
#  distributed under the License is distributed on an "AS IS" BASIS,
#  WITHOUT WARRANTIES OR CONDITIONS OF ANY KIND, either express or implied.
#  See the License for the specific language governing permissions and
#  limitations under the License.
#
from federatedml.param.base_param import BaseParam
from federatedml.util import consts


class UniqueValueParam(BaseParam):
    """
    Use the difference between max-value and min-value to judge.

    Parameters
    ----------
    eps: float, default: 1e-5
        The column(s) will be filtered if its difference is smaller than eps.
    """

    def __init__(self, eps=1e-5):
        self.eps = eps

    def check(self):
        descr = "Unique value param's"
        self.check_positive_number(self.eps, descr)
        return True


class IVValueSelectionParam(BaseParam):
    """
    Use information values to select features.

    Parameters
    ----------
    value_threshold: float, default: 1.0
        Used if iv_value_thres method is used in feature selection.

    host_thresholds: List of float or None, default: None
        Set threshold for different host. If None, use same threshold as guest. If provided, the order should map with
        the host id setting.

    """

    def __init__(self, value_threshold=0.0, host_thresholds=None, local_only=False):
        super().__init__()
        self.value_threshold = value_threshold
        self.host_thresholds = host_thresholds
        self.local_only = local_only

    def check(self):
        if not isinstance(self.value_threshold, (float, int)):
            raise ValueError("IV selection param's value_threshold should be float or int")

        if self.host_thresholds is not None:
            if not isinstance(self.host_thresholds, list):
                raise ValueError("IV selection param's host_threshold should be list or None")

        if not isinstance(self.local_only, bool):
            raise ValueError("IV selection param's local_only should be bool")

        return True


class IVPercentileSelectionParam(BaseParam):
    """
    Use information values to select features.

    Parameters
    ----------
    percentile_threshold: float, 0 <= percentile_threshold <= 1.0, default: 1.0
        Percentile threshold for iv_percentile method


    """

    def __init__(self, percentile_threshold=1.0, local_only=False):
        super().__init__()
        self.percentile_threshold = percentile_threshold
        self.local_only = local_only

    def check(self):
        descr = "IV selection param's"
        self.check_decimal_float(self.percentile_threshold, descr)
        self.check_boolean(self.local_only, descr)
        return True


class IVTopKParam(BaseParam):
    """
    Use information values to select features.

    Parameters
    ----------
    k: int, should be greater than 0, default: 10
        Percentile threshold for iv_percentile method
    """

    def __init__(self, k=10, local_only=False):
        super().__init__()
        self.k = k
        self.local_only = local_only

    def check(self):
        descr = "IV selection param's"
        self.check_positive_integer(self.k, descr)
        self.check_boolean(self.local_only, descr)
        return True


class VarianceOfCoeSelectionParam(BaseParam):
    """
    Use coefficient of variation to select features. When judging, the absolute value will be used.

    Parameters
    ----------
    value_threshold: float, default: 1.0
        Used if coefficient_of_variation_value_thres method is used in feature selection. Filter those
        columns who has smaller coefficient of variance than the threshold.

    """

    def __init__(self, value_threshold=1.0):
        self.value_threshold = value_threshold

    def check(self):
        descr = "Coff of Variances param's"
        self.check_positive_number(self.value_threshold, descr)
        return True


class OutlierColsSelectionParam(BaseParam):
    """
    Given percentile and threshold. Judge if this quantile point is larger than threshold. Filter those larger ones.

    Parameters
    ----------
    percentile: float, [0., 1.] default: 1.0
        The percentile points to compare.

    upper_threshold: float, default: 1.0
        Percentile threshold for coefficient_of_variation_percentile method

    """

    def __init__(self, percentile=1.0, upper_threshold=1.0):
        self.percentile = percentile
        self.upper_threshold = upper_threshold

    def check(self):
        descr = "Outlier Filter param's"
        self.check_decimal_float(self.percentile, descr)
        self.check_defined_type(self.upper_threshold, descr, ['float', 'int'])
        return True


class CommonFilterParam(BaseParam):
    """
    All of the following parameters can set with a single value or a list of those values.
    When setting one single value, it means using only one metric to filter while
    a list represent for using multiple metrics.

    Please note that if some of the following values has been set as list, all of them
    should have same length. Otherwise, error will be raised. And if there exist a list
    type parameter, the metrics should be in list type.

    Parameters
    ----------
    metrics: str or list, default: depends on the specific filter
        Indicate what metrics are used in this filter

    filter_type: str, default: threshold
        Should be one of "threshold", "top_k" or "top_percentile"

    take_high: bool, default: True
        When filtering, taking highest values or not.

    threshold: float or int, default: 1
        If filter type is threshold, this is the threshold value.
        If it is "top_k", this is the k value.
        If it is top_percentile, this is the percentile threshold.

    host_thresholds: List of float or List of List of float or None, default: None
        Set threshold for different host. If None, use same threshold as guest. If provided, the order should map with
        the host id setting.

    """
    def __init__(self, metrics, filter_type='threshold', take_high=True, threshold=1,
                 host_thresholds=None, select_federated=True):
        super().__init__()
        self.metrics = metrics
        self.filter_type = filter_type
        self.take_high = take_high
        self.threshold = threshold
        self.host_thresholds = host_thresholds
        self.select_federated = select_federated

    def check(self):
        if not isinstance(self.metrics, list):
            for value_name in ["filter_type", "take_high",
                               "threshold", "select_federated"]:
                v = getattr(self, value_name)
                if isinstance(v, list):
                    raise ValueError(f"{value_name}: {v} should not be a list when "
                                     f"metrics: {self.metrics} is not a list")
                setattr(self, value_name, [v])
            setattr(self, "metrics", [self.metrics])
        else:
            expected_length = len(self.metrics)
            for value_name in ["filter_type", "take_high",
                               "threshold", "select_federated"]:
                v = getattr(self, value_name)
                if isinstance(v, list):
                    if len(v) != expected_length:
                        raise ValueError(f"The parameter {v} should have same length "
                                         f"with metrics")
                else:
                    new_v = [v] * expected_length
                    setattr(self, value_name, new_v)

        for v in self.filter_type:
            if v not in ["threshold", "top_k", "top_percentile"]:
                raise ValueError('filter_type should be one of '
                                 '"threshold", "top_k", "top_percentile"')

        descr = "hetero feature selection param's"
        for v in self.take_high:
            self.check_boolean(v, descr)

        for idx, v in enumerate(self.threshold):
            if self.filter_type[idx] == "threshold":
                if not isinstance(v, (float, int)):
                    raise ValueError(descr + f"{v} should be a float or int")
            elif self.filter_type[idx] == 'top_k':
                self.check_positive_integer(v, descr)
            else:
                if not (v == 0 or v == 1):
                    self.check_decimal_float(v, descr)

        if self.host_thresholds is not None:
            if not isinstance(self.host_thresholds, list):
                raise ValueError("IV selection param's host_threshold should be list or None")

        for v in self.select_federated:
            self.check_boolean(v, descr)


class PercentageValueParam(BaseParam):
    """
    Filter the columns that have a value that exceeds a certain percentage.

    Parameters
    ----------
    upper_pct: float, [0.1, 1.], default: 1.0
        The upper percentage threshold for filtering, upper_pct should not be less than 0.1.

    """

    def __init__(self, upper_pct=1.0):
        super().__init__()
        self.upper_pct = upper_pct

    def check(self):
        descr = "Percentage Filter param's"
        if self.upper_pct not in [0, 1]:
            self.check_decimal_float(self.upper_pct, descr)
        if self.upper_pct < consts.PERCENTAGE_VALUE_LIMIT:
            raise ValueError(descr + f" {self.upper_pct} not supported,"
                                     f" should not be smaller than {consts.PERCENTAGE_VALUE_LIMIT}")
        return True


class ManuallyFilterParam(BaseParam):
    """
    Specified columns that need to be filtered. If exist, it will be filtered directly, otherwise, ignore it.

    Parameters
    ----------
    filter_out_indexes: list of int, default: None
        Specify columns' indexes to be filtered out

    filter_out_names : list of string, default: None
        Specify columns' names to be filtered out

    left_col_indexes: list of int, default: None
        Specify left_col_index

    left_col_names: list of string, default: None
        Specify left col names

    Both Filter_out or left parameters only works for this specific filter. For instances, if you set some columns left
    in this filter but those columns are filtered by other filters, those columns will NOT left in final.

    Please note that (left_col_indexes & left_col_names) cannot use with
        (filter_out_indexes & filter_out_names) simultaneously.

    """

    def __init__(self, filter_out_indexes=None, filter_out_names=None, left_col_indexes=None,
                 left_col_names=None):
        super().__init__()
        self.filter_out_indexes = filter_out_indexes
        self.filter_out_names = filter_out_names
        self.left_col_indexes = left_col_indexes
        self.left_col_names = left_col_names

    def check(self):
        descr = "Manually Filter param's"
        self.check_defined_type(self.filter_out_indexes, descr, ['list', 'NoneType'])
        self.check_defined_type(self.filter_out_names, descr, ['list', 'NoneType'])
        self.check_defined_type(self.left_col_indexes, descr, ['list', 'NoneType'])
        self.check_defined_type(self.left_col_names, descr, ['list', 'NoneType'])

        if (self.filter_out_indexes or self.filter_out_names) is not None and \
                        (self.left_col_names or self.left_col_indexes) is not None:
            raise ValueError("(left_col_indexes & left_col_names) cannot use with"
                             " (filter_out_indexes & filter_out_names) simultaneously")
        return True


class FeatureSelectionParam(BaseParam):
    """
    Define the feature selection parameters.

    Parameters
    ----------
    select_col_indexes: list or int, default: -1
        Specify which columns need to calculated. -1 represent for all columns.

    select_names : list of string, default: []
        Specify which columns need to calculated. Each element in the list represent for a column name in header.

    filter_methods: list, ["manually", "iv_filter", "statistic_filter",
                            "psi_filter", “hetero_sbt_filter", "homo_sbt_filter",
                             "percentage_value"],
                 default: ["manually"]

        The following methods will be deprecated in future version:
        "unique_value", "iv_value_thres", "iv_percentile",
        "coefficient_of_variation_value_thres", "outlier_cols"

        Specify the filter methods used in feature selection. The orders of filter used is depended on this list.
        Please be notified that, if a percentile method is used after some certain filter method,
        the percentile represent for the ratio of rest features.

        e.g. If you have 10 features at the beginning. After first filter method, you have 8 rest. Then, you want
        top 80% highest iv feature. Here, we will choose floor(0.8 * 8) = 6 features instead of 8.

    unique_param: filter the columns if all values in this feature is the same

    iv_value_param: Use information value to filter columns. If this method is set, a float threshold need to be provided.
        Filter those columns whose iv is smaller than threshold. Will be deprecated in the future.

    iv_percentile_param: Use information value to filter columns. If this method is set, a float ratio threshold
        need to be provided. Pick floor(ratio * feature_num) features with higher iv. If multiple features around
        the threshold are same, all those columns will be keep. Will be deprecated in the future.

    variance_coe_param: Use coefficient of variation to judge whether filtered or not.
        Will be deprecated in the future.

    outlier_param: Filter columns whose certain percentile value is larger than a threshold.
        Will be deprecated in the future.

    percentage_value_param: Filter the columns that have a value that exceeds a certain percentage.

    iv_param: Setting how to filter base on iv. It support take high mode only. All of "threshold",
        "top_k" and "top_percentile" are accepted. Check more details in CommonFilterParam. To
        use this filter, hetero-feature-binning module has to be provided.

    statistic_param: Setting how to filter base on statistic values. All of "threshold",
        "top_k" and "top_percentile" are accepted. Check more details in CommonFilterParam.
        To use this filter, data_statistic module has to be provided.

    psi_param: Setting how to filter base on psi values. All of "threshold",
        "top_k" and "top_percentile" are accepted. Its take_high properties should be False
        to choose lower psi features. Check more details in CommonFilterParam.
        To use this filter, data_statistic module has to be provided.

    need_run: bool, default True
        Indicate if this module needed to be run

    """

    def __init__(self, select_col_indexes=-1, select_names=None, filter_methods=None,
                 unique_param=UniqueValueParam(),
                 iv_value_param=IVValueSelectionParam(),
                 iv_percentile_param=IVPercentileSelectionParam(),
                 iv_top_k_param=IVTopKParam(),
                 variance_coe_param=VarianceOfCoeSelectionParam(),
                 outlier_param=OutlierColsSelectionParam(),
                 manually_param=ManuallyFilterParam(),
                 percentage_value_param=PercentageValueParam(),
                 iv_param=CommonFilterParam(metrics=consts.IV),
                 statistic_param=CommonFilterParam(metrics=consts.MEAN),
<<<<<<< HEAD
                 psi_param=CommonFilterParam(metrics=consts.PSI),
=======
                 psi_param=CommonFilterParam(metrics=consts.PSI,
                                             take_high=False),
>>>>>>> 7af0c5f1
                 sbt_param=CommonFilterParam(metrics=consts.FEATURE_IMPORTANCE),
                 need_run=True
                 ):
        super(FeatureSelectionParam, self).__init__()
        self.select_col_indexes = select_col_indexes
        if select_names is None:
            self.select_names = []
        else:
            self.select_names = select_names
        if filter_methods is None:
            self.filter_methods = [consts.MANUALLY_FILTER]
        else:
            self.filter_methods = filter_methods

        # deprecate in the future
        self.unique_param = copy.deepcopy(unique_param)
        self.iv_value_param = copy.deepcopy(iv_value_param)
        self.iv_percentile_param = copy.deepcopy(iv_percentile_param)
        self.iv_top_k_param = copy.deepcopy(iv_top_k_param)
        self.variance_coe_param = copy.deepcopy(variance_coe_param)
        self.outlier_param = copy.deepcopy(outlier_param)
        self.percentage_value_param = copy.deepcopy(percentage_value_param)

        self.manually_param = copy.deepcopy(manually_param)
        self.iv_param = copy.deepcopy(iv_param)
        self.statistic_param = copy.deepcopy(statistic_param)
        self.psi_param = copy.deepcopy(psi_param)
        self.sbt_param = copy.deepcopy(sbt_param)
        self.need_run = need_run

    def check(self):
        descr = "hetero feature selection param's"

        self.check_defined_type(self.filter_methods, descr, ['list'])

        for idx, method in enumerate(self.filter_methods):
            method = method.lower()
            self.check_valid_value(method, descr, [consts.UNIQUE_VALUE, consts.IV_VALUE_THRES, consts.IV_PERCENTILE,
                                                   consts.COEFFICIENT_OF_VARIATION_VALUE_THRES, consts.OUTLIER_COLS,
                                                   consts.MANUALLY_FILTER, consts.PERCENTAGE_VALUE,
                                                   consts.IV_FILTER, consts.STATISTIC_FILTER, consts.IV_TOP_K,
                                                   consts.PSI_FILTER, consts.HETERO_SBT_FILTER,
                                                   consts.HOMO_SBT_FILTER])

            self.filter_methods[idx] = method

        self.check_defined_type(self.select_col_indexes, descr, ['list', 'int'])

        self.unique_param.check()
        self.iv_value_param.check()
        self.iv_percentile_param.check()
        self.iv_top_k_param.check()
        self.variance_coe_param.check()
        self.outlier_param.check()
        self.manually_param.check()
        self.percentage_value_param.check()

        self.iv_param.check()
        for th in self.iv_param.take_high:
            if not th:
                raise ValueError("Iv filter should take higher iv features")
        for m in self.iv_param.metrics:
            if m != consts.IV:
                raise ValueError("For iv filter, metrics should be 'iv'")

        self.statistic_param.check()
        self.psi_param.check()
        for th in self.psi_param.take_high:
            if th:
                raise ValueError("PSI filter should take lower psi features")
        for m in self.psi_param.metrics:
            if m != consts.PSI:
                raise ValueError("For psi filter, metrics should be 'psi'")

        self.sbt_param.check()
        for th in self.sbt_param.take_high:
            if not th:
                raise ValueError("SBT filter should take higher feature_importance features")
        for m in self.sbt_param.metrics:
            if m != consts.FEATURE_IMPORTANCE:
                raise ValueError("For SBT filter, metrics should be 'feature_importance'")<|MERGE_RESOLUTION|>--- conflicted
+++ resolved
@@ -406,12 +406,8 @@
                  percentage_value_param=PercentageValueParam(),
                  iv_param=CommonFilterParam(metrics=consts.IV),
                  statistic_param=CommonFilterParam(metrics=consts.MEAN),
-<<<<<<< HEAD
-                 psi_param=CommonFilterParam(metrics=consts.PSI),
-=======
                  psi_param=CommonFilterParam(metrics=consts.PSI,
                                              take_high=False),
->>>>>>> 7af0c5f1
                  sbt_param=CommonFilterParam(metrics=consts.FEATURE_IMPORTANCE),
                  need_run=True
                  ):
