#!/usr/bin/env python
# -*- coding: utf-8 -*-

#
#  Copyright 2019 The FATE Authors. All Rights Reserved.
#
#  Licensed under the Apache License, Version 2.0 (the "License");
#  you may not use this file except in compliance with the License.
#  You may obtain a copy of the License at
#
#      http://www.apache.org/licenses/LICENSE-2.0
#
#  Unless required by applicable law or agreed to in writing, software
#  distributed under the License is distributed on an "AS IS" BASIS,
#  WITHOUT WARRANTIES OR CONDITIONS OF ANY KIND, either express or implied.
#  See the License for the specific language governing permissions and
#  limitations under the License.
#
import copy

from federatedml.param.base_param import BaseParam
from federatedml.param.cross_validation_param import CrossValidationParam
from federatedml.param.encrypt_param import EncryptParam
from federatedml.param.encrypted_mode_calculation_param import EncryptedModeCalculatorParam
from federatedml.param.init_model_param import InitParam
from federatedml.param.one_vs_rest_param import OneVsRestParam
from federatedml.param.predict_param import PredictParam
from federatedml.util import consts


class LogisticParam(BaseParam):
    """
    Parameters used for Logistic Regression both for Homo mode or Hetero mode.

    Parameters
    ----------
    penalty : str, 'L1' or 'L2'. default: 'L2'
        Penalty method used in LR. Please note that, when using encrypted version in HomoLR,
        'L1' is not supported.

    tol : float, default: 1e-5
        The tolerance of convergence

    alpha : float, default: 1.0
        Regularization strength coefficient.

    optimizer : str, 'sgd', 'rmsprop', 'adam', 'nesterov_momentum_sgd' or 'adagrad', default: 'sgd'
        Optimize method

    batch_size : int, default: -1
        Batch size when updating model. -1 means use all data in a batch. i.e. Not to use mini-batch strategy.

    learning_rate : float, default: 0.01
        Learning rate

    max_iter : int, default: 100
        The maximum iteration for training.

    early_stop : str, 'diff', 'weight_diff' or 'abs', default: 'diff'
        Method used to judge converge or not.
            a)	diff： Use difference of loss between two iterations to judge whether converge.
            b)  weight_diff: Use difference between weights of two consecutive iterations
            c)	abs: Use the absolute value of loss to judge whether converge. i.e. if loss < eps, it is converged.

    decay: int or float, default: 1
        Decay rate for learning rate. learning rate will follow the following decay schedule.
        lr = lr0/(1+decay*t) if decay_sqrt is False. If decay_sqrt is True, lr = lr0 / sqrt(1+decay*t)
        where t is the iter number.

    decay_sqrt: Bool, default: True
        lr = lr0/(1+decay*t) if decay_sqrt is False, otherwise, lr = lr0 / sqrt(1+decay*t)

    multi_class: str, 'ovr', default: 'ovr'
        If it is a multi_class task, indicate what strategy to use. Currently, support 'ovr' short for one_vs_rest only.

    """

    def __init__(self, penalty='L2',
                 tol=1e-5, alpha=1.0, optimizer='sgd',
                 batch_size=-1, learning_rate=0.01, init_param=InitParam(),
                 max_iter=100, early_stop='diff', encrypt_param=EncryptParam(),
                 predict_param=PredictParam(), cv_param=CrossValidationParam(),
                 decay=1, decay_sqrt=True,
                 multi_class='ovr', validation_freqs=None
                 ):
        super(LogisticParam, self).__init__()
        self.penalty = penalty
        self.tol = tol
        self.alpha = alpha
        self.optimizer = optimizer
        self.batch_size = batch_size
        self.learning_rate = learning_rate
        self.init_param = copy.deepcopy(init_param)
        self.max_iter = max_iter
        self.early_stop = early_stop
        self.encrypt_param = encrypt_param
        self.predict_param = copy.deepcopy(predict_param)
        self.cv_param = copy.deepcopy(cv_param)
        self.decay = decay
        self.decay_sqrt = decay_sqrt
        self.multi_class = multi_class
        self.validation_freqs = validation_freqs

    def check(self):
        descr = "logistic_param's"

        if self.penalty is None:
            pass
        elif type(self.penalty).__name__ != "str":
            raise ValueError(
                "logistic_param's penalty {} not supported, should be str type".format(self.penalty))
        else:
            self.penalty = self.penalty.upper()
            if self.penalty not in [consts.L1_PENALTY, consts.L2_PENALTY, 'NONE']:
                raise ValueError(
                    "logistic_param's penalty not supported, penalty should be 'L1', 'L2' or 'none'")

        if not isinstance(self.tol, (int, float)):
            raise ValueError(
                "logistic_param's tol {} not supported, should be float type".format(self.tol))

        if type(self.alpha).__name__ not in ["float", 'int']:
            raise ValueError(
                "logistic_param's alpha {} not supported, should be float or int type".format(self.alpha))

        if type(self.optimizer).__name__ != "str":
            raise ValueError(
                "logistic_param's optimizer {} not supported, should be str type".format(self.optimizer))
        else:
            self.optimizer = self.optimizer.lower()
            if self.optimizer not in ['sgd', 'rmsprop', 'adam', 'adagrad', 'nesterov_momentum_sgd']:
                raise ValueError(
                    "logistic_param's optimizer not supported, optimizer should be"
                    " 'sgd', 'rmsprop', 'adam', 'nesterov_momentum_sgd' or 'adagrad'")

        if self.batch_size != -1:
            if type(self.batch_size).__name__ not in ["int"] \
                    or self.batch_size < consts.MIN_BATCH_SIZE:
                raise ValueError(descr + " {} not supported, should be larger than 10 or "
                                         "-1 represent for all data".format(self.batch_size))

        if type(self.learning_rate).__name__ != "float":
            raise ValueError(
                "logistic_param's learning_rate {} not supported, should be float type".format(
                    self.learning_rate))

        self.init_param.check()

        if type(self.max_iter).__name__ != "int":
            raise ValueError(
                "logistic_param's max_iter {} not supported, should be int type".format(self.max_iter))
        elif self.max_iter <= 0:
            raise ValueError(
                "logistic_param's max_iter must be greater or equal to 1")

        if type(self.early_stop).__name__ != "str":
            raise ValueError(
                "logistic_param's early_stop {} not supported, should be str type".format(
                    self.early_stop))
        else:
            self.early_stop = self.early_stop.lower()
            if self.early_stop not in ['diff', 'abs', 'weight_diff']:
                raise ValueError(
                    "logistic_param's early_stop not supported, converge_func should be"
                    " 'diff' or 'abs'")

        self.encrypt_param.check()
        if self.encrypt_param.method != consts.PAILLIER:
            raise ValueError(
<<<<<<< HEAD
                "Linear regression's encrypt method supports 'Paillier' or None only")
=======
                "logistic_param's encrypted method support 'Paillier' or None only")
>>>>>>> a5e83e37

        if type(self.decay).__name__ not in ["int", 'float']:
            raise ValueError(
                "logistic_param's decay {} not supported, should be 'int' or 'float'".format(
                    self.decay))

        if type(self.decay_sqrt).__name__ not in ['bool']:
            raise ValueError(
                "logistic_param's decay_sqrt {} not supported, should be 'bool'".format(
                    self.decay_sqrt))
        return True


class HomoLogisticParam(LogisticParam):
    """
    Parameters
    ----------
    re_encrypt_batches : int, default: 2
        Required when using encrypted version HomoLR. Since multiple batch updating coefficient may cause
        overflow error. The model need to be re-encrypt for every several batches. Please be careful when setting
        this parameter. Too large batches may cause training failure.

    aggregate_iters : int, default: 1
        Indicate how many iterations are aggregated once.

    """
    def __init__(self, penalty='L2',
                 tol=1e-5, alpha=1.0, optimizer='sgd',
                 batch_size=-1, learning_rate=0.01, init_param=InitParam(),
                 max_iter=100, early_stop='diff',
                 encrypt_param=EncryptParam(), re_encrypt_batches=2,
                 predict_param=PredictParam(), cv_param=CrossValidationParam(),
                 decay=1, decay_sqrt=True,
                 aggregate_iters=1, multi_class='ovr', validation_freqs=None
                 ):
        super(HomoLogisticParam, self).__init__(penalty=penalty, tol=tol, alpha=alpha, optimizer=optimizer,
                                                batch_size=batch_size,
                                                learning_rate=learning_rate,
                                                init_param=init_param, max_iter=max_iter, early_stop=early_stop,
                                                encrypt_param=encrypt_param, predict_param=predict_param,
                                                cv_param=cv_param, multi_class=multi_class,
                                                validation_freqs=validation_freqs,
                                                decay=decay, decay_sqrt=decay_sqrt)
        self.re_encrypt_batches = re_encrypt_batches
        self.aggregate_iters = aggregate_iters

    def check(self):
        super().check()
        if type(self.re_encrypt_batches).__name__ != "int":
            raise ValueError(
                "logistic_param's re_encrypt_batches {} not supported, should be int type".format(
                    self.re_encrypt_batches))
        elif self.re_encrypt_batches < 0:
            raise ValueError(
                "logistic_param's re_encrypt_batches must be greater or equal to 0")

        if not isinstance(self.aggregate_iters, int):
            raise ValueError(
                "logistic_param's aggregate_iters {} not supported, should be int type".format(
                    self.aggregate_iters))

        if self.encrypt_param.method == consts.PAILLIER:
            if self.optimizer != 'sgd':
                raise ValueError("Paillier encryption mode supports 'sgd' optimizer method only.")

            if self.penalty == consts.L1_PENALTY:
                raise ValueError("Paillier encryption mode supports 'L2' penalty or None only.")
        return True


class HeteroLogisticParam(LogisticParam):
    def __init__(self, penalty='L2',
                 tol=1e-5, alpha=1.0, optimizer='sgd',
                 batch_size=-1, learning_rate=0.01, init_param=InitParam(),
                 max_iter=100, early_stop='diff',
                 encrypted_mode_calculator_param=EncryptedModeCalculatorParam(),
                 predict_param=PredictParam(), cv_param=CrossValidationParam(),
                 decay=1, decay_sqrt=True,
                 multi_class='ovr', validation_freqs=None
                 ):
        super(HeteroLogisticParam, self).__init__(penalty=penalty, tol=tol, alpha=alpha, optimizer=optimizer,
                                                  batch_size=batch_size,
                                                  learning_rate=learning_rate,
                                                  init_param=init_param, max_iter=max_iter, early_stop=early_stop,
                                                  predict_param=predict_param, cv_param=cv_param,
                                                  decay=decay,
                                                  decay_sqrt=decay_sqrt, multi_class=multi_class,
                                                  validation_freqs=validation_freqs)
        self.encrypted_mode_calculator_param = encrypted_mode_calculator_param

    def check(self):
        super().check()
        self.encrypted_mode_calculator_param.check()
        return True<|MERGE_RESOLUTION|>--- conflicted
+++ resolved
@@ -167,11 +167,7 @@
         self.encrypt_param.check()
         if self.encrypt_param.method != consts.PAILLIER:
             raise ValueError(
-<<<<<<< HEAD
-                "Linear regression's encrypt method supports 'Paillier' or None only")
-=======
                 "logistic_param's encrypted method support 'Paillier' or None only")
->>>>>>> a5e83e37
 
         if type(self.decay).__name__ not in ["int", 'float']:
             raise ValueError(
