#
#  Copyright 2019 The FATE Authors. All Rights Reserved.
#
#  Licensed under the Apache License, Version 2.0 (the "License");
#  you may not use this file except in compliance with the License.
#  You may obtain a copy of the License at
#
#      http://www.apache.org/licenses/LICENSE-2.0
#
#  Unless required by applicable law or agreed to in writing, software
#  distributed under the License is distributed on an "AS IS" BASIS,
#  WITHOUT WARRANTIES OR CONDITIONS OF ANY KIND, either express or implied.
#  See the License for the specific language governing permissions and
#  limitations under the License.
#

import copy
import io
import os
import tempfile
import zipfile
import collections
import numpy as np
import torch
from torch.autograd import Variable
import torchvision.transforms as transforms
import torch.utils.data as data
from torch.utils.data import DataLoader
from arch.api.utils import log_utils
from federatedml.framework.weights import OrderDictWeights, Weights
from federatedml.nn.homo_nn.nn_model import NNModel, DataConverter
from sklearn.metrics import accuracy_score, precision_score, roc_auc_score, recall_score, f1_score, fbeta_score

Logger = log_utils.getLogger()


def layers(layer, config, type):
    if type == "cv":
        if layer == "Conv2d":
            return torch.nn.Conv2d()
        if layer == "MaxPool2d":
            return torch.nn.MaxPool2d()
        if layer == "AvgPool2d":
            return torch.nn.AvgPool2d()
    elif type == "nlp":
        if layer == "LSTM":
            return torch.nn.LSTM()
        if layer == "RNN":
            return torch.nn.RNN()
    elif type == "activate":
        if layer == "Sigmoid":
            return torch.nn.Sigmoid()
        if layer == "Relu":
            return torch.nn.ReLU()
        if layer == "Selu":
            return torch.nn.SELU()
        if layer == "LeakyReLU":
            return torch.nn.LeakyReLU()
        if layer == "Tanh":
            return torch.nn.Tanh()
<<<<<<< HEAD

=======
        if layer == "Softmax":
            return torch.nn.Softmax(0)
>>>>>>> 4ee411e0
    elif type == "normal":
        if layer == "Linear":
            return torch.nn.Linear(config[0], config[1])
        if layer == "BatchNorm2d":
            return torch.nn.BatchNorm2d()
        if layer == "dropout":
            return torch.nn.Dropout(config)

    else:
        print("layer not support")

    else:
        print("layer not support!")




def build_pytorch(nn_define, optimizer, loss, metrics):
    model = torch.nn.Sequential()
    for config in nn_define:
        layer = layers(config.get("layer"), config.get("config"), config.get("type"))
        model.add_module(config.get("name"), layer)
    return PytorchNNModel(model, optimizer, loss, metrics)


def build_loss_fn(loss):
    if loss == "CrossEntropyLoss":
        return torch.nn.CrossEntropyLoss()
    elif loss == "MSELoss":
        return torch.nn.MSELoss()
    elif loss == "BCELoss":
        return torch.nn.BCELoss()
    elif loss == "BCEWithLogitsLoss":
        return torch.nn.BCEWithLogitsLoss()
    elif loss == "NLLLoss":
        return torch.nn.NLLLoss()
    elif loss == "L1Loss":
        return torch.nn.L1Loss()
    elif loss == "SmoothL1Loss":
        return torch.nn.SmoothL1Loss()
    elif loss == "HingeEmbeddingLoss":
        return torch.nn.HingeEmbeddingLoss()
    else:
        print("loss function not support!")


def build_optimzer(optim, model):
    if optim.optimizer == "Adam":
        return torch.optim.Adam(model.parameters(), lr=optim.kwargs.get("learning_rate"))
    elif optim.optimizer == "SGD":
        return torch.optim.SGD(model.parameters(), lr=optim.kwargs.get("learning_rate"))
    elif optim.optimizer == "RMSprop":
        return torch.optim.RMSprop(model.parameters(), lr=optim.kwargs.get("learning_rate"))
    elif optim.optimizer == "Adagrad":
        return torch.optim.Adagrad(model.parameters(), lr=optim.kwargs.get("learning_rate"))
    else:
        print("not support")


def restore_pytorch_nn_model(model_bytes):
    return PytorchNNModel.restore_model(model_bytes)


class PytorchNNModel(NNModel):

    def __init__(self, model, optimizer=None, loss=None, metrics=None):
        self._model: torch.nn.Sequential = model
        self._optimizer = optimizer
        self._loss = loss
        self._metrics = metrics

    def get_model_weights(self) -> OrderDictWeights:
        return OrderDictWeights(self._model.state_dict())

    def set_model_weights(self, weights: Weights):
        unboxed = weights.unboxed
        self._model.load_state_dict(unboxed)

    def train(self, data: data.Dataset, **kwargs):
        loss_fn = build_loss_fn(self._loss)
        optimizer = build_optimzer(self._optimizer, self._model)
        epochs = 1
        left_kwargs = copy.deepcopy(kwargs)
        if "aggregate_every_n_epoch" in kwargs:
            epochs = kwargs["aggregate_every_n_epoch"]
            del left_kwargs["aggregate_every_n_epoch"]
        train_data = DataLoader(data, batch_size=data.batch_size, shuffle=False)
        for epoch in range(epochs):
            for batch_id, (feature, label) in enumerate(train_data):
                feature = torch.tensor(feature, dtype=torch.float32)
                if isinstance(loss_fn, torch.nn.CrossEntropyLoss):
                    label = torch.tensor(label, dtype=torch.long)
                    temp = label.t()
                    label = temp[0]
                else:
                    label = torch.tensor(label, dtype=torch.float32)
                y_pre = self._model(feature)
                optimizer.zero_grad()
                loss = loss_fn(y_pre, label)
                loss.backward()
                optimizer.step()

    def evaluate(self, data: data.dataset, **kwargs):

        metircs = {}
        loss_metircs = []
        loss_fuc = []
        other_metrics = []
        if self._metrics:
            for func in self._metrics:
                if func.endswith("Loss"):
                    loss_metircs.append(func)
                    loss_fuc.append(build_loss_fn(func))
                else:
                    other_metrics.append(func)
        self._model.eval()
        loss_fn = build_loss_fn(self._loss)
        evaluate_data = DataLoader(data, batch_size=data.batch_size, shuffle=False)
        result = np.zeros((len(data), data.y_shape[0]))
        eval_label = np.zeros((len(data), data.y_shape[0]))
        if loss_metircs:
            loss_metircs_result = [0 for i in range(len(loss_metircs))]
        num_output_units = data.get_shape()[1]
        index = 0
        batch_num = 0
        loss = 0
        for batch_id, (feature, label) in enumerate(evaluate_data):
            feature = torch.tensor(feature, dtype=torch.float32)
            label = torch.tensor(label, dtype=torch.float32)
            y = self._model(feature)
            result[index:index + feature.shape[0]] = y.detach().numpy()
            eval_label[index:index + feature.shape[0]] = label.detach().numpy()
            if isinstance(loss_fn, torch.nn.CrossEntropyLoss):
                label = torch.tensor(label, dtype=torch.long)
                temp = label.t()
                label = temp[0]
            eval_loss = loss_fn(y, label)
            if loss_metircs:
                for i in range(len(loss_fuc)):
                    f = loss_fuc[i]
                    res = f(y, label)
                    loss_metircs_result[i] += res.item()
            loss += eval_loss
            index += feature.shape[0]
            batch_num += 1

        metircs["loss"] = loss.item() * data.batch_size / len(data)
        if loss_metircs:
            i = 0
            for func in loss_metircs:
                metircs[func] = loss_metircs_result[i] * data.batch_size / len(data)
                i += 1
        if len(other_metrics) > 0:
            if num_output_units[0] == 1:
                for i in range(len(data)):
                    if (result[i] > 0.5):
                        result[i] = 1
                    else:
                        result[i] = 0
                for fuc_name in other_metrics:
                    if fuc_name == "auccuray":
                        metircs[str(fuc_name)] = accuracy_score(result, eval_label)
                    elif fuc_name == "precision":
                        metircs[str(fuc_name)] = precision_score(result, eval_label)
                    elif fuc_name == "recall":
                        metircs[str(fuc_name)] = recall_score(result, eval_label)
                    elif fuc_name == "auc":
                        metircs[str(fuc_name)] = roc_auc_score(result, eval_label)
                    elif fuc_name == "f1":
                        metircs[str(fuc_name)] = f1_score(result, eval_label)
                    elif fuc_name == "fbeta":
                        metircs[str(fuc_name)] = fbeta_score(result, eval_label, beta=2)
                    else:
                        print("metrics not support ")
            else:
                acc = 0
                for i in range(len(data)):
                    if (result[i].argmax() == eval_label[i].argmax()):
                        acc += 1;
                    metircs["auccuray"] = acc / len(data)

        return metircs

    def predict(self, data: data.dataset, **kwargs):

        result = np.zeros((len(data), data.y_shape[0]))
        predict_data = DataLoader(data, batch_size=data.batch_size, shuffle=False)
        index = 0
        for batch_id, (feature, label) in enumerate(predict_data):
            feature = torch.tensor(feature, dtype=torch.float32)
            # label = torch.tensor(label, dtype=torch.float32)
            y = self._model(feature)
            result[index:index + feature.shape[0]] = y.detach().numpy()
            index += feature.shape[0]
        return result

    def export_model(self):
        f = tempfile.TemporaryFile()
        try:
            torch.save(self._model, f)
            f.seek(0)
            model_bytes = f.read()
            return model_bytes
        finally:
            f.close()

    def restore_model(model_bytes):
        f = tempfile.TemporaryFile()
        f.write(model_bytes)
        f.seek(0)
        model = torch.load(f)
        f.close()
        return PytorchNNModel(model)


# class PredictNN(NNModel):
#     def __init__(self, model):
#         self._model: torch.nn.Sequential = model
#
#     def predict(self, data: data.dataset, **kwargs):
#         # size = len(data)
#         result = np.zeros((len(data), data.y_shape[0]))
#         predict_data = DataLoader(data, batch_size=1, shuffle=False)
#         index = 0
#         for batch_id, (feature, label) in enumerate(predict_data):
#             feature = torch.tensor(feature, dtype=torch.float32)
#             label = torch.tensor(label, dtype=torch.float32)
#             y = self._model(feature)
#             result[index] = y.detach().numpy()
#             index += 1
#         return result
#
#     def export_model(self):
#         f = tempfile.TemporaryFile()
#         try:
#             torch.save(self._model, f)
#             f.seek(0)
#             model_bytes = f.read()
#             return model_bytes
#         finally:
#             f.close()
#
#     def restore_model(model_bytes):
#         f = tempfile.TemporaryFile()
#         f.write(model_bytes)
#         f.seek(0)
#         model = torch.load(f)
#         f.close()
#         return PredictNN(model)
#

class PytorchData(data.Dataset):
    def __init__(self, data_instances, batch_size):
        self.size = data_instances.count()

        if self.size <= 0:
            raise ValueError("empty data")

        if batch_size == -1:
            self.batch_size = self.size
        else:
            self.batch_size = batch_size
        _, one_data = data_instances.first()
        self.x_shape = one_data.features.shape

        num_label = len(data_instances.map(lambda x, y: [x, {y.label}]).reduce(lambda x, y: x | y))
        if num_label:
            if num_label == 2:
                self.y_shape = (1,)
            else:
                self.y_shape = (num_label,)
            self.x = np.zeros((self.size, *self.x_shape))
            self.y = np.zeros((self.size, 1))
            index = 0
            self._keys = []
            for k, inst in data_instances.collect():
                self._keys.append(k)
                self.x[index] = inst.features
                self.y[index] = inst.label
                index += 1

        # encoding label in one-hot
        # elif num_label > 2:
        #     self.y_shape = (num_label,)
        #     self.x = np.zeros((self.size, *self.x_shape))
        #     self.y = np.zeros((self.size, *self.y_shape))
        #     index = 0
        #     self._keys = []
        #     for k, inst in data_instances.collect():
        #         self._keys.append(k)
        #         self.x[index] = inst.features
        #         self.y[index][inst.label] = 1
        #         index += 1
        else:
            raise ValueError(f"num_label is {num_label}")

    def __getitem__(self, index):

        return self.x[index], self.y[index]

    def __len__(self):
        return len(self.x)

    def get_keys(self):
        return self._keys

    def get_shape(self):
        return self.x_shape, self.y_shape


class PytorchDataConverter(DataConverter):
    def convert(self, data, *args, **kwargs):
        return PytorchData(data, *args, **kwargs)<|MERGE_RESOLUTION|>--- conflicted
+++ resolved
@@ -58,12 +58,9 @@
             return torch.nn.LeakyReLU()
         if layer == "Tanh":
             return torch.nn.Tanh()
-<<<<<<< HEAD
-
-=======
         if layer == "Softmax":
             return torch.nn.Softmax(0)
->>>>>>> 4ee411e0
+
     elif type == "normal":
         if layer == "Linear":
             return torch.nn.Linear(config[0], config[1])
@@ -71,9 +68,6 @@
             return torch.nn.BatchNorm2d()
         if layer == "dropout":
             return torch.nn.Dropout(config)
-
-    else:
-        print("layer not support")
 
     else:
         print("layer not support!")
