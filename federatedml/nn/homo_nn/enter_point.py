#
#  Copyright 2019 The FATE Authors. All Rights Reserved.
#
#  Licensed under the Apache License, Version 2.0 (the "License");
#  you may not use this file except in compliance with the License.
#  You may obtain a copy of the License at
#
#      http://www.apache.org/licenses/LICENSE-2.0
#
#  Unless required by applicable law or agreed to in writing, software
#  distributed under the License is distributed on an "AS IS" BASIS,
#  WITHOUT WARRANTIES OR CONDITIONS OF ANY KIND, either express or implied.
#  See the License for the specific language governing permissions and
#  limitations under the License.
#

from arch.api import session
from arch.api.utils.log_utils import LoggerFactory
from fate_flow.entity.metric import MetricType, MetricMeta, Metric
from federatedml.framework.homo.blocks import secure_mean_aggregator, loss_scatter, has_converged
from federatedml.framework.homo.blocks.base import HomoTransferBase
from federatedml.framework.homo.blocks.has_converged import HasConvergedTransVar
from federatedml.framework.homo.blocks.loss_scatter import LossScatterTransVar
from federatedml.framework.homo.blocks.secure_aggregator import SecureAggregatorTransVar
from federatedml.model_base import ModelBase
from federatedml.nn.homo_nn import nn_model
from federatedml.nn.homo_nn.nn_model import restore_nn_model
from federatedml.optim.convergence import converge_func_factory
from federatedml.param.homo_nn_param import HomoNNParam
from federatedml.util import consts
from cv_task import dataloader_detector
import torch
from torch.autograd import Variable
from federatedml.nn.backend.pytorch.nn_model import PytorchNNModel
from cv_task import net
from torch.utils.data import DataLoader
import numpy as np
import time


Logger = LoggerFactory.get_logger()
MODEL_META_NAME = "HomoNNModelMeta"
MODEL_PARAM_NAME = "HomoNNModelParam"


def _build_model_dict(meta, param):
    return {MODEL_META_NAME: meta, MODEL_PARAM_NAME: param}


def _extract_param(model_dict: dict):
    return model_dict.get(MODEL_PARAM_NAME, None)


def _extract_meta(model_dict: dict):
    return model_dict.get(MODEL_META_NAME, None)


class ObjDict(dict):
    """
    Makes a  dictionary behave like an object,with attribute-style access.
    """
    def __getattr__(self, name):
        try:
            return self[name]
        except:
            raise AttributeError(name)

    def __setattr__(self, name, value):
        self[name] = value

class HomoNNBase(ModelBase):
    def __init__(self, trans_var):
        super().__init__()
        self.model_param = HomoNNParam()
        self.aggregate_iteration_num = 0
        self.transfer_variable = trans_var

    def _suffix(self):
        return self.aggregate_iteration_num,

    def _init_model(self, param: HomoNNParam):
        self.param = param
        self.enable_secure_aggregate = param.secure_aggregate
        self.max_aggregate_iteration_num = param.max_iter


class HomoNNServer(HomoNNBase):

    def __init__(self, trans_var):
        super().__init__(trans_var=trans_var)
        self.model = None

        self.aggregator = secure_mean_aggregator.Server(self.transfer_variable.secure_aggregator_trans_var)
        self.loss_scatter = loss_scatter.Server(self.transfer_variable.loss_scatter_trans_var)
        self.has_converged = has_converged.Server(self.transfer_variable.has_converged_trans_var)

    def _init_model(self, param: HomoNNParam):
        super()._init_model(param=param)
        early_stop = self.model_param.early_stop
        self.converge_func = converge_func_factory(early_stop.converge_func, early_stop.eps).is_converge
        self.loss_consumed = early_stop.converge_func != "weight_diff"

    def callback_loss(self, iter_num, loss):
        metric_meta = MetricMeta(name='train',
                                 metric_type="LOSS",
                                 extra_metas={
                                     "unit_name": "iters",
                                 })

        self.callback_meta(metric_name='loss', metric_namespace='train', metric_meta=metric_meta)
        self.callback_metric(metric_name='loss',
                             metric_namespace='train',
                             metric_data=[Metric(iter_num, loss)])

    def _is_converged(self):
        loss = self.loss_scatter.weighted_loss_mean(suffix=self._suffix())
        Logger.info(f"loss at iter {self.aggregate_iteration_num}: {loss}")
        self.callback_loss(self.aggregate_iteration_num, loss)
        if self.loss_consumed:
            is_converged = self.converge_func(loss)
        else:
            is_converged = self.converge_func(self.model)
        self.has_converged.remote_converge_status(is_converge=is_converged, suffix=self._suffix())
        return is_converged

    def fit(self, data_inst):
        while self.aggregate_iteration_num < self.max_aggregate_iteration_num:
            self.model = self.aggregator.weighted_mean_model(suffix=self._suffix())
            self.aggregator.send_aggregated_model(model=self.model, suffix=self._suffix())
            if self._is_converged():
                Logger.info(f"early stop at iter {self.aggregate_iteration_num}")
                break
            self.aggregate_iteration_num += 1
        else:
            Logger.warn(f"reach max iter: {self.aggregate_iteration_num}, not converged")

    def save_model(self):
        return self.model


class HomoNNClient(HomoNNBase):

    def __init__(self, trans_var):
        super().__init__(trans_var=trans_var)
        self.aggregator = secure_mean_aggregator.Client(self.transfer_variable.secure_aggregator_trans_var)
        self.loss_scatter = loss_scatter.Client(self.transfer_variable.loss_scatter_trans_var)
        self.has_converged = has_converged.Client(self.transfer_variable.has_converged_trans_var)

        self.nn_model = None

    def _init_model(self, param: HomoNNParam):
        super()._init_model(param=param)
        self.batch_size = param.batch_size
        self.aggregate_every_n_epoch = param.aggregate_every_n_epoch
        self.nn_define = param.nn_define
        self.config_type = param.config_type
        self.optimizer = param.optimizer
        self.loss = param.loss
        self.metrics = param.metrics

        self.data_converter = nn_model.get_data_converter(self.config_type)
        self.model_builder = nn_model.get_nn_builder(config_type=self.config_type)

    def _is_converged(self, data, epoch_degree):
        if self.config_type=="cv":
            loss = data
        else:
            metrics = self.nn_model.evaluate(data)
            Logger.info(f"metrics at iter {self.aggregate_iteration_num}: {metrics}")
            loss = metrics["loss"]
        self.loss_scatter.send_loss(loss=(loss, epoch_degree), suffix=self._suffix())
        is_converged = self.has_converged.get_converge_status(suffix=self._suffix())
        return is_converged

    def __build_nn_model(self, input_shape):
        self.nn_model = self.model_builder(input_shape=input_shape,
                                           nn_define=self.nn_define,
                                           optimizer=self.optimizer,
                                           loss=self.loss,
                                           metrics=self.metrics)

    def __build_pytorch_model(self, nn_define):
        self.nn_model = self.model_builder(nn_define=nn_define,
                                           optimizer=self.optimizer,
                                           loss=self.loss,
                                           metrics=self.metrics)
<<<<<<< HEAD

=======
>>>>>>> b344202c

    def fit(self, data_inst, *args):

        if self.config_type == "pytorch":
            data = self.data_converter.convert(data_inst, batch_size=self.batch_size)
            self.__build_pytorch_model(self.nn_define)
            epoch_degree = float(len(data)) * self.aggregate_every_n_epoch
        elif self.config_type == "cv":
            config_default = ObjDict(self.nn_define[0])
            config, model, loss, get_pbb = net.get_model()
            dataset_train = dataloader_detector.get_trainloader("train", config, config_default)
            optimizer = torch.optim.SGD(
                model.parameters(),
                config_default.lr,
                momentum=config_default.momentum,
                weight_decay=config_default.weight_decay)
            self.nn_model = PytorchNNModel(model=model,
                                           optimizer=optimizer,
                                           loss=loss)
            epoch_degree = float(len(dataset_train))*self.aggregate_every_n_epoch

        else:
            data = self.data_converter.convert(data_inst, batch_size=self.batch_size)
            self.__build_nn_model(data.get_shape()[0])
            epoch_degree = float(len(data)) * self.aggregate_every_n_epoch

        while self.aggregate_iteration_num < self.max_aggregate_iteration_num:
            Logger.info(f"start {self.aggregate_iteration_num}_th aggregation")
            #train
            if self.config_type == "cv":
                trainloader = DataLoader(dataset_train,
                                         batch_size=config_default.batch_size,
                                         shuffle=True,
                                         pin_memory=False)
                epoch_degree = float(len(trainloader))
                metrics = []
                self.nn_model._model.train()
                for i, (data, target, coord) in enumerate(trainloader):
                    # print('shape of data:', data.shape)
                    # print('shape of coord:', coord.shape)
                    # print('*******************', i, "/", str(len(trainloader)))
                    Logger.info(f"{i}:shape of data: {data.shape}, shape of coord:{coord.shape}")
                    output = self.nn_model._model(data, coord)
                    loss_output = loss(output, target)
                    optimizer.zero_grad()
                    loss_output[0].backward()
                    optimizer.step()
                    metrics.append(loss_output)
                    Logger.info(f"finish{i}th data")
                metrics = np.asarray(metrics, np.float32)
                #metrics
                acc = (np.sum(metrics[:, 6]) + np.sum(metrics[:, 8])) / (np.sum(metrics[:, 7]) + np.sum(metrics[:, 9]))
                tpr = np.sum(metrics[:, 6]) / np.sum(metrics[:, 7])
                tnr = np.sum(metrics[:, 8]) / np.sum(metrics[:, 9])
                tp = np.sum(metrics[:, 6])
                p = np.sum(metrics[:, 7])
                tn = np.sum(metrics[:, 8])
                n = np.sum(metrics[:, 9])
                total_loss = np.mean(metrics[:, 0])
                #设定需要用于聚合的loss用于后面判断
                data = total_loss
                classification_loss = np.mean(metrics[:, 1])
                bbox_regressiong_loss_1 = np.mean(metrics[:, 2])
                bbox_regressiong_loss_2 = np.mean(metrics[:, 3])
                bbox_regressiong_loss_3 = np.mean(metrics[:, 4])
                bbox_regressiong_loss_4 = np.mean(metrics[:, 5])
                Logger.info('EPOCH {}, acc: {:.2f}, tpr: {:.2f} ({}/{}), tnr: {:.1f} ({}/{}), total_loss: {:.3f}, classification loss: {:.3f}, bbox regression loss: {:.2f}, {:.2f}, {:.2f}, {:.2f}\
                        '.format(self.aggregate_iteration_num, acc, tpr, tp, p, tnr, tn, n,
                                 total_loss, classification_loss,
                                 bbox_regressiong_loss_1, bbox_regressiong_loss_2,
                                 bbox_regressiong_loss_3, bbox_regressiong_loss_4))
            else:
                self.nn_model.train(data, aggregate_every_n_epoch=self.aggregate_every_n_epoch)

            # send model for aggregate, then set aggregated model to local
            self.aggregator.send_weighted_model(weighted_model=self.nn_model.get_model_weights(),
                                                weight=epoch_degree * self.aggregate_every_n_epoch,
                                                suffix=self._suffix())

            weights = self.aggregator.get_aggregated_model(suffix=self._suffix())
            self.nn_model.set_model_weights(weights=weights)
            #calc loss and check convergence
            if self._is_converged(data, epoch_degree):
                Logger.info(f"early stop at iter {self.aggregate_iteration_num}")
                break
            Logger.info(f"role {self.role} finish {self.aggregate_iteration_num}_th aggregation")
            self.aggregate_iteration_num += 1
        else:
            Logger.warn(f"reach max iter: {self.aggregate_iteration_num}, not converged")

    def export_model(self):
        return _build_model_dict(meta=self._get_meta(), param=self._get_param())

    def _get_meta(self):
        from federatedml.protobuf.generated import nn_model_meta_pb2
        meta_pb = nn_model_meta_pb2.NNModelMeta()
        meta_pb.params.CopyFrom(self.model_param.generate_pb())
        meta_pb.aggregate_iter = self.aggregate_iteration_num
        return meta_pb

    def _get_param(self):
        from federatedml.protobuf.generated import nn_model_param_pb2
        param_pb = nn_model_param_pb2.NNModelParam()
        param_pb.saved_model_bytes = self.nn_model.export_model()
        return param_pb

    def predict(self, data_inst):
        if self.config_type == "cv":
            config_default = ObjDict(self.nn_define[0])
            Logger.info(f"{self.nn_define}")
            #这里只有的model不会用于预测，使用的模型为self.nn_model
            config, model, loss, get_pbb = net.get_model()
            dataset_validation = dataloader_detector.get_trainloader("validation", config, config_default)
            validateloader = DataLoader(dataset_validation,
                                        batch_size=config_default.batch_size,
                                        shuffle=False,
                                        pin_memory=False)
            Logger.info("validate begin.")
            #模型在这里
            self.nn_model._model.eval()
            metrics = []
            start_time = time.time()
            for i, (data, target, coord) in enumerate(validateloader):
                print('*******************', i, "/", str(len(validateloader)))
                # data = Variable(data.cuda())
                data = Variable(data)
                # target = Variable(target.cuda())
                target = Variable(target)
                # coord = Variable(coord.cuda())
                coord = Variable(coord)
                with torch.no_grad():
                    output = self.nn_model._model(data, coord)
                loss_output = loss(output, target, train=False)
                metrics.append(loss_output)
            end_time = time.time()
            metrics = np.asarray(metrics, np.float32)
            epoch = 1
            msg = 'EPOCH {} '.format(
                epoch) + 'Validation: tpr %3.2f, tnr %3.8f, total pos %d, total neg %d, time %3.2f' % (
                      100.0 * np.sum(metrics[:, 6]) / np.sum(metrics[:, 7]),
                      100.0 * np.sum(metrics[:, 8]) / np.sum(metrics[:, 9]),
                      np.sum(metrics[:, 7]),
                      np.sum(metrics[:, 9]),
                      end_time - start_time) + 'loss %2.4f, classify loss %2.4f, regress loss %2.4f, %2.4f, %2.4f, %2.4f' % (
                      np.mean(metrics[:, 0]),
                      np.mean(metrics[:, 1]),
                      np.mean(metrics[:, 2]),
                      np.mean(metrics[:, 3]),
                      np.mean(metrics[:, 4]),
                      np.mean(metrics[:, 5]))
            print(msg)
            Logger.info(msg)
        else:
            data = self.data_converter.convert(data_inst, batch_size=self.batch_size)
            predict = self.nn_model.predict(data)
            num_output_units = data.get_shape()[1]
            threshold = self.param.predict_param.threshold

            if num_output_units[0] == 1:
                kv = [(x[0], (0 if x[1][0] <= threshold else 1, x[1][0].item())) for x in zip(data.get_keys(), predict)]
                pred_tbl = session.parallelize(kv, include_key=True)
                return data_inst.join(pred_tbl, lambda d, pred: [d.label, pred[0], pred[1], {"label": pred[0]}])
            else:
                kv = [(x[0], (x[1].argmax(), [float(e) for e in x[1]])) for x in zip(data.get_keys(), predict)]
                pred_tbl = session.parallelize(kv, include_key=True)
                return data_inst.join(pred_tbl,
                                      lambda d, pred: [d.label, pred[0].item(),
                                                       pred[1][pred[0]] / (sum(pred[1])),
                                                       {"raw_predict": pred[1]}])

    def load_model(self, model_dict):
        model_dict = list(model_dict["model"].values())[0]
        model_obj = _extract_param(model_dict)
        meta_obj = _extract_meta(model_dict)
        self.model_param.restore_from_pb(meta_obj.params)
        self._init_model(self.model_param)
        self.aggregate_iteration_num = meta_obj.aggregate_iter
        self.nn_model = restore_nn_model(self.config_type, model_obj.saved_model_bytes)


# server: Arbiter, clients: Guest and Hosts
class HomoNNDefaultTransVar(HomoTransferBase):
    def __init__(self, server=(consts.ARBITER,), clients=(consts.GUEST, consts.HOST), prefix=None):
        super().__init__(server=server, clients=clients, prefix=prefix)
        self.secure_aggregator_trans_var = SecureAggregatorTransVar(server=server, clients=clients, prefix=self.prefix)
        self.loss_scatter_trans_var = LossScatterTransVar(server=server, clients=clients, prefix=self.prefix)
        self.has_converged_trans_var = HasConvergedTransVar(server=server, clients=clients, prefix=self.prefix)


class HomoNNDefaultClient(HomoNNClient):

    def __init__(self):
        super().__init__(trans_var=HomoNNDefaultTransVar())


class HomoNNDefaultServer(HomoNNServer):
    def __init__(self):
        super().__init__(trans_var=HomoNNDefaultTransVar())


# server: Arbiter, clients: Guest and Hosts
class HomoNNGuestServerTransVar(HomoNNDefaultTransVar):
    def __init__(self, server=(consts.GUEST,), clients=(consts.HOST,), prefix=None):
        super().__init__(server=server, clients=clients, prefix=prefix)


class HomoNNGuestServerClient(HomoNNClient):
    def __init__(self):
        super().__init__(trans_var=HomoNNGuestServerTransVar())


class HomoNNGuestServerServer(HomoNNServer):

    def __init__(self):
        super().__init__(trans_var=HomoNNGuestServerTransVar())


# server: Arbiter, clients: Hosts
class HomoNNArbiterSubmitTransVar(HomoNNDefaultTransVar):
    def __init__(self, server=(consts.ARBITER,), clients=(consts.HOST,), prefix=None):
        super().__init__(server=server, clients=clients, prefix=prefix)


class HomoNNArbiterSubmitClient(HomoNNClient):
    def __init__(self):
        super().__init__(trans_var=HomoNNArbiterSubmitTransVar())


class HomoNNArbiterSubmitServer(HomoNNServer):

    def __init__(self):
        super().__init__(trans_var=HomoNNArbiterSubmitTransVar())<|MERGE_RESOLUTION|>--- conflicted
+++ resolved
@@ -184,10 +184,6 @@
                                            optimizer=self.optimizer,
                                            loss=self.loss,
                                            metrics=self.metrics)
-<<<<<<< HEAD
-
-=======
->>>>>>> b344202c
 
     def fit(self, data_inst, *args):
 
