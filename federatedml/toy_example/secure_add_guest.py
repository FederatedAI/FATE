--- conflicted
+++ resolved
@@ -41,13 +41,8 @@
         self.seed = None
         self.transfer_inst = SecureAddExampleTransferVariable()
         self.model_param = SecureAddExampleParam()
-<<<<<<< HEAD
-        self.model_output = None
-        self.data_output = None
-=======
         self.data_output = None
         self.model_output = None
->>>>>>> cae8d507
 
     def _init_model(self, model_param):
         self.data_num = model_param.data_num
