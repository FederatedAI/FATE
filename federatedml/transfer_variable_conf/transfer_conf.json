--- conflicted
+++ resolved
@@ -610,7 +610,6 @@
       ]
     }
   },
-<<<<<<< HEAD
   "BeaverTripleTransferVariable": {
     "party_a_bt_map_to_b": {
       "src": "guest",
@@ -646,7 +645,9 @@
       "src": "arbiter",
       "dst": [
           "host"
-=======
+      ]
+    }
+  },
   "OneVsRestTransferVariable": {
     "host_classes": {
       "src": "host",
@@ -659,7 +660,6 @@
       "dst": [
         "host",
         "arbiter"
->>>>>>> d36d89df
       ]
     }
   }
