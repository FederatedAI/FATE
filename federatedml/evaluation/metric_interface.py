--- conflicted
+++ resolved
@@ -396,7 +396,7 @@
             A positive floating point value
         """
 
-        return clustering_metric.JaccardSimilarityScore().compute(labels, pred_labels)
+        return clustering_metric.JaccardSimilarityScore.compute(labels, pred_labels)
 
     @staticmethod
     def fowlkes_mallows_score(labels, pred_labels):
@@ -412,7 +412,7 @@
             A positive floating point value
         """
 
-        return clustering_metric.FowlkesMallowsScore().compute(labels, pred_labels)
+        return clustering_metric.FowlkesMallowsScore.compute(labels, pred_labels)
 
     @staticmethod
     def adjusted_rand_score(labels, pred_labels):
@@ -428,7 +428,7 @@
             A positive floating point value
         """
 
-        return clustering_metric.AdjustedRandScore().compute(labels, pred_labels)
+        return clustering_metric.AdjustedRandScore.compute(labels, pred_labels)
 
     @staticmethod
     def davies_bouldin_index(cluster_avg_intra_dist, cluster_inter_dist):
@@ -439,9 +439,6 @@
         """
         ## process data from evaluation
 
-<<<<<<< HEAD
-        return clustering_metric.DaviesBouldinIndex().compute(cluster_avg_intra_dist, cluster_inter_dist)
-=======
         return clustering_metric.Davies_Bouldin_index.compute(cluster_avg_intra_dist, cluster_inter_dist)
 
     @staticmethod
@@ -458,5 +455,4 @@
 
         """
 
-        return clustering_metric.DistanceMeasure.compute(cluster_avg_intra_dist, cluster_inter_dist)
->>>>>>> 3c8361ef
+        return clustering_metric.DistanceMeasure.compute(cluster_avg_intra_dist, cluster_inter_dist)