#
#  Copyright 2019 The FATE Authors. All Rights Reserved.
#
#  Licensed under the Apache License, Version 2.0 (the "License");
#  you may not use this file except in compliance with the License.
#  You may obtain a copy of the License at
#
#      http://www.apache.org/licenses/LICENSE-2.0
#
#  Unless required by applicable law or agreed to in writing, software
#  distributed under the License is distributed on an "AS IS" BASIS,
#  WITHOUT WARRANTIES OR CONDITIONS OF ANY KIND, either express or implied.
#  See the License for the specific language governing permissions and
#  limitations under the License.
#
import sys
from collections import defaultdict
import math
import logging
from federatedml.util import LOGGER
from fate_flow.entity.metric import Metric, MetricMeta
from federatedml.param import EvaluateParam
from federatedml.util import consts
from federatedml.model_base import ModelBase
from federatedml.evaluation.metric_interface import MetricInterface

<<<<<<< HEAD
import numpy as np
=======

class PerformanceRecorder(object):

    """
    This class record performance(single value metrics during the training process)
    """

    def __init__(self):

        # all of them are single value metrics
        self.allowed_metric = [consts.AUC,
                              consts.EXPLAINED_VARIANCE,
                              consts.MEAN_ABSOLUTE_ERROR,
                              consts.MEAN_SQUARED_ERROR,
                              consts.MEAN_SQUARED_LOG_ERROR,
                              consts.MEDIAN_ABSOLUTE_ERROR,
                              consts.R2_SCORE,
                              consts.ROOT_MEAN_SQUARED_ERROR,
                              consts.PRECISION,
                              consts.RECALL,
                              consts.ACCURACY,
                              consts.KS
                            ]

        self.larger_is_better = [consts.AUC,
                                 consts.R2_SCORE,
                                 consts.PRECISION,
                                 consts.RECALL,
                                 consts.EXPLAINED_VARIANCE,
                                 consts.ACCURACY,
                                 consts.KS
                                 ]

        self.smaller_is_better = [consts.ROOT_MEAN_SQUARED_ERROR,
                                  consts.MEAN_ABSOLUTE_ERROR,
                                  consts.MEAN_SQUARED_ERROR,
                                  consts.MEAN_SQUARED_LOG_ERROR]

        self.cur_best_performance = {}

        self.no_improvement_round = {}  # record no improvement round of all metrics

    def has_improved(self, val: float, metric: str, cur_best: dict):

        if metric not in cur_best:
            return True

        if metric in self.larger_is_better and val > cur_best[metric]:
            return True

        elif metric in self.smaller_is_better and val < cur_best[metric]:
            return True

        return False

    def update(self, eval_dict: dict):
        """

        Parameters
        ----------
        eval_dict dict, {metric_name:metric_val}, e.g. {'auc':0.99}

        Returns stop flag, if should stop return True, else False
        -------
        """
        if len(eval_dict) == 0:
            return
>>>>>>> 1184d411

LOGGER = log_utils.getLogger()


class Evaluation(ModelBase):

    def __init__(self):
        super().__init__()
        self.model_param = EvaluateParam()
        self.eval_results = defaultdict(list)

        self.save_single_value_metric_list = [consts.AUC,

                                              consts.EXPLAINED_VARIANCE,
                                              consts.MEAN_ABSOLUTE_ERROR,
                                              consts.MEAN_SQUARED_ERROR,
                                              consts.MEAN_SQUARED_LOG_ERROR,
                                              consts.MEDIAN_ABSOLUTE_ERROR,
                                              consts.R2_SCORE,
                                              consts.ROOT_MEAN_SQUARED_ERROR,

                                              consts.JACCARD_SIMILARITY_SCORE,
                                              consts.ADJUSTED_RAND_SCORE,
                                              consts.FOWLKES_MALLOWS_SCORE,
                                              consts.DAVIES_BOULDIN_INDEX
                                              ]

        self.special_metric_list = [consts.PSI]

        self.clustering_intra_metric_list = [consts.DAVIES_BOULDIN_INDEX]

        self.metrics = None
        self.round_num = 6

        self.validate_metric = {}
        self.train_metric = {}

        # where to call metric computations
        self.metric_interface: MetricInterface = None

        self.psi_train_scores, self.psi_validate_scores = None, None
        self.psi_train_labels, self.psi_validate_labels = None, None

    def _init_model(self, model):
        self.model_param = model
        self.eval_type = self.model_param.eval_type
        self.pos_label = self.model_param.pos_label
        self.metrics = model.metrics
        self.metric_interface = MetricInterface(pos_label=self.pos_label, eval_type=self.eval_type,)

    def _run_data(self, data_sets=None, stage=None):
        if not self.need_run:
            return

        data = {}
        for data_key in data_sets:
            if data_sets[data_key].get("data", None):
                data[data_key] = data_sets[data_key]["data"]

        if stage == "fit":
            self.data_output = self.fit(data)
        else:
            LOGGER.warning("Evaluation has not transform, return")

    def split_data_with_type(self, data: list) -> dict:

        split_result = defaultdict(list)
        for value in data:
            mode = value[1][4]
            split_result[mode].append(value)

        return split_result

    def _classification_and_regression_extract(self, data):

        """
        extract labels and predict results from data in classification/regression type format
        """

        labels = []
        pred_scores = []
        pred_labels = []
        for d in data:
            labels.append(d[1][0])
            pred_labels.append(d[1][1])
            pred_scores.append(d[1][2])
        if self.eval_type == consts.BINARY or self.eval_type == consts.REGRESSION:
            if self.pos_label and self.eval_type == consts.BINARY:
                labels_arr = np.array(labels)
                labels_arr[labels_arr == self.pos_label] = 1
                labels_arr[labels_arr != self.pos_label] = 0
                labels = list(labels_arr)
            pred_results = pred_scores
        else:
            pred_results = pred_labels

        return labels, pred_results

    def _clustering_extract(self, data):

        """
        extract data according to data format
        """

        true_cluster_index, predicted_cluster_index = [], []
        intra_cluster_avg_dist, inter_cluster_dist = [], []
        run_intra_metrics = False  # run intra metrics or outer metrics ?

        if len(data[0][1]) == 2:
            # [int int] -> [true_label, predicted label] -> outer metric
            # [int np.array] - > [predicted label, distance] -> need no metric computation
            if not (type(data[0][1][0]) == int and type(data[0][1][1]) == int):
                return None, None, run_intra_metrics

        if len(data[0][1]) == 3:  # the input format is for intra metrics
            run_intra_metrics = True

        for d in data:
            if run_intra_metrics:
                intra_cluster_avg_dist.append(d[1][1])
                inter_cluster_dist.append(d[1][2])
            else:
                true_cluster_index.append(d[1][1])
                predicted_cluster_index.append(d[1][2])

        return (true_cluster_index, predicted_cluster_index, run_intra_metrics) if not run_intra_metrics else \
               (intra_cluster_avg_dist, inter_cluster_dist, run_intra_metrics)

    def _evaluate_classification_and_regression_metrics(self, mode, data):

        labels, pred_results = self._classification_and_regression_extract(data)
        eval_result = defaultdict(list)
        for eval_metric in self.metrics:
            if eval_metric not in self.special_metric_list:
                res = getattr(self.metric_interface, eval_metric)(labels, pred_results)
                if res is not None:
                    try:
                        if math.isinf(res):
                            res = float(-9999999)
                            LOGGER.info("res is inf, set to {}".format(res))
                    except:
                        pass
                    eval_result[eval_metric].append(mode)
                    eval_result[eval_metric].append(res)
            elif eval_metric == consts.PSI:
                if mode == 'train':
                    self.psi_train_scores = pred_results
                    self.psi_train_labels = labels
                elif mode == 'validate':
                    self.psi_validate_scores = pred_results
                    self.psi_validate_labels = labels

                if self.psi_train_scores is not None and self.psi_validate_scores is not None:
                    res = self.metric_interface.psi(self.psi_train_scores, self.psi_validate_scores,
                                                    self.psi_train_labels, self.psi_validate_labels)
                    eval_result[eval_metric].append(mode)
                    eval_result[eval_metric].append(res)
                    # delete saved scores after computing a psi pair
                    self.psi_train_scores, self.psi_validate_scores = None, None
        return eval_result

    def _evaluate_clustering_metrics(self, mode, data):

        eval_result = defaultdict(list)
        rs0, rs1, run_outer_metric = self._clustering_extract(data)

        if rs0 is None and rs1 is None:  # skip evaluation computation of this input format
            return eval_result

        for eval_metric in self.metrics:

            # if input format and required metrics matches ? XNOR
            if (eval_metric in self.clustering_intra_metric_list and run_outer_metric) + \
               (not (eval_metric in self.clustering_intra_metric_list) and not run_outer_metric):
                raise ValueError('input data format does not match current clustering metric {}'.format(eval_metric))

            res = getattr(self.metric_interface, eval_metric)(rs0, rs1)
            eval_result[eval_metric].append(mode)
            eval_result[eval_metric].append(res)

        return eval_result

    def evaluate_metrics(self, mode: str, data: list) -> dict:

        eval_result = None
        if self.eval_type != consts.CLUSTERING:
            eval_result = self._evaluate_classification_and_regression_metrics(mode, data)
        elif self.eval_type == consts.CLUSTERING:
            eval_result = self._evaluate_clustering_metrics(mode, data)

        return eval_result

    def fit(self, data, return_result=False):

        if len(data) <= 0:
            return

        self.eval_results.clear()
<<<<<<< HEAD
        for (key, eval_data) in data.items():
            eval_data_local = list(eval_data.collect())
            if len(eval_data_local) == 0:
                continue
            split_data_with_label = self.split_data_with_type(eval_data_local)
=======
        for (key, validate_data) in data.items():
            if validate_data is None:
                continue
            validate_data_local = list(validate_data.collect())
            split_data_with_label = self.split_data_with_type(validate_data_local)
>>>>>>> 1184d411
            for mode, data in split_data_with_label.items():
                eval_result = self.evaluate_metrics(mode, data)
                self.eval_results[key].append(eval_result)

        return self.callback_metric_data(return_single_val_metrics=return_result)

    def __save_single_value(self, result, metric_name, metric_namespace, eval_name):
        self.tracker.log_metric_data(metric_namespace, metric_name,
                                     [Metric(eval_name, np.round(result, self.round_num))])
        self.tracker.set_metric_meta(metric_namespace, metric_name,
                                     MetricMeta(name=metric_name, metric_type="EVALUATION_SUMMARY"))

    def __save_curve_data(self, x_axis_list, y_axis_list, metric_name, metric_namespace):
        points = []
        for i, value in enumerate(x_axis_list):
            if isinstance(value, float):
                value = np.round(value, self.round_num)
            points.append((value, np.round(y_axis_list[i], self.round_num)))
        points.sort(key=lambda x: x[0])

        metric_points = [Metric(point[0], point[1]) for point in points]
        self.tracker.log_metric_data(metric_namespace, metric_name, metric_points)

    def __save_curve_meta(self, metric_name, metric_namespace, metric_type, unit_name=None, ordinate_name=None,
                          curve_name=None, best=None, pair_type=None, thresholds=None):
        extra_metas = {}
        metric_type = "_".join([metric_type, "EVALUATION"])

        key_list = ["unit_name", "ordinate_name", "curve_name", "best", "pair_type", "thresholds"]
        for key in key_list:
            value = locals()[key]
            if value:
                if key == "thresholds":
                    value = np.round(value, self.round_num).tolist()
                extra_metas[key] = value

        self.tracker.set_metric_meta(metric_namespace, metric_name,
                                     MetricMeta(name=metric_name, metric_type=metric_type, extra_metas=extra_metas))

    @staticmethod
    def __filt_override_unit_ordinate_coordinate(x_sets, y_sets):

        max_y_dict = {}
        for idx, x_value in enumerate(x_sets):
            if x_value not in max_y_dict:
                max_y_dict[x_value] = {"max_y": y_sets[idx], "idx": idx}
            else:
                max_y = max_y_dict[x_value]["max_y"]
                if max_y < y_sets[idx]:
                    max_y_dict[x_value] = {"max_y": y_sets[idx], "idx": idx}

        x = []
        y = []
        idx_list = []
        for key, value in max_y_dict.items():
            x.append(key)
            y.append(value["max_y"])
            idx_list.append(value["idx"])

        return x, y, idx_list

    def __process_single_value_data(self, metric, metric_res):

        single_val_metric = None

        if metric in self.save_single_value_metric_list or \
           (metric == consts.ACCURACY and self.eval_type == consts.MULTY):

            single_val_metric = metric_res[1]

        elif metric == consts.KS:
            best_ks, fpr, tpr, thresholds, cuts = metric_res[1]
            single_val_metric = best_ks

        elif metric in [consts.RECALL, consts.PRECISION] and self.eval_type == consts.MULTY:
            pos_score = metric_res[1][0]
            single_val_metric = float(np.array(pos_score).mean())

        return single_val_metric

    @staticmethod
    def __filter_duplicate_roc_data_point(fpr, tpr, thresholds):

        data_point_set = set()
        new_fpr, new_tpr, new_threshold = [], [], []
        for fpr_, tpr_, thres in zip(fpr, tpr, thresholds):
            if (fpr_, tpr_, thres) not in data_point_set:
                data_point_set.add((fpr_, tpr_, thres))
                new_fpr.append(fpr_)
                new_tpr.append(tpr_)
                new_threshold.append(thres)

        return new_fpr, new_tpr, new_threshold

    def __save_roc_curve(self, data_name, metric_name, metric_namespace, metric_res):
        fpr, tpr, thresholds, _ = metric_res

        # set roc edge value
        fpr.append(1.0)
        tpr.append(1.0)

        fpr, tpr, thresholds = self.__filter_duplicate_roc_data_point(fpr, tpr, thresholds)

        self.__save_curve_data(fpr, tpr, metric_name, metric_namespace)
        self.__save_curve_meta(metric_name=metric_name, metric_namespace=metric_namespace,
                               metric_type="ROC", unit_name="fpr", ordinate_name="tpr",
                               curve_name=data_name, thresholds=thresholds)

    def __save_ks_curve(self, metric, metric_res, metric_name, metric_namespace, data_name):

        best_ks, fpr, tpr, thresholds, cuts = metric_res[1]

        for curve_name, curve_data in zip(["fpr", "tpr"], [fpr, tpr]):

            metric_name_fpr = '_'.join([metric_name, curve_name])
            curve_name_fpr = "_".join([data_name, curve_name])
            self.__save_curve_data(cuts, curve_data, metric_name_fpr, metric_namespace)
            self.__save_curve_meta(metric_name=metric_name_fpr, metric_namespace=metric_namespace,
                                   metric_type=metric.upper(), unit_name="",
                                   curve_name=curve_name_fpr, pair_type=data_name,
                                   thresholds=thresholds)

    def __save_lift_gain_curve(self, metric, metric_res, metric_name, metric_namespace, data_name):

        score, cuts, thresholds = metric_res[1]

        score = [float(s[1]) for s in score]
        cuts = [float(c[1]) for c in cuts]
        cuts, score, idx_list = self.__filt_override_unit_ordinate_coordinate(cuts, score)
        thresholds = [thresholds[idx] for idx in idx_list]

        score.append(1.0)
        cuts.append(1.0)
        thresholds.append(0.0)

        self.__save_curve_data(cuts, score, metric_name, metric_namespace)
        self.__save_curve_meta(metric_name=metric_name, metric_namespace=metric_namespace,
                               metric_type=metric.upper(), unit_name="",
                               curve_name=data_name, thresholds=thresholds)

    def __save_accuracy_curve(self, metric, metric_res, metric_name, metric_namespace, data_name):

        if self.eval_type == consts.MULTY:
            return

        score, cuts, thresholds = metric_res[1]

        self.__save_curve_data(cuts, score, metric_name, metric_namespace)
        self.__save_curve_meta(metric_name=metric_name, metric_namespace=metric_namespace,
                               metric_type=metric.upper(), unit_name="",
                               curve_name=data_name, thresholds=thresholds)

    def __save_pr_curve(self, precision_and_recall, data_name):

        precision_res = precision_and_recall[consts.PRECISION]
        recall_res = precision_and_recall[consts.RECALL]

        if precision_res[0] != recall_res[0]:
            LOGGER.warning(
                "precision mode:{} is not equal to recall mode:{}".format(precision_res[0],
                                                                          recall_res[0]))
            return

        metric_namespace = precision_res[0]
        metric_name_precision = '_'.join([data_name, "precision"])
        metric_name_recall = '_'.join([data_name, "recall"])

        pos_precision_score = precision_res[1][0]
        precision_cuts = precision_res[1][1]
        if len(precision_res[1]) >= 3:
            precision_thresholds = precision_res[1][2]
        else:
            precision_thresholds = None

        pos_recall_score = recall_res[1][0]
        recall_cuts = recall_res[1][1]

        if len(recall_res[1]) >= 3:
            recall_thresholds = recall_res[1][2]
        else:
            recall_thresholds = None

        precision_curve_name = data_name
        recall_curve_name = data_name

        if self.eval_type == consts.BINARY:
            pos_precision_score = [score[1] for score in pos_precision_score]
            pos_recall_score = [score[1] for score in pos_recall_score]

            pos_recall_score, pos_precision_score, idx_list = self.__filt_override_unit_ordinate_coordinate(
                pos_recall_score, pos_precision_score)

            precision_cuts = [precision_cuts[idx] for idx in idx_list]
            recall_cuts = [recall_cuts[idx] for idx in idx_list]

            edge_idx = idx_list[-1]
            if edge_idx == len(precision_thresholds) - 1:
                idx_list = idx_list[:-1]
            precision_thresholds = [precision_thresholds[idx] for idx in idx_list]
            recall_thresholds = [recall_thresholds[idx] for idx in idx_list]

        self.__save_curve_data(precision_cuts, pos_precision_score, metric_name_precision,
                               metric_namespace)
        self.__save_curve_meta(metric_name_precision, metric_namespace,
                               "_".join([consts.PRECISION.upper(), self.eval_type.upper()]),
                               unit_name="", ordinate_name="Precision",
                               curve_name=precision_curve_name,
                               pair_type=data_name, thresholds=precision_thresholds)

        self.__save_curve_data(recall_cuts, pos_recall_score, metric_name_recall,
                               metric_namespace)
        self.__save_curve_meta(metric_name_recall, metric_namespace,
                               "_".join([consts.RECALL.upper(), self.eval_type.upper()]),
                               unit_name="", ordinate_name="Recall", curve_name=recall_curve_name,
                               pair_type=data_name, thresholds=recall_thresholds)

    def __save_confusion_mat_table(self, metric, confusion_mat, thresholds, metric_name, metric_namespace):

        extra_metas = {'tp': list(confusion_mat['tp']), 'tn': list(confusion_mat['tn']), 'fp': list(confusion_mat['fp']),
                       'fn': list(confusion_mat['fn']), 'thresholds': list(np.round(thresholds, self.round_num))}

        self.tracker.set_metric_meta(metric_namespace, metric_name,
                                     MetricMeta(name=metric_name, metric_type=metric.upper(), extra_metas=extra_metas))

    def __save_f1_score_table(self, metric, f1_scores, thresholds, metric_name, metric_namespace):

        extra_metas = {'f1_scores': list(np.round(f1_scores, self.round_num)),
                       'thresholds': list(np.round(thresholds, self.round_num))}

        self.tracker.set_metric_meta(metric_namespace, metric_name,
                                     MetricMeta(name=metric_name, metric_type=metric.upper(), extra_metas=extra_metas))

    def __save_psi_table(self, metric, metric_res, metric_name, metric_namespace):

        psi_scores, total_psi, expected_interval, expected_percentage, actual_interval, actual_percentage, \
        train_pos_perc, validate_pos_perc, intervals = metric_res[1]

        extra_metas = {'psi_scores': list(np.round(psi_scores, self.round_num)), 'total_psi': round(total_psi, self.round_num),
                        'expected_interval': list(expected_interval),
                       'expected_percentage': list(expected_percentage), 'actual_interval': list(actual_interval),
                       'actual_percentage': list(actual_percentage), 'intervals': list(intervals),
                       'train_pos_perc': train_pos_perc, 'validate_pos_perc': validate_pos_perc
                       }

        self.tracker.set_metric_meta(metric_namespace, metric_name,
                                     MetricMeta(name=metric_name, metric_type=metric.upper(), extra_metas=extra_metas))

    def __save_pr_table(self, metric, metric_res, metric_name, metric_namespace):

        p_scores, r_scores, score_threshold = metric_res[1]

        extra_metas = {'p_scores': list(map(list, np.round(p_scores, self.round_num))),
                       'r_scores': list(map(list, np.round(r_scores, self.round_num))),
                       'thresholds': list(np.round(score_threshold, self.round_num))}

        self.tracker.set_metric_meta(metric_namespace, metric_name,
                                     MetricMeta(name=metric_name, metric_type=metric.upper(), extra_metas=extra_metas))

    def callback_metric_data(self, return_single_val_metrics=False):

        collect_dict = {}
        LOGGER.debug('callback metric called')

        for (data_type, eval_res_list) in self.eval_results.items():

            precision_recall = {}

            for eval_res in eval_res_list:
                for (metric, metric_res) in eval_res.items():

                    metric_namespace = metric_res[0]

                    if metric_namespace == 'validate':
                        collect_dict = self.validate_metric
                    elif metric_namespace == 'train':
                        collect_dict = self.train_metric

                    metric_name = '_'.join([data_type, metric])

                    single_val_metric = self.__process_single_value_data(metric, metric_res)

                    if single_val_metric is not None:
                        self.__save_single_value(single_val_metric, metric_name=data_type,
                                                 metric_namespace=metric_namespace
                                                 , eval_name=metric)
                        collect_dict[metric] = single_val_metric

                    if metric == consts.KS:
                        self.__save_ks_curve(metric, metric_res, metric_name, metric_namespace, data_type)

                    elif metric == consts.ROC:
                        self.__save_roc_curve(data_type, metric_name, metric_namespace, metric_res[1])

                    elif metric == consts.ACCURACY:
                        self.__save_accuracy_curve(metric, metric_res, metric_name, metric_namespace, data_type)

                    elif metric in [consts.GAIN, consts.LIFT]:
                        self.__save_lift_gain_curve(metric, metric_res, metric_name, metric_namespace, data_type)

                    elif metric in [consts.PRECISION, consts.RECALL]:
                        precision_recall[metric] = metric_res
                        if len(precision_recall) < 2:
                            continue

                        self.__save_pr_curve(precision_recall, data_type)

                        precision_recall = {}  # reset cached dict

                    elif metric == consts.PSI:
                        self.__save_psi_table(metric, metric_res, metric_name, metric_namespace)

                    elif metric == consts.CONFUSION_MAT:
                        confusion_mat, cuts, score_threshold= metric_res[1]
                        self.__save_confusion_mat_table(metric, confusion_mat, score_threshold, metric_name,
                                                        metric_namespace)

                    elif metric == consts.F1_SCORE:
                        f1_scores, cuts, score_threshold = metric_res[1]
                        self.__save_f1_score_table(metric, f1_scores, score_threshold, metric_name, metric_namespace)

                    elif metric == consts.QUANTILE_PR:
                        LOGGER.debug('pr quantile called')
                        self.__save_pr_table(metric, metric_res, metric_name, metric_namespace)

        if len(self.validate_metric) != 0:
            self.set_summary(self.validate_metric)
        else:
            self.set_summary(self.train_metric)

        if return_single_val_metrics:
            if len(self.validate_metric) != 0:
                LOGGER.debug("return validate metric")
                LOGGER.debug('validate metric is {}'.format(self.validate_metric))
                return self.validate_metric
            else:
                LOGGER.debug("validate metric is empty, return train metric")
                LOGGER.debug('train metric is {}'.format(self.train_metric))
                return self.train_metric

        else:
            return None

    @staticmethod
    def extract_data(data: dict):
        result = {}
        for k, v in data.items():
            result[".".join(k.split(".")[:-1])] = v
        return result<|MERGE_RESOLUTION|>--- conflicted
+++ resolved
@@ -16,17 +16,18 @@
 import sys
 from collections import defaultdict
 import math
+import numpy as np
 import logging
 from federatedml.util import LOGGER
 from fate_flow.entity.metric import Metric, MetricMeta
+
 from federatedml.param import EvaluateParam
 from federatedml.util import consts
 from federatedml.model_base import ModelBase
 from federatedml.evaluation.metric_interface import MetricInterface
 
-<<<<<<< HEAD
-import numpy as np
-=======
+LOGGER = log_utils.getLogger()
+
 
 class PerformanceRecorder(object):
 
@@ -94,9 +95,15 @@
         """
         if len(eval_dict) == 0:
             return
->>>>>>> 1184d411
-
-LOGGER = log_utils.getLogger()
+
+        for metric in eval_dict:
+            if metric not in self.allowed_metric:
+                continue
+            if self.has_improved(eval_dict[metric], metric, self.cur_best_performance):
+                self.cur_best_performance[metric] = eval_dict[metric]
+                self.no_improvement_round[metric] = 0
+            else:
+                self.no_improvement_round[metric] += 1
 
 
 class Evaluation(ModelBase):
@@ -107,7 +114,6 @@
         self.eval_results = defaultdict(list)
 
         self.save_single_value_metric_list = [consts.AUC,
-
                                               consts.EXPLAINED_VARIANCE,
                                               consts.MEAN_ABSOLUTE_ERROR,
                                               consts.MEAN_SQUARED_ERROR,
@@ -124,8 +130,6 @@
 
         self.special_metric_list = [consts.PSI]
 
-        self.clustering_intra_metric_list = [consts.DAVIES_BOULDIN_INDEX]
-
         self.metrics = None
         self.round_num = 6
 
@@ -168,66 +172,37 @@
 
         return split_result
 
-    def _classification_and_regression_extract(self, data):
-
-        """
-        extract labels and predict results from data in classification/regression type format
-        """
-
+    def evaluate_metrics(self, mode: str, data: list) -> dict:
         labels = []
         pred_scores = []
         pred_labels = []
+
         for d in data:
             labels.append(d[1][0])
             pred_labels.append(d[1][1])
             pred_scores.append(d[1][2])
+
         if self.eval_type == consts.BINARY or self.eval_type == consts.REGRESSION:
+
             if self.pos_label and self.eval_type == consts.BINARY:
-                labels_arr = np.array(labels)
-                labels_arr[labels_arr == self.pos_label] = 1
-                labels_arr[labels_arr != self.pos_label] = 0
-                labels = list(labels_arr)
+                new_labels = []
+                for label in labels:
+                    if self.pos_label == label:
+                        new_labels.append(1)
+                    else:
+                        new_labels.append(0)
+                labels = new_labels
+
             pred_results = pred_scores
         else:
             pred_results = pred_labels
 
-        return labels, pred_results
-
-    def _clustering_extract(self, data):
-
-        """
-        extract data according to data format
-        """
-
-        true_cluster_index, predicted_cluster_index = [], []
-        intra_cluster_avg_dist, inter_cluster_dist = [], []
-        run_intra_metrics = False  # run intra metrics or outer metrics ?
-
-        if len(data[0][1]) == 2:
-            # [int int] -> [true_label, predicted label] -> outer metric
-            # [int np.array] - > [predicted label, distance] -> need no metric computation
-            if not (type(data[0][1][0]) == int and type(data[0][1][1]) == int):
-                return None, None, run_intra_metrics
-
-        if len(data[0][1]) == 3:  # the input format is for intra metrics
-            run_intra_metrics = True
-
-        for d in data:
-            if run_intra_metrics:
-                intra_cluster_avg_dist.append(d[1][1])
-                inter_cluster_dist.append(d[1][2])
-            else:
-                true_cluster_index.append(d[1][1])
-                predicted_cluster_index.append(d[1][2])
-
-        return (true_cluster_index, predicted_cluster_index, run_intra_metrics) if not run_intra_metrics else \
-               (intra_cluster_avg_dist, inter_cluster_dist, run_intra_metrics)
-
-    def _evaluate_classification_and_regression_metrics(self, mode, data):
-
-        labels, pred_results = self._classification_and_regression_extract(data)
         eval_result = defaultdict(list)
-        for eval_metric in self.metrics:
+
+        metrics = self.metrics
+
+        for eval_metric in metrics:
+
             if eval_metric not in self.special_metric_list:
                 res = getattr(self.metric_interface, eval_metric)(labels, pred_results)
                 if res is not None:
@@ -237,8 +212,10 @@
                             LOGGER.info("res is inf, set to {}".format(res))
                     except:
                         pass
+
                     eval_result[eval_metric].append(mode)
                     eval_result[eval_metric].append(res)
+
             elif eval_metric == consts.PSI:
                 if mode == 'train':
                     self.psi_train_scores = pred_results
@@ -248,64 +225,23 @@
                     self.psi_validate_labels = labels
 
                 if self.psi_train_scores is not None and self.psi_validate_scores is not None:
-                    res = self.metric_interface.psi(self.psi_train_scores, self.psi_validate_scores,
-                                                    self.psi_train_labels, self.psi_validate_labels)
+                    res = self.metric_interface.psi(self.psi_train_scores, self.psi_validate_scores, self.psi_train_labels, self.psi_validate_labels)
                     eval_result[eval_metric].append(mode)
                     eval_result[eval_metric].append(res)
                     # delete saved scores after computing a psi pair
+
                     self.psi_train_scores, self.psi_validate_scores = None, None
+
         return eval_result
 
-    def _evaluate_clustering_metrics(self, mode, data):
-
-        eval_result = defaultdict(list)
-        rs0, rs1, run_outer_metric = self._clustering_extract(data)
-
-        if rs0 is None and rs1 is None:  # skip evaluation computation of this input format
-            return eval_result
-
-        for eval_metric in self.metrics:
-
-            # if input format and required metrics matches ? XNOR
-            if (eval_metric in self.clustering_intra_metric_list and run_outer_metric) + \
-               (not (eval_metric in self.clustering_intra_metric_list) and not run_outer_metric):
-                raise ValueError('input data format does not match current clustering metric {}'.format(eval_metric))
-
-            res = getattr(self.metric_interface, eval_metric)(rs0, rs1)
-            eval_result[eval_metric].append(mode)
-            eval_result[eval_metric].append(res)
-
-        return eval_result
-
-    def evaluate_metrics(self, mode: str, data: list) -> dict:
-
-        eval_result = None
-        if self.eval_type != consts.CLUSTERING:
-            eval_result = self._evaluate_classification_and_regression_metrics(mode, data)
-        elif self.eval_type == consts.CLUSTERING:
-            eval_result = self._evaluate_clustering_metrics(mode, data)
-
-        return eval_result
-
     def fit(self, data, return_result=False):
-
         if len(data) <= 0:
             return
 
         self.eval_results.clear()
-<<<<<<< HEAD
         for (key, eval_data) in data.items():
             eval_data_local = list(eval_data.collect())
-            if len(eval_data_local) == 0:
-                continue
             split_data_with_label = self.split_data_with_type(eval_data_local)
-=======
-        for (key, validate_data) in data.items():
-            if validate_data is None:
-                continue
-            validate_data_local = list(validate_data.collect())
-            split_data_with_label = self.split_data_with_type(validate_data_local)
->>>>>>> 1184d411
             for mode, data in split_data_with_label.items():
                 eval_result = self.evaluate_metrics(mode, data)
                 self.eval_results[key].append(eval_result)
@@ -372,7 +308,7 @@
         single_val_metric = None
 
         if metric in self.save_single_value_metric_list or \
-           (metric == consts.ACCURACY and self.eval_type == consts.MULTY):
+           (metric is consts.ACCURACY and self.eval_type == consts.MULTY):
 
             single_val_metric = metric_res[1]
 
@@ -629,11 +565,6 @@
                     elif metric == consts.QUANTILE_PR:
                         LOGGER.debug('pr quantile called')
                         self.__save_pr_table(metric, metric_res, metric_name, metric_namespace)
-
-        if len(self.validate_metric) != 0:
-            self.set_summary(self.validate_metric)
-        else:
-            self.set_summary(self.train_metric)
 
         if return_single_val_metrics:
             if len(self.validate_metric) != 0:
