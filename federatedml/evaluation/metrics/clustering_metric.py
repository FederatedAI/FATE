--- conflicted
+++ resolved
@@ -40,11 +40,7 @@
         return adjusted_rand_score(labels, pred_scores)
 
 
-<<<<<<< HEAD
-class ContingencyMatrix(object):
-=======
 class ContengincyMatrix(object):
->>>>>>> 3c8361ef
     """
     Compute contengincy_matrix
     """
@@ -90,7 +86,7 @@
         return distance_measure_result
 
 
-class DaviesBouldinIndex(object):
+class Davies_Bouldin_index(object):
     """
         Compute dbi，as in dbi
     """
