--- conflicted
+++ resolved
@@ -1,4 +1,3 @@
-<<<<<<< HEAD
 #
 #  Copyright 2019 The FATE Authors. All Rights Reserved.
 #
@@ -155,160 +154,4 @@
         else:
             raise ValueError("Unknown intersect join role, please check the configure of guest")
 
-        return intersect_ids
-=======
-#
-#  Copyright 2019 The FATE Authors. All Rights Reserved.
-#
-#  Licensed under the Apache License, Version 2.0 (the "License");
-#  you may not use this file except in compliance with the License.
-#  You may obtain a copy of the License at
-#
-#      http://www.apache.org/licenses/LICENSE-2.0
-#
-#  Unless required by applicable law or agreed to in writing, software
-#  distributed under the License is distributed on an "AS IS" BASIS,
-#  WITHOUT WARRANTIES OR CONDITIONS OF ANY KIND, either express or implied.
-#  See the License for the specific language governing permissions and
-#  limitations under the License.
-#
-
-import gmpy2
-import hashlib
-import random
-from arch.api.federation import remote, get
-from arch.api.utils import log_utils
-from federatedml.secureprotol import gmpy_math
-from federatedml.statistic.intersect import Intersect
-from federatedml.util import consts
-from federatedml.util.transfer_variable import RawIntersectTransferVariable
-from federatedml.util.transfer_variable import RsaIntersectTransferVariable
-
-LOGGER = log_utils.getLogger()
-
-
-class RsaIntersectionGuest(Intersect):
-    def __init__(self, intersect_params):
-        self.send_intersect_id_flag = intersect_params.is_send_intersect_ids
-        self.random_bit = intersect_params.random_bit
-
-        self.e = None
-        self.n = None
-        self.transfer_variable = RsaIntersectTransferVariable()
-
-    @staticmethod
-    def hash(value):
-        return hashlib.sha256(bytes(str(value), encoding='utf-8')).hexdigest()
-
-    def run(self, data_instances):
-        LOGGER.info("Start ras intersection")
-        public_key = get(name=self.transfer_variable.rsa_pubkey.name,
-                         tag=self.transfer_variable.generate_transferid(self.transfer_variable.rsa_pubkey),
-                         idx=0)
-
-        LOGGER.info("Get RAS public_key:{} from Host".format(public_key))
-        self.e = public_key["e"]
-        self.n = public_key["n"]
-
-        # generate random value and sent intersect guest ids to guest
-        # table(sid, r)
-        table_random_value = data_instances.mapValues(
-            lambda v: random.SystemRandom().getrandbits(self.random_bit))
-
-        # table(sid, hash(sid))
-        table_hash_sid = data_instances.map(lambda k, v:
-                                            (k, int(RsaIntersectionGuest.hash(k),
-                                                    16)))
-        # table(sid. r^e % n *hash(sid))
-        table_guest_id = table_random_value.join(table_hash_sid, lambda r, h: h * gmpy_math.powmod(r, self.e,
-                                                                                                   self.n))
-        # table(r^e % n *hash(sid), 1)
-        table_send_guest_id = table_guest_id.map(lambda k, v: (v, 1))
-        remote(table_send_guest_id,
-               name=self.transfer_variable.intersect_guest_ids.name,
-               tag=self.transfer_variable.generate_transferid(self.transfer_variable.intersect_guest_ids),
-               role=consts.HOST,
-               idx=0)
-        LOGGER.info("Remote guest_id to Host")
-
-        # table(r^e % n *hash(sid), sid)
-        table_exchange_guest_id = table_guest_id.map(lambda k, v: (v, k))
-
-        # Recv host_ids_process
-        # table(host_id_process, 1)
-        table_host_ids_process = get(name=self.transfer_variable.intersect_host_ids_process.name,
-                                     tag=self.transfer_variable.generate_transferid(
-                                         self.transfer_variable.intersect_host_ids_process),
-                                     idx=0)
-        LOGGER.info("Get host_ids_process from Host")
-
-        # Recv process guest ids
-        # table(r^e % n *hash(sid), guest_id_process)
-        table_recv_guest_ids_process = get(name=self.transfer_variable.intersect_guest_ids_process.name,
-                                           tag=self.transfer_variable.generate_transferid(
-                                               self.transfer_variable.intersect_guest_ids_process),
-                                           # role=consts.HOST,
-                                           idx=0)
-        LOGGER.info("Get guest_ids_process from Host")
-
-        # table(r^e % n *hash(sid), sid, guest_ids_process)
-        table_join_guest_ids_process = table_exchange_guest_id.join(table_recv_guest_ids_process,
-                                                                    lambda sid, g: (sid,
-                                                                                    g))
-        # table(sid, guest_ids_process)
-        table_sid_guest_ids_process = table_join_guest_ids_process.map(
-            lambda k, v: (v[0], v[1]))
-
-        # table(sid, hash(guest_ids_process/r)))
-        table_sid_guest_ids_process_final = table_sid_guest_ids_process.join(table_random_value,
-                                                                             lambda g, r: hashlib.sha256(bytes(
-                                                                                 str(
-                                                                                     gmpy2.divm(int(g), int(r), self.n)
-                                                                                 ), encoding="utf-8")).hexdigest()
-                                                                             )
-
-        # table(hash(guest_ids_process/r), sid)
-        table_guest_ids_process_final_sid = table_sid_guest_ids_process_final.map(
-            lambda k, v: (v, k))
-
-        table_intersect_ids = table_guest_ids_process_final_sid.join(table_host_ids_process, lambda sid, h: sid)
-        LOGGER.info("Finish intersect_ids computing")
-
-        # send intersect id
-        if self.send_intersect_id_flag:
-            remote(table_intersect_ids,
-                   name=self.transfer_variable.intersect_ids.name,
-                   tag=self.transfer_variable.generate_transferid(self.transfer_variable.intersect_ids),
-                   role=consts.HOST,
-                   idx=0)
-            LOGGER.info("Remote intersect ids to Host!")
-        else:
-            LOGGER.info("Not send intersect ids to Host!")
-        return table_intersect_ids
-
-
-class RawIntersectionGuest(Intersect):
-    def __init__(self, intersect_params):
-        self.send_intersect_id_flag = intersect_params.is_send_intersect_ids
-        self.transfer_variable = RawIntersectTransferVariable()
-
-    def run(self, data_instances):
-        LOGGER.info("Start raw intersection")
-        intersect_host_ids = get(name=self.transfer_variable.intersect_host_ids.name,
-                                 tag=self.transfer_variable.generate_transferid(
-                                     self.transfer_variable.intersect_host_ids),
-                                 idx=0)
-
-        LOGGER.info("Get intersect_host_ids from Host")
-        intersect_ids = intersect_host_ids.join(data_instances, lambda i, d: 1)
-        LOGGER.info("Finish intersect_ids computing")
-
-        if self.send_intersect_id_flag:
-            remote(intersect_ids,
-                   name=self.transfer_variable.intersect_ids.name,
-                   tag=self.transfer_variable.generate_transferid(self.transfer_variable.intersect_ids),
-                   role=consts.HOST,
-                   idx=0)
-            LOGGER.info("Remote intersect ids to Host")
-        return intersect_ids
->>>>>>> 4867dea4
+        return intersect_ids