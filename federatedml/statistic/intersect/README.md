# Introduction
This module provide some method of PSI(Private Set Intersection)
## RSA Intersection
This  folder contains code for implementing algorithm based on [RSA Intersection](https://books.google.com.hk/books?id=zfvf37_YS8cC&pg=PA73&lpg=PA73&dq=rsa+commutative+encryption&source=bl&ots=LbOiyIlr3E&sig=IIWlTGeoU0C8dRiN10uH2OAwobQ&hl=zh-CN&sa=X&ved=0ahUKEwiLoozC1tbXAhVDnJQKHbP7DvAQ6AEIdTAJ#v=onepage&q&f=false). This work is built on FATE, eggroll and federation API that construct the secure, distributed and parallel infrastructure.

Our Intersection module is trying to solve the problem that Privacy-Preserving Entity Match.
This module will help at least two parties to find the same user ids without leaking all their user ids 
to the other. This is illustrated in Figure 1. 

<div style="text-align:center", align=center>
<img src="./images/rsa_intersection.png" alt="rsa_intersection" width="500" height="250" /><br/>
Figure 1 RSA Intersection between party A and party B</div>

In Figure 1,Party A has user id u1,u2,u3,u4, while Party B has u1,u2,u3,u5. After Intersection,
party A and party B know their same user ids, which are u1,u2,u3, but party A know nothing about
other user ids of party B, like u5, and party B know nothing about party A except u1,u2,u3 as well.
While party A and party B transmit their processed id information to the other party, like Y<sub>A</sub> and Z<sub>B</sub>, 
it will not leak any raw ids. Z<sub>B</sub> can be safely because of the privacy key of party B. 
Each Y<sub>A</sub> includes different random value which binds to each value in X<sub>A</sub> and will be safely as well.

Using this module, we can get the intersection ids between two parties in security and efficiently.  

<<<<<<< HEAD
#### RAW Intersection
This intersection module implements the simple intersection method that A or B as a sender will sends all his ids to another, and another one 
will find the sample ids according to it's ids. Finally it will send the intersection ids to the sender.
=======
## RAW Intersection
This intersection module implements the sample intersection method that A sends all his ids to B, and B will find the sample ids according to B's ids.Then B will send the intersection ids to A .
>>>>>>> a445bce1

## Multi-Host Intersection
Both rsa and raw intersection support multi-host. It means a guest can do intersection with more than one host simultaneously and finally get the common ID with all hosts. 
<div style="text-align:center", align=center>
<img src="./images/multi_hosts.png" alt="multi_hosts" width="500" height="250" /><br/>
Figure 2 multi-hosts Intersection</div>
See in Figure 2, this is a introduction to a guest intersect with two hosts, and it is the same as more than two hosts. Firstly, guest will intersect with each host and get intersective IDs respectively. Secondly, guest will find common IDs from all intersection results. Finally,
guest will send common IDs to every host if necessary.

## Repeated ID intersection
We support repeated id intersection for some applications. For this case, one should provide the mask id which map to the repeated ids.   
For instances, in Guest, your data is
> mask_id, id, value  
alice_1, alice, 2  
alice_2, alice, 3  
bob, bob, 4

In Host, you data is
> id, value  
alice, 5  
bob, 6

After intersecting, guest will get the intersection results:  
>mask_id, value  
alice_1, 2  
alice_2, 3  
bob, 4      

And in host:
> id, value  
alice_1, 5  
alice_2, 5  
bob, 4

This switch is "repeated_id_process" in the parameter of intersection, set it to true if you want to use this function.

### Feature
Both RSA and RAW intersection supports the following features:
1. Support multi-host modeling task. The detail configuration for multi-host modeling task is located [Here](../../../doc/dsl_conf_setting_guide.md)
2. Repeated ID intersection using ID expanding. 

RSA intersection support the following extra features:
1. RSA support cache to speed up.

RAW intersection support the following extra features:
1. RAW support some encoders like md5 or sha256 to make it more safely.<|MERGE_RESOLUTION|>--- conflicted
+++ resolved
@@ -20,14 +20,9 @@
 
 Using this module, we can get the intersection ids between two parties in security and efficiently.  
 
-<<<<<<< HEAD
 #### RAW Intersection
 This intersection module implements the simple intersection method that A or B as a sender will sends all his ids to another, and another one 
 will find the sample ids according to it's ids. Finally it will send the intersection ids to the sender.
-=======
-## RAW Intersection
-This intersection module implements the sample intersection method that A sends all his ids to B, and B will find the sample ids according to B's ids.Then B will send the intersection ids to A .
->>>>>>> a445bce1
 
 ## Multi-Host Intersection
 Both rsa and raw intersection support multi-host. It means a guest can do intersection with more than one host simultaneously and finally get the common ID with all hosts. 
