<<<<<<< HEAD
#
#  Copyright 2019 The FATE Authors. All Rights Reserved.
#
#  Licensed under the Apache License, Version 2.0 (the "License");
#  you may not use this file except in compliance with the License.
#  You may obtain a copy of the License at
#
#      http://www.apache.org/licenses/LICENSE-2.0
#
#  Unless required by applicable law or agreed to in writing, software
#  distributed under the License is distributed on an "AS IS" BASIS,
#  WITHOUT WARRANTIES OR CONDITIONS OF ANY KIND, either express or implied.
#  See the License for the specific language governing permissions and
#  limitations under the License.
#

import hashlib
from arch.api.federation import remote, get
from arch.api.utils import log_utils
from federatedml.secureprotol import gmpy_math
from federatedml.secureprotol.encrypt import RsaEncrypt
from federatedml.statistic.intersect import RawIntersect
from federatedml.statistic.intersect import RsaIntersect
from federatedml.util import consts
# from federatedml.util import IntersectParamChecker
from federatedml.util.transfer_variable import RsaIntersectTransferVariable

LOGGER = log_utils.getLogger()


class RsaIntersectionHost(RsaIntersect):
    def __init__(self, intersect_params):
        super().__init__(intersect_params)
       
        self.get_intersect_ids_flag = intersect_params.is_get_intersect_ids
        self.transfer_variable = RsaIntersectTransferVariable()

        self.e = None
        self.d = None
        self.n = None

    @staticmethod
    def hash(value):
        return hashlib.sha256(bytes(str(value), encoding='utf-8')).hexdigest()

    def run(self, data_instances):
        LOGGER.info("Start rsa intersection")

        encrypt_operator = RsaEncrypt()
        encrypt_operator.generate_key(rsa_bit=1028)
        self.e, self.d, self.n = encrypt_operator.get_key_pair()
        LOGGER.info("Generate rsa keys.")
        public_key = {"e": self.e, "n": self.n}
        remote(public_key,
               name=self.transfer_variable.rsa_pubkey.name,
               tag=self.transfer_variable.generate_transferid(self.transfer_variable.rsa_pubkey),
               role=consts.GUEST,
               idx=0)
        LOGGER.info("Remote public key to Guest.")

        # (host_id_process, 1)
        host_ids_process_pair = data_instances.map(
            lambda k, v: (
                RsaIntersectionHost.hash(gmpy_math.powmod(int(RsaIntersectionHost.hash(k), 16), self.d, self.n)), k)
        )

        host_ids_process = host_ids_process_pair.mapValues(lambda v: 1)
        remote(host_ids_process,
               name=self.transfer_variable.intersect_host_ids_process.name,
               tag=self.transfer_variable.generate_transferid(self.transfer_variable.intersect_host_ids_process),
               role=consts.GUEST,
               idx=0)
        LOGGER.info("Remote host_ids_process to Guest.")

        # Recv guest ids
        guest_ids = get(name=self.transfer_variable.intersect_guest_ids.name,
                        tag=self.transfer_variable.generate_transferid(self.transfer_variable.intersect_guest_ids),
                        idx=0)
        LOGGER.info("Get guest_ids from guest")

        # Process guest ids and return to guest
        guest_ids_process = guest_ids.map(lambda k, v: (k, gmpy_math.powmod(int(k), self.d, self.n)))
        remote(guest_ids_process,
               name=self.transfer_variable.intersect_guest_ids_process.name,
               tag=self.transfer_variable.generate_transferid(self.transfer_variable.intersect_guest_ids_process),
               role=consts.GUEST,
               idx=0)
        LOGGER.info("Remote guest_ids_process to Guest.")

        # recv intersect ids
        intersect_ids = None
        if self.get_intersect_ids_flag:
            encrypt_intersect_ids = get(name=self.transfer_variable.intersect_ids.name,
                                        tag=self.transfer_variable.generate_transferid(
                                            self.transfer_variable.intersect_ids),
                                        idx=0)

            intersect_ids_pair = encrypt_intersect_ids.join(host_ids_process_pair, lambda e, h: h)
            intersect_ids = intersect_ids_pair.map(lambda k, v: (v, "intersect_id"))

            LOGGER.info("Get intersect ids from Guest")
        return intersect_ids


class RawIntersectionHost(RawIntersect):
    def __init__(self, intersect_params):
        super().__init__(intersect_params)
        self.join_role = intersect_params.join_role
        self.role = consts.HOST

    def run(self, data_instances):
        LOGGER.info("Start raw intersection")

        if self.join_role == consts.GUEST:
            intersect_ids = self.intersect_send_id(data_instances)
        elif self.join_role == consts.HOST:
            intersect_ids = self.intersect_join_id(data_instances)
        else:
            raise ValueError("Unknown intersect join role, please check the configure of host")

        return intersect_ids
=======
#
#  Copyright 2019 The FATE Authors. All Rights Reserved.
#
#  Licensed under the Apache License, Version 2.0 (the "License");
#  you may not use this file except in compliance with the License.
#  You may obtain a copy of the License at
#
#      http://www.apache.org/licenses/LICENSE-2.0
#
#  Unless required by applicable law or agreed to in writing, software
#  distributed under the License is distributed on an "AS IS" BASIS,
#  WITHOUT WARRANTIES OR CONDITIONS OF ANY KIND, either express or implied.
#  See the License for the specific language governing permissions and
#  limitations under the License.
#

import hashlib
from arch.api.federation import remote, get
from arch.api.utils import log_utils
from federatedml.secureprotol import gmpy_math
from federatedml.secureprotol.encrypt import RsaEncrypt
from federatedml.statistic.intersect import Intersect
from federatedml.util import consts
from federatedml.util.transfer_variable import RawIntersectTransferVariable
from federatedml.util.transfer_variable import RsaIntersectTransferVariable

LOGGER = log_utils.getLogger()


class RsaIntersectionHost(Intersect):
    def __init__(self, intersect_params):
        self.get_intersect_ids_flag = intersect_params.is_get_intersect_ids
        self.transfer_variable = RsaIntersectTransferVariable()

        self.e = None
        self.d = None
        self.n = None

    @staticmethod
    def hash(value):
        return hashlib.sha256(bytes(str(value), encoding='utf-8')).hexdigest()

    def run(self, data_instances):
        LOGGER.info("Start ras intersection")

        encrypt_operator = RsaEncrypt()
        encrypt_operator.generate_key(rsa_bit=1028)
        self.e, self.d, self.n = encrypt_operator.get_key_pair()
        LOGGER.info("Generate rsa keys.")
        public_key = {"e": self.e, "n": self.n}
        remote(public_key,
               name=self.transfer_variable.rsa_pubkey.name,
               tag=self.transfer_variable.generate_transferid(self.transfer_variable.rsa_pubkey),
               role=consts.GUEST,
               idx=0)
        LOGGER.info("Remote public key to Guest.")

        # (host_id_process, 1)
        table_host_ids_process = data_instances.map(
            lambda k, v: (
                RsaIntersectionHost.hash(gmpy_math.powmod(int(RsaIntersectionHost.hash(k), 16), self.d, self.n)), 1)
        )
        remote(table_host_ids_process,
               name=self.transfer_variable.intersect_host_ids_process.name,
               tag=self.transfer_variable.generate_transferid(self.transfer_variable.intersect_host_ids_process),
               role=consts.GUEST,
               idx=0)
        LOGGER.info("Remote host_ids_process to Guest.")

        # Recv guest ids
        guest_ids = get(name=self.transfer_variable.intersect_guest_ids.name,
                        tag=self.transfer_variable.generate_transferid(self.transfer_variable.intersect_guest_ids),
                        idx=0)
        LOGGER.info("Get guest_ids from guest")

        # Process guest ids and return to guest
        guest_ids_process = guest_ids.map(lambda k, v: (k, gmpy_math.powmod(int(k), self.d, self.n)))
        remote(guest_ids_process,
               name=self.transfer_variable.intersect_guest_ids_process.name,
               tag=self.transfer_variable.generate_transferid(self.transfer_variable.intersect_guest_ids_process),
               role=consts.GUEST,
               idx=0)
        LOGGER.info("Remote guest_ids_process to Guest.")

        # recv intersect ids
        intersect_ids = None
        if self.get_intersect_ids_flag:
            intersect_ids = get(name=self.transfer_variable.intersect_ids.name,
                                tag=self.transfer_variable.generate_transferid(self.transfer_variable.intersect_ids),
                                idx=0)
            LOGGER.info("Get intersect ids from Guest")
        return intersect_ids


class RawIntersectionHost(Intersect):
    def __init__(self, intersect_params):
        self.get_intersect_id_flag = intersect_params.is_get_intersect_ids
        self.transfer_variable = RawIntersectTransferVariable()

    def run(self, data_instances):
        LOGGER.info("Start raw intersection")
        data_sid = data_instances.mapValues(lambda v: 1)

        remote(data_sid,
               name=self.transfer_variable.intersect_host_ids.name,
               tag=self.transfer_variable.generate_transferid(self.transfer_variable.intersect_host_ids),
               role=consts.GUEST,
               idx=0)

        LOGGER.info("Remote data_sid to Guest")
        intersect_ids = None
        if self.get_intersect_id_flag:
            intersect_ids = get(name=self.transfer_variable.intersect_ids.name,
                                tag=self.transfer_variable.generate_transferid(self.transfer_variable.intersect_ids),
                                idx=0)
            LOGGER.info("Get intersect ids from Guest")
        else:
            LOGGER.info("Not Get intersect ids from Guest")
            
        return intersect_ids
>>>>>>> 4867dea4
<|MERGE_RESOLUTION|>--- conflicted
+++ resolved
@@ -1,4 +1,3 @@
-<<<<<<< HEAD
 #
 #  Copyright 2019 The FATE Authors. All Rights Reserved.
 #
@@ -119,126 +118,4 @@
         else:
             raise ValueError("Unknown intersect join role, please check the configure of host")
 
-        return intersect_ids
-=======
-#
-#  Copyright 2019 The FATE Authors. All Rights Reserved.
-#
-#  Licensed under the Apache License, Version 2.0 (the "License");
-#  you may not use this file except in compliance with the License.
-#  You may obtain a copy of the License at
-#
-#      http://www.apache.org/licenses/LICENSE-2.0
-#
-#  Unless required by applicable law or agreed to in writing, software
-#  distributed under the License is distributed on an "AS IS" BASIS,
-#  WITHOUT WARRANTIES OR CONDITIONS OF ANY KIND, either express or implied.
-#  See the License for the specific language governing permissions and
-#  limitations under the License.
-#
-
-import hashlib
-from arch.api.federation import remote, get
-from arch.api.utils import log_utils
-from federatedml.secureprotol import gmpy_math
-from federatedml.secureprotol.encrypt import RsaEncrypt
-from federatedml.statistic.intersect import Intersect
-from federatedml.util import consts
-from federatedml.util.transfer_variable import RawIntersectTransferVariable
-from federatedml.util.transfer_variable import RsaIntersectTransferVariable
-
-LOGGER = log_utils.getLogger()
-
-
-class RsaIntersectionHost(Intersect):
-    def __init__(self, intersect_params):
-        self.get_intersect_ids_flag = intersect_params.is_get_intersect_ids
-        self.transfer_variable = RsaIntersectTransferVariable()
-
-        self.e = None
-        self.d = None
-        self.n = None
-
-    @staticmethod
-    def hash(value):
-        return hashlib.sha256(bytes(str(value), encoding='utf-8')).hexdigest()
-
-    def run(self, data_instances):
-        LOGGER.info("Start ras intersection")
-
-        encrypt_operator = RsaEncrypt()
-        encrypt_operator.generate_key(rsa_bit=1028)
-        self.e, self.d, self.n = encrypt_operator.get_key_pair()
-        LOGGER.info("Generate rsa keys.")
-        public_key = {"e": self.e, "n": self.n}
-        remote(public_key,
-               name=self.transfer_variable.rsa_pubkey.name,
-               tag=self.transfer_variable.generate_transferid(self.transfer_variable.rsa_pubkey),
-               role=consts.GUEST,
-               idx=0)
-        LOGGER.info("Remote public key to Guest.")
-
-        # (host_id_process, 1)
-        table_host_ids_process = data_instances.map(
-            lambda k, v: (
-                RsaIntersectionHost.hash(gmpy_math.powmod(int(RsaIntersectionHost.hash(k), 16), self.d, self.n)), 1)
-        )
-        remote(table_host_ids_process,
-               name=self.transfer_variable.intersect_host_ids_process.name,
-               tag=self.transfer_variable.generate_transferid(self.transfer_variable.intersect_host_ids_process),
-               role=consts.GUEST,
-               idx=0)
-        LOGGER.info("Remote host_ids_process to Guest.")
-
-        # Recv guest ids
-        guest_ids = get(name=self.transfer_variable.intersect_guest_ids.name,
-                        tag=self.transfer_variable.generate_transferid(self.transfer_variable.intersect_guest_ids),
-                        idx=0)
-        LOGGER.info("Get guest_ids from guest")
-
-        # Process guest ids and return to guest
-        guest_ids_process = guest_ids.map(lambda k, v: (k, gmpy_math.powmod(int(k), self.d, self.n)))
-        remote(guest_ids_process,
-               name=self.transfer_variable.intersect_guest_ids_process.name,
-               tag=self.transfer_variable.generate_transferid(self.transfer_variable.intersect_guest_ids_process),
-               role=consts.GUEST,
-               idx=0)
-        LOGGER.info("Remote guest_ids_process to Guest.")
-
-        # recv intersect ids
-        intersect_ids = None
-        if self.get_intersect_ids_flag:
-            intersect_ids = get(name=self.transfer_variable.intersect_ids.name,
-                                tag=self.transfer_variable.generate_transferid(self.transfer_variable.intersect_ids),
-                                idx=0)
-            LOGGER.info("Get intersect ids from Guest")
-        return intersect_ids
-
-
-class RawIntersectionHost(Intersect):
-    def __init__(self, intersect_params):
-        self.get_intersect_id_flag = intersect_params.is_get_intersect_ids
-        self.transfer_variable = RawIntersectTransferVariable()
-
-    def run(self, data_instances):
-        LOGGER.info("Start raw intersection")
-        data_sid = data_instances.mapValues(lambda v: 1)
-
-        remote(data_sid,
-               name=self.transfer_variable.intersect_host_ids.name,
-               tag=self.transfer_variable.generate_transferid(self.transfer_variable.intersect_host_ids),
-               role=consts.GUEST,
-               idx=0)
-
-        LOGGER.info("Remote data_sid to Guest")
-        intersect_ids = None
-        if self.get_intersect_id_flag:
-            intersect_ids = get(name=self.transfer_variable.intersect_ids.name,
-                                tag=self.transfer_variable.generate_transferid(self.transfer_variable.intersect_ids),
-                                idx=0)
-            LOGGER.info("Get intersect ids from Guest")
-        else:
-            LOGGER.info("Not Get intersect ids from Guest")
-            
-        return intersect_ids
->>>>>>> 4867dea4
+        return intersect_ids