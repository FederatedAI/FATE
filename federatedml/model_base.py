#!/usr/bin/env python
# -*- coding: utf-8 -*-
#
#  Copyright 2019 The FATE Authors. All Rights Reserved.
#
#  Licensed under the Apache License, Version 2.0 (the "License");
#  you may not use this file except in compliance with the License.
#  You may obtain a copy of the License at
#
#      http://www.apache.org/licenses/LICENSE-2.0
#
#  Unless required by applicable law or agreed to in writing, software
#  distributed under the License is distributed on an "AS IS" BASIS,
#  WITHOUT WARRANTIES OR CONDITIONS OF ANY KIND, either express or implied.
#  See the License for the specific language governing permissions and
#  limitations under the License.
#

import copy

from arch.api.utils import log_utils
from federatedml.param.evaluation_param import EvaluateParam
<<<<<<< HEAD
from federatedml.util import abnormal_detection
from federatedml.statistic.data_overview import header_alignment, check_legal_schema
=======
from federatedml.statistic.data_overview import header_alignment
from federatedml.util import abnormal_detection
>>>>>>> 7af0c5f1
from federatedml.util.component_properties import ComponentProperties
from federatedml.util.param_extract import ParamExtract

LOGGER = log_utils.getLogger()


class ModelBase(object):
    def __init__(self):
        self.model_output = None
        self.mode = None
        self.role = None
        self.data_output = None
        self.model_param = None
        self.transfer_variable = None
        self.flowid = ''
        self.taskid = ''
        self.need_one_vs_rest = False
        self.tracker = None
        self.cv_fold = 0
        self.validation_freqs = None
        self.component_properties = ComponentProperties()
        self._summary = dict()

    def _init_runtime_parameters(self, component_parameters):
        param_extractor = ParamExtract()
        param = param_extractor.parse_param_from_config(self.model_param, component_parameters)
        param.check()
        self.role = self.component_properties.parse_component_param(component_parameters, param).role
        self._init_model(param)
        return param

    @property
    def need_cv(self):
        return self.component_properties.need_cv

    @property
    def need_run(self):
        return self.component_properties.need_run

    @need_run.setter
    def need_run(self, value: bool):
        self.component_properties.need_run = value

    def _init_model(self, model):
        pass

    def load_model(self, model_dict):
        pass

    def _parse_need_run(self, model_dict, model_meta_name):
        meta_obj = list(model_dict.get('model').values())[0].get(model_meta_name)
        need_run = meta_obj.need_run
        # self.need_run = need_run
        self.component_properties.need_run = need_run

    def run(self, component_parameters=None, args=None):
        self._init_runtime_parameters(component_parameters)
        self.component_properties.parse_dsl_args(args)

        running_funcs = self.component_properties.extract_running_rules(args, self)
        LOGGER.debug(f"running_funcs: {running_funcs.todo_func_list}")
        saved_result = []
        for func, params, save_result, use_previews in running_funcs:
            # for func, params in zip(todo_func_list, todo_func_params):
            if use_previews:
                if params:
                    real_param = [saved_result, params]
                else:
                    real_param = saved_result
                LOGGER.debug("func: {}".format(func))
                this_data_output = func(*real_param)
                saved_result = []
            else:
                this_data_output = func(*params)

            if save_result:
                saved_result.append(this_data_output)

        if len(saved_result) == 1:
            self.data_output = saved_result[0]
            # LOGGER.debug("One data: {}".format(self.data_output.first()[1].features))
        LOGGER.debug("saved_result is : {}, data_output: {}".format(saved_result, self.data_output))
        self.check_consistency()
        # self.save_summary()

    def get_metrics_param(self):
        return EvaluateParam(eval_type="binary",
                             pos_label=1)

    def check_consistency(self):
        if not type(self.data_output) in ["DTable", "RDDTable"]:
            return
        if self.component_properties.input_data_count + self.component_properties.input_eval_data_count != \
                self.data_output.count():
            raise ValueError("Input data count does not match with output data count")

    def predict(self, data_inst):
        pass

    def fit(self, *args):
        pass

    def transform(self, data_inst):
        pass

    def cross_validation(self, data_inst):
        pass

    def stepwise(self, data_inst):
        pass

    def one_vs_rest_fit(self, train_data=None):
        pass

    def one_vs_rest_predict(self, train_data):
        pass

    def init_validation_strategy(self, train_data=None, validate_data=None):
        pass

    def save_data(self):
        return self.data_output

    def export_model(self):
        return self.model_output

    def set_flowid(self, flowid):
        # self.flowid = '.'.join([self.taskid, str(flowid)])
        self.flowid = flowid
        self.set_transfer_variable()

    def set_transfer_variable(self):
        if self.transfer_variable is not None:
            LOGGER.debug("set flowid to transfer_variable, flowid: {}".format(self.flowid))
            self.transfer_variable.set_flowid(self.flowid)

    def set_taskid(self, taskid):
        """ taskid: jobid + component_name, reserved variable """
        self.taskid = taskid

    def get_metric_name(self, name_prefix):
        if not self.need_cv:
            return name_prefix

        return '_'.join(map(str, [name_prefix, self.flowid]))

    def set_tracker(self, tracker):
        self.tracker = tracker

    def set_predict_data_schema(self, predict_datas, schemas):
        if predict_datas is None:
            return predict_datas
        if isinstance(predict_datas, list):
            predict_data = predict_datas[0]
            schema = schemas[0]
        else:
            predict_data = predict_datas
            schema = schemas
        if predict_data is not None:
            predict_data.schema = {"header": ["label", "predict_result", "predict_score", "predict_detail", "type"],
                                   "sid_name": schema.get('sid_name')}
        return predict_data

    def predict_score_to_output(self, data_instances, predict_score, classes=None, threshold=0.5):
        """
        Get predict result output
        Parameters
        ----------
        data_instances: table, data used for prediction
        predict_score: table, probability scores
        classes: list or None, all classes/label names
        threshold: float, predict threshold, used for binary label

        Returns
        -------
        Table, predict result
        """

        # regression
        if classes is None:
            predict_result = data_instances.join(predict_score, lambda d, pred: [d.label, pred, pred, {"label": pred}])
        # binary
        elif isinstance(classes, list) and len(classes) == 2:
            class_neg, class_pos = classes[0], classes[1]
            pred_label = predict_score.mapValues(lambda x: class_pos if x > threshold else class_neg)
            predict_result = data_instances.mapValues(lambda x: x.label)
            predict_result = predict_result.join(predict_score, lambda x, y: (x, y))
            class_neg_name, class_pos_name = str(class_neg), str(class_pos)
            predict_result = predict_result.join(pred_label, lambda x, y: [x[0], y, x[1],
                                                                           {class_neg_name: (1 - x[1]),
                                                                            class_pos_name: x[1]}])

        # multi-label: input = array of predicted score of all labels
        elif isinstance(classes, list) and len(classes) > 2:
            # pred_label = predict_score.mapValues(lambda x: classes[x.index(max(x))])
            classes = [str(val) for val in classes]
            predict_result = data_instances.mapValues(lambda x: x.label)
            predict_result = predict_result.join(predict_score, lambda x, y: [x, int(classes[y.argmax()]),
                                                                              y.max(), dict(zip(classes, list(y)))])
        else:
            raise ValueError(f"Model's classes type is {type(classes)}, classes must be None or list.")

        return predict_result

    def callback_meta(self, metric_name, metric_namespace, metric_meta):
        if self.need_cv:
            metric_name = '.'.join([metric_name, str(self.cv_fold)])
            flow_id_list = self.flowid.split('.')
            LOGGER.debug("Need cv, change callback_meta, flow_id_list: {}".format(flow_id_list))
            if len(flow_id_list) > 1:
                curve_name = '.'.join(flow_id_list[1:])
                metric_meta.update_metas({'curve_name': curve_name})
        else:
            metric_meta.update_metas({'curve_name': metric_name})

        self.tracker.set_metric_meta(metric_name=metric_name,
                                     metric_namespace=metric_namespace,
                                     metric_meta=metric_meta)

    def callback_metric(self, metric_name, metric_namespace, metric_data):
        if self.need_cv:
            metric_name = '.'.join([metric_name, str(self.cv_fold)])

        self.tracker.log_metric_data(metric_name=metric_name,
                                     metric_namespace=metric_namespace,
                                     metrics=metric_data)

    def save_summary(self):
        self.tracker.save_component_summary(summary_data=self.summary())

    def set_cv_fold(self, cv_fold):
        self.cv_fold = cv_fold

    def summary(self):
        return copy.deepcopy(self._summary)

    def set_summary(self, new_summary):
        """
        Model summary setter
        Parameters
        ----------
        new_summary: dict, summary to replace the original one

        Returns
        -------

        """
        
        if not isinstance(new_summary, dict):
            raise ValueError(f"summary should be of dict type, received {type(new_summary)} instead.")
        self._summary = copy.deepcopy(new_summary)

    def add_summary(self, new_key, new_value):
        """
        Add key:value pair to model summary
        Parameters
        ----------
        new_key: str
        new_value: object

        Returns
        -------

        """

        original_value = self._summary.get(new_key, None)
        if original_value is not None:
            LOGGER.warning(f"{new_key} already exists in model summary."
                           f"Corresponding value {original_value} will be replaced by {new_value}")
        self._summary[new_key] = new_value
        LOGGER.debug(f"{new_key}: {new_value} added to summary.")

    def merge_summary(self, new_content, suffix=None, suffix_sep='_'):
        """
        Merge new content into model summary
        Parameters
        ----------
        new_content: dict, content to be merged into summary
        suffix: str or None, suffix used to create new key if any key in new_content already exixts in model summary
        suffix_sep: string, default '_', suffix separator used to create new key

        Returns
        -------

        """

        if not isinstance(new_content, dict):
            raise ValueError(f"To merge new content into model summary, "
                             f"value must be of dict type, received {type(new_content)} instead.")
        new_summary = self.summary()
        keyset = new_summary.keys() | new_content.keys()
        for key in keyset:
            if key in new_summary and key in new_content:
                if suffix is not None:
                    new_key = f"{key}{suffix_sep}{suffix}"
                else:
                    new_key = key
                new_value = new_content.get(key)
                new_summary[new_key] = new_value
            elif key in new_content:
                new_summary[key] = new_content.get(key)
            else:
                pass
        self.set_summary(new_summary)

    @staticmethod
    def extract_data(data: dict):
        LOGGER.debug("In extract_data, data input: {}".format(data))
        if len(data) == 0:
            return data
        if len(data) == 1:
            return list(data.values())[0]
        return data

    @staticmethod
    def check_schema_content(schema):
        """
        check for repeated header & illegal/non-printable chars except for space
        allow non-ascii chars
        :param schema: dict
        :return:
        """
        abnormal_detection.check_legal_schema(schema)

    @staticmethod
    def align_data_header(data_instances, pre_header):
        """
        align features of given data, raise error if value in given schema not found
        :param data_instances: data table
        :param pre_header: list, header of model
        :return: dtable, aligned data
        """
        result_data = header_alignment(data_instances=data_instances, pre_header=pre_header)
        return result_data

    @staticmethod
    def pass_data(data):
        if isinstance(data, dict) and len(data) >= 1:
            data = list(data.values())[0]
        return data

    def obtain_data(self, data_list):
        if isinstance(data_list, list):
            return data_list[0]
        return data_list<|MERGE_RESOLUTION|>--- conflicted
+++ resolved
@@ -20,13 +20,8 @@
 
 from arch.api.utils import log_utils
 from federatedml.param.evaluation_param import EvaluateParam
-<<<<<<< HEAD
-from federatedml.util import abnormal_detection
-from federatedml.statistic.data_overview import header_alignment, check_legal_schema
-=======
 from federatedml.statistic.data_overview import header_alignment
 from federatedml.util import abnormal_detection
->>>>>>> 7af0c5f1
 from federatedml.util.component_properties import ComponentProperties
 from federatedml.util.param_extract import ParamExtract
 
@@ -274,7 +269,7 @@
         -------
 
         """
-        
+
         if not isinstance(new_summary, dict):
             raise ValueError(f"summary should be of dict type, received {type(new_summary)} instead.")
         self._summary = copy.deepcopy(new_summary)
