--- conflicted
+++ resolved
@@ -14,10 +14,6 @@
 #  limitations under the License.
 #
 
-<<<<<<< HEAD
-
-=======
->>>>>>> dcb38899
 from pipeline.backend.pipeline import PipeLine
 from pipeline.component import DataTransform
 from pipeline.component import Evaluation
