--- conflicted
+++ resolved
@@ -58,10 +58,7 @@
     psi_0 = PSI("psi_0", input_data=reader_0.outputs["output_data"])
     lr_0 = SSHELR("lr_0",
                   epochs=2,
-<<<<<<< HEAD
-=======
                   learning_rate=0.15,
->>>>>>> 1abd106e
                   batch_size=300,
                   init_param={"fit_intercept": True, "method": "random_uniform"},
                   train_data=psi_0.outputs["output_data"],
