#
#  Copyright 2019 The FATE Authors. All Rights Reserved.
#
#  Licensed under the Apache License, Version 2.0 (the "License");
#  you may not use this file except in compliance with the License.
#  You may obtain a copy of the License at
#
#      http://www.apache.org/licenses/LICENSE-2.0
#
#  Unless required by applicable law or agreed to in writing, software
#  distributed under the License is distributed on an "AS IS" BASIS,
#  WITHOUT WARRANTIES OR CONDITIONS OF ANY KIND, either express or implied.
#  See the License for the specific language governing permissions and
#  limitations under the License.

import argparse

from fate_client.pipeline import FateFlowPipeline
from fate_client.pipeline.components.fate import Evaluation, Reader
from fate_client.pipeline.components.fate import SSHELR, PSI, DataSplit
from fate_client.pipeline.utils import test_utils


def main(config="../config.yaml", namespace=""):
    if isinstance(config, str):
        config = test_utils.load_job_config(config)
    parties = config.parties
    guest = parties.guest[0]
    host = parties.host[0]

    pipeline = FateFlowPipeline().set_parties(guest=guest, host=host)
    if config.task_cores:
        pipeline.conf.set("task_cores", config.task_cores)
    if config.timeout:
        pipeline.conf.set("timeout", config.timeout)

    reader_0 = Reader("reader_0")
    reader_0.guest.task_parameters(
        namespace=f"experiment{namespace}",
        name="breast_hetero_guest"
    )
    reader_0.hosts[0].task_parameters(
        namespace=f"experiment{namespace}",
        name="breast_hetero_host"
    )
    psi_0 = PSI("psi_0", input_data=reader_0.outputs["output_data"])
    data_split_0 = DataSplit("data_split_0",
                             train_size=0.8,
                             validate_size=0.2,
                             input_data=psi_0.outputs["output_data"])
    lr_0 = SSHELR("lr_0",
                  epochs=2,
<<<<<<< HEAD
=======
                  learning_rate=0.15,
>>>>>>> 1abd106e
                  batch_size=300,
                  reveal_every_epoch=False,
                  early_stop="diff",
                  reveal_loss_freq=1,
                  init_param={"fit_intercept": True, "method": "random_uniform"},
                  train_data=data_split_0.outputs["train_output_data"],
                  validate_data=data_split_0.outputs["validate_output_data"],
                  )

    evaluation_0 = Evaluation("evaluation_0",
                              runtime_parties=dict(guest=guest),
                              default_eval_setting="binary",
                              input_data=lr_0.outputs["train_output_data"])

    pipeline.add_tasks([reader_0, psi_0, data_split_0, lr_0, evaluation_0])

    pipeline.compile()
    # print(pipeline.get_dag())
    pipeline.fit()


if __name__ == "__main__":
    parser = argparse.ArgumentParser("PIPELINE DEMO")
    parser.add_argument("--config", type=str, default="../config.yaml",
                        help="config file")
    parser.add_argument("--namespace", type=str, default="",
                        help="namespace for data stored in FATE")
    args = parser.parse_args()
    main(config=args.config, namespace=args.namespace)<|MERGE_RESOLUTION|>--- conflicted
+++ resolved
@@ -50,10 +50,7 @@
                              input_data=psi_0.outputs["output_data"])
     lr_0 = SSHELR("lr_0",
                   epochs=2,
-<<<<<<< HEAD
-=======
                   learning_rate=0.15,
->>>>>>> 1abd106e
                   batch_size=300,
                   reveal_every_epoch=False,
                   early_stop="diff",
