--- conflicted
+++ resolved
@@ -41,6 +41,7 @@
     host_train_data = [{"name": "dvisits_hetero_host", "namespace": f"experiment{namespace}"},
                        {"name": "dvisits_hetero_host", "namespace": f"experiment{namespace}"}]
 
+
     pipeline = PipeLine().set_initiator(role='guest', party_id=guest).set_roles(guest=guest, host=host, arbiter=arbiter)
 
     reader_0 = Reader(name="reader_0")
@@ -75,20 +76,11 @@
                                                      "metrics": [
                                                          "mean_absolute_error",
                                                          "root_mean_squared_error"
-<<<<<<< HEAD
-                                     ],
-                                         "use_first_metric_only": False,
-                                         "save_freq": 1
-                                     },
-                                     init_param={"init_method": "zeros"},
-                                     encrypted_mode_calculator_param={"mode": "fast"})
-=======
                                                      ],
                                                      "use_first_metric_only": False,
                                                      "save_freq": 1
                                                      },
                                      init_param={"init_method": "zeros"})
->>>>>>> 0b99f303
 
     pipeline.add_component(reader_0)
     pipeline.add_component(reader_1)
