import argparse
import json
import os
import random
import time

from flow_sdk.client import FlowClient
from fate_flow import set_env
from fate_arch.common.conf_utils import get_base_config

home_dir = os.path.split(os.path.realpath(__file__))[0]

# Hetero-lr task
hetero_lr_config_file = home_dir + "/config/test_hetero_lr_train_job_conf.json"
hetero_lr_dsl_file = home_dir + "/config/test_hetero_lr_train_job_dsl.json"

# hetero-sbt task
hetero_sbt_config_file = home_dir + "/config/test_secureboost_train_binary_conf.json"
hetero_sbt_dsl_file = home_dir + "/config/test_secureboost_train_dsl.json"

publish_conf_file = home_dir + "/config/publish_load_model.json"
bind_conf_file = home_dir + "/config/bind_model_service.json"

predict_task_file = home_dir + "/config/test_predict_conf.json"

guest_import_data_file = home_dir + "/config/data/breast_b.csv"
# fate_flow_path = home_dir + "/../../python/fate_flow/fate_flow_client.py"
fate_flow_home = home_dir + "/../../python/fate_flow"

evaluation_component_name = 'evaluation_0'
# GUEST = 'guest'
# HOST = 'host'
# ARBITER = 'arbiter'

SDK_VERSION = "v1"
FATE_FLOW_SERVICE_NAME = "fateflow"
HOST = get_base_config(FATE_FLOW_SERVICE_NAME, {}).get("host", "127.0.0.1")
HTTP_PORT = get_base_config(FATE_FLOW_SERVICE_NAME, {}).get("http_port")

START = 'start'
SUCCESS = 'success'
RUNNING = 'running'
WAITING = 'waiting'
FAIL = 'failed'
STUCK = 'stuck'
# READY = 'ready'
MAX_INTERSECT_TIME = 3600
MAX_TRAIN_TIME = 7200
WAIT_UPLOAD_TIME = 1000
OTHER_TASK_TIME = 7200
# RETRY_JOB_STATUS_TIME = 5
STATUS_CHECKER_TIME = 10
flow_client = FlowClient(HOST, HTTP_PORT, SDK_VERSION)


def get_timeid():
    return str(int(time.time())) + "_" + str(random.randint(1000, 9999))


def gen_unique_path(prefix):
    return home_dir + "/test/" + prefix + ".config_" + get_timeid()


def time_print(msg):
    print(f"[{time.strftime('%Y-%m-%d %X')}] {msg}\n")


def get_config_file(file_name):
    with open(file_name, 'r', encoding='utf-8') as f:
        json_info = json.load(f)
    return json_info


class TaskManager(object):
    @staticmethod
    def start_block_task(cmd, max_waiting_time=OTHER_TASK_TIME):
        start_time = time.time()
        print(f"Starting block task, cmd is {cmd}")
        while True:
            # print("exec cmd: {}".format(cmd))
            stdout = flow_client.component.metric_all(job_id=cmd.get("job_id"), role="guest",
                                                      party_id=cmd.get("party_id"),
                                                      component_name=cmd.get("component_name"))

            if not stdout:
                waited_time = time.time() - start_time
                if waited_time >= max_waiting_time:
                    # raise ValueError(
                    #     "[obtain_component_output] task:{} failed stdout:{}".format(task_type, stdout))
                    return None
                print("job cmd: component metric_all, waited time: {}".format(waited_time))
                time.sleep(STATUS_CHECKER_TIME)
            else:
                break
        try:
            json.dumps(stdout)
        except json.decoder.JSONDecodeError:
            raise RuntimeError("start task error, return value: {}".format(stdout))

        return stdout

    @staticmethod
    def start_block_func(run_func, params, exit_func, max_waiting_time=OTHER_TASK_TIME):
        start_time = time.time()
        while True:
            result = run_func(*params)
            if exit_func(result):
                return result
            end_time = time.time()
            if end_time - start_time >= max_waiting_time:
                return None
            time.sleep(STATUS_CHECKER_TIME)

    @staticmethod
    def task_status(stdout, msg):
        status = stdout.get("retcode", None)
        if status is None:
            raise RuntimeError("start task error, return value: {}".format(stdout))
        elif status == 0:
            return status
        else:
            raise ValueError("{}, status:{}, stdout:{}".format(msg, status, stdout))

    def get_table_info(self, name, namespace):
        time_print('Start task: {}'.format("table_info"))
        stdout = flow_client.table.info(namespace=str(namespace), table_name=str(name))
        self.task_status(stdout, "query data info task exec fail")

        return stdout


class TrainTask(TaskManager):
<<<<<<< HEAD
    def __init__(self, data_type, guest_id, host_id, arbiter_id):
=======
    def __init__(self, data_type, guest_id, host_id, arbiter_id, work_mode):
>>>>>>> 776e1ac1
        self.method = 'all'
        self.guest_id = guest_id
        self.host_id = host_id
        self.arbiter_id = arbiter_id
<<<<<<< HEAD
=======
        self.work_mode = work_mode
>>>>>>> 776e1ac1
        self._data_type = data_type
        self.model_id = None
        self.model_version = None
        self.dsl_file = None
        self.train_component_name = None
        self._parse_argv()

    def _parse_argv(self):

        if self._data_type == 'fast':
            self.task_data_count = 569
            self.task_intersect_count = 569
            self.auc_base = 0.98
            self.guest_table_name = "breast_hetero_guest"
            self.guest_namespace = "experiment"
            self.host_name = "breast_hetero_host"
            self.host_namespace = "experiment"
        elif self._data_type == "normal":
            self.task_data_count = 30000
            self.task_intersect_count = 30000
            self.auc_base = 0.69
            self.guest_table_name = "default_credit_hetero_guest"
            self.guest_namespace = "experiment"
            self.host_name = "default_credit_hetero_host"
            self.host_namespace = "experiment"
        else:
            raise ValueError("Unknown data type:{}".format(self._data_type))

    def _make_runtime_conf(self, conf_type='train'):
        pass

    def _check_status(self, job_id):
        pass

    # def _deploy_model(self):
    #     pass

    def run(self, start_serving=0):
        config_dir_path = self._make_runtime_conf()
        time_print('Start task: {}'.format("job submit"))
        stdout = flow_client.job.submit(config_data=get_config_file(config_dir_path),
                                        dsl_data=get_config_file(self.dsl_file))
        self.task_status(stdout, "Training task exec fail")
        print(json.dumps(stdout, indent=4))
        job_id = stdout.get("jobId")

        self.model_id = stdout['data']['model_info']['model_id']
        self.model_version = stdout['data']['model_info']['model_version']

        self._check_status(job_id)
        auc = self._get_auc(job_id)
        if auc < self.auc_base:
            time_print("[Warning]  The auc: {} is lower than expect value: {}".format(auc, self.auc_base))
        else:
            time_print("[Train] train auc:{}".format(auc))
        time.sleep(WAIT_UPLOAD_TIME / 100)
        self.start_predict_task()

        if start_serving:
            self._load_model()
            self._bind_model()

    def start_predict_task(self):
        self._deploy_model()
        config_dir_path = self._make_runtime_conf("predict")
        time_print('Start task: {}'.format("job submit"))
        stdout = flow_client.job.submit(config_data=get_config_file(config_dir_path))
        self.task_status(stdout, "Training task exec fail")
        job_id = stdout.get("jobId")
        self._check_status(job_id)
        time_print("[Predict Task] Predict success")

    @staticmethod
    def _parse_dsl_components():
        with open(hetero_lr_dsl_file, 'r', encoding='utf-8') as f:
            json_info = json.loads(f.read())
        components = list(json_info['components'].keys())
        return components

    @staticmethod
    def _check_cpn_status(job_id):
        time_print('Start task: {}'.format("job query"))
        stdout = flow_client.job.query(job_id=job_id)
        try:
            status = stdout["retcode"]
            if status != 0:
                return RUNNING
            # time_print("In _check_cpn_status, status: {}".format(status))
            check_data = stdout["data"]
            task_status = check_data[0]['f_status']

            time_print("Current task status: {}".format(task_status))
            return task_status
        except:
            return None

    def _deploy_model(self):
<<<<<<< HEAD
        time_print('Start task: {}'.format("model deploy"))
        stdout = flow_client.model.deploy(model_id=self.model_id, model_version=self.model_version, cpn_list=[
            "reader_0", "data_transform_0", "intersection_0", self.train_component_name])
        self.task_status(stdout, "Deploy task exec fail")
=======
        start_task_cmd = ['flow', "model", "deploy", "--model-id", self.model_id,
                          "--model-version", self.model_version, "--cpn-list",
                          f"reader_0, data_transform_0, intersection_0, {self.train_component_name}"]
        stdout = self.start_task(start_task_cmd)
        status = stdout["retcode"]
        if status != 0:
            raise ValueError(
                "Deploy task exec fail, status:{}, stdout:{}".format(status, stdout))
        else:
            self.predict_model_version = stdout["data"]["model_version"]
            self.predict_model_id = stdout["data"]["model_id"]
>>>>>>> 776e1ac1
        time_print(stdout)
        self.predict_model_version = stdout["data"]["model_version"]
        self.predict_model_id = stdout["data"]["model_id"]
        time_print("[Predict Task] Deploy success")

    @staticmethod
    def _check_exit(status):
        if status is None:
            return True

        if status in [RUNNING, START, WAITING]:
            return False
        return True

    def _get_auc(self, job_id):
        cmd = {'job_id': job_id, "party_id": str(self.guest_id), "component_name": evaluation_component_name}
        eval_res = self.start_block_task(cmd, max_waiting_time=OTHER_TASK_TIME)
        eval_results = eval_res['data']['train'][self.train_component_name]['data']
        time_print("Get auc eval res: {}".format(eval_results))
        auc = 0
        for metric_name, metric_value in eval_results:
            if metric_name == 'auc':
                auc = metric_value
        return auc

    def _bind_model(self):
        config_path = self.__config_bind_load(bind_conf_file)
        time_print('Start task: {}'.format("model bind"))
        stdout = flow_client.model.bind(config_data=get_config_file(config_path))
        self.task_status(stdout, "Bind model failed")
        time_print("Bind model Success")
        return True

    def __config_bind_load(self, template):
        with open(template, 'r', encoding='utf-8') as f:
            json_info = json.loads(f.read())
        json_info["service_id"] = self.model_id
        json_info["initiator"]["party_id"] = str(self.guest_id)
        json_info["role"]["guest"] = [str(self.guest_id)]
        json_info["role"]["host"] = [str(self.host_id)]
        json_info["role"]["arbiter"] = [str(self.arbiter_id)]
        json_info["job_parameters"]["model_id"] = self.predict_model_id
        json_info["job_parameters"]["model_version"] = self.predict_model_version

        if 'servings' in json_info:
            del json_info['servings']

        config = json.dumps(json_info, indent=4)
        config_path = gen_unique_path('bind_model')
        config_dir_path = os.path.dirname(config_path)
        os.makedirs(config_dir_path, exist_ok=True)
        with open(config_path, "w") as fout:
            fout.write(config + "\n")
        return config_path

    def _load_model(self):
        config_path = self.__config_bind_load(publish_conf_file)
        time_print('Start task: {}'.format("model load"))
        stdout = flow_client.model.load(config_data=get_config_file(config_path))
        status = self.task_status(stdout, "Load model failed")

        data = stdout["data"]
        try:
            guest_retcode = data["detail"]["guest"][str(self.guest_id)]["retcode"]
            host_retcode = data["detail"]["host"][str(self.host_id)]["retcode"]
        except KeyError:
            raise ValueError(
                "Load model failed, status:{}, stdout:{}".format(status, stdout))
        if guest_retcode != 0 or host_retcode != 0:
            raise ValueError(
                "Load model failed, status:{}, stdout:{}".format(status, stdout))
        time_print("Load model Success")

        return True


class TrainLRTask(TrainTask):
<<<<<<< HEAD
    def __init__(self, data_type, guest_id, host_id, arbiter_id):
        super().__init__(data_type, guest_id, host_id, arbiter_id)
=======
    def __init__(self, data_type, guest_id, host_id, arbiter_id, work_mode):
        super().__init__(data_type, guest_id, host_id, arbiter_id, work_mode)
>>>>>>> 776e1ac1
        self.dsl_file = hetero_lr_dsl_file
        self.train_component_name = 'hetero_lr_0'

    def _make_runtime_conf(self, conf_type='train'):
        if conf_type == 'train':
            input_template = hetero_lr_config_file
        else:
            input_template = predict_task_file
        with open(input_template, 'r', encoding='utf-8') as f:
            json_info = json.loads(f.read())

        json_info['role']['guest'] = [self.guest_id]
        json_info['role']['host'] = [self.host_id]
        json_info['role']['arbiter'] = [self.arbiter_id]

        json_info['initiator']['party_id'] = self.guest_id
<<<<<<< HEAD
=======
        json_info['job_parameters']["common"]['work_mode'] = self.work_mode
>>>>>>> 776e1ac1

        if self.model_id is not None:
            json_info["job_parameters"]["common"]["model_id"] = self.predict_model_id
            json_info["job_parameters"]["common"]["model_version"] = self.predict_model_version

        table_info = {"name": self.guest_table_name,
                      "namespace": self.guest_namespace}
        if conf_type == 'train':
            json_info["component_parameters"]["role"]["guest"]["0"]["reader_0"]["table"] = table_info
            json_info["component_parameters"]["role"]["guest"]["0"]["reader_1"]["table"] = table_info
        else:
            json_info["component_parameters"]["role"]["guest"]["0"]["reader_0"]["table"] = table_info

        table_info = {"name": self.host_name,
                      "namespace": self.host_namespace}
        if conf_type == 'train':
            json_info["component_parameters"]["role"]["host"]["0"]["reader_0"]["table"] = table_info
            json_info["component_parameters"]["role"]["host"]["0"]["reader_1"]["table"] = table_info
        else:
            json_info["component_parameters"]["role"]["host"]["0"]["reader_0"]["table"] = table_info

        config = json.dumps(json_info, indent=4)
        config_path = gen_unique_path('submit_job_guest')
        config_dir_path = os.path.dirname(config_path)
        os.makedirs(config_dir_path, exist_ok=True)
        with open(config_path, "w") as fout:
            fout.write(config + "\n")
        return config_path

    def _check_status(self, job_id):
        params = [job_id]
        job_status = self.start_block_func(self._check_cpn_status, params,
                                           exit_func=self._check_exit, max_waiting_time=MAX_TRAIN_TIME)
        if job_status == FAIL:
            exit(1)


class TrainSBTTask(TrainTask):
<<<<<<< HEAD
    def __init__(self, data_type, guest_id, host_id, arbiter_id):
        super().__init__(data_type, guest_id, host_id, arbiter_id)
=======
    def __init__(self, data_type, guest_id, host_id, arbiter_id, work_mode):
        super().__init__(data_type, guest_id, host_id, arbiter_id, work_mode)
>>>>>>> 776e1ac1
        self.dsl_file = hetero_sbt_dsl_file
        self.train_component_name = 'hetero_secure_boost_0'

    def _make_runtime_conf(self, conf_type='train'):
        if conf_type == 'train':
            input_template = hetero_sbt_config_file
        else:
            input_template = predict_task_file
        with open(input_template, 'r', encoding='utf-8') as f:
            json_info = json.loads(f.read())

        json_info['role']['guest'] = [self.guest_id]
        json_info['role']['host'] = [self.host_id]

        json_info['initiator']['party_id'] = self.guest_id
<<<<<<< HEAD
=======
        json_info['job_parameters']["common"]['work_mode'] = self.work_mode
>>>>>>> 776e1ac1

        if self.model_id is not None:
            json_info["job_parameters"]["common"]["model_id"] = self.predict_model_id
            json_info["job_parameters"]["common"]["model_version"] = self.predict_model_version

        table_info = {"name": self.guest_table_name,
                      "namespace": self.guest_namespace}
        if conf_type == 'train':
            json_info["component_parameters"]["role"]["guest"]["0"]["reader_0"]["table"] = table_info
            json_info["component_parameters"]["role"]["guest"]["0"]["reader_1"]["table"] = table_info
        else:
            json_info["component_parameters"]["role"]["guest"]["0"]["reader_0"]["table"] = table_info

        table_info = {"name": self.host_name,
                      "namespace": self.host_namespace}
        if conf_type == 'train':
            json_info["component_parameters"]["role"]["host"]["0"]["reader_0"]["table"] = table_info
            json_info["component_parameters"]["role"]["host"]["0"]["reader_1"]["table"] = table_info
        else:
            json_info["component_parameters"]["role"]["host"]["0"]["reader_0"]["table"] = table_info

        config = json.dumps(json_info, indent=4)
        config_path = gen_unique_path('submit_job_guest')
        config_dir_path = os.path.dirname(config_path)
        os.makedirs(config_dir_path, exist_ok=True)
        with open(config_path, "w") as fout:
            fout.write(config + "\n")
        return config_path

    def _check_status(self, job_id):
        params = [job_id]
        job_status = self.start_block_func(self._check_cpn_status, params,
                                           exit_func=self._check_exit, max_waiting_time=MAX_TRAIN_TIME)
        if job_status == FAIL:
            exit(1)


def main():
    arg_parser = argparse.ArgumentParser()

    arg_parser.add_argument("-f", "--file_type", type=str,
                            help="file_type, "
                                 "'fast' means breast data "
                                 "'normal' means default credit data",
                            choices=["fast", "normal"],
                            default="fast")

    arg_parser.add_argument("-gid", "--guest_id", type=int, help="guest party id", required=True)
    arg_parser.add_argument("-hid", "--host_id", type=int, help="host party id", required=True)
    arg_parser.add_argument("-aid", "--arbiter_id", type=int, help="arbiter party id", required=True)
<<<<<<< HEAD
=======

    arg_parser.add_argument("-ip", "--flow_server_ip", type=str, help="please input flow server'ip")
    arg_parser.add_argument("-port", "--flow_server_port", type=int, help="please input flow server port")
>>>>>>> 776e1ac1

    arg_parser.add_argument("--add_sbt", help="test sbt or not", type=int,
                            default=1, choices=[0, 1])

    arg_parser.add_argument("-s", "--serving", type=int, help="Test Serving process",
                            default=0, choices=[0, 1])

    args = arg_parser.parse_args()

    guest_id = args.guest_id
    host_id = args.host_id
    arbiter_id = args.arbiter_id
    file_type = args.file_type
    add_sbt = args.add_sbt
    start_serving = args.serving

<<<<<<< HEAD
    task = TrainLRTask(file_type, guest_id, host_id, arbiter_id)
    task.run(start_serving)

    if add_sbt:
        task = TrainSBTTask(file_type, guest_id, host_id, arbiter_id)
=======
    ip = args.flow_server_ip
    port = args.flow_server_port

    task = TrainLRTask(file_type, guest_id, host_id, arbiter_id, work_mode)
    task.run(start_serving)

    if add_sbt:
        task = TrainSBTTask(file_type, guest_id, host_id, arbiter_id, work_mode)
>>>>>>> 776e1ac1
        task.run()


if __name__ == "__main__":
    main()<|MERGE_RESOLUTION|>--- conflicted
+++ resolved
@@ -130,19 +130,11 @@
 
 
 class TrainTask(TaskManager):
-<<<<<<< HEAD
     def __init__(self, data_type, guest_id, host_id, arbiter_id):
-=======
-    def __init__(self, data_type, guest_id, host_id, arbiter_id, work_mode):
->>>>>>> 776e1ac1
         self.method = 'all'
         self.guest_id = guest_id
         self.host_id = host_id
         self.arbiter_id = arbiter_id
-<<<<<<< HEAD
-=======
-        self.work_mode = work_mode
->>>>>>> 776e1ac1
         self._data_type = data_type
         self.model_id = None
         self.model_version = None
@@ -240,24 +232,10 @@
             return None
 
     def _deploy_model(self):
-<<<<<<< HEAD
         time_print('Start task: {}'.format("model deploy"))
         stdout = flow_client.model.deploy(model_id=self.model_id, model_version=self.model_version, cpn_list=[
             "reader_0", "data_transform_0", "intersection_0", self.train_component_name])
         self.task_status(stdout, "Deploy task exec fail")
-=======
-        start_task_cmd = ['flow', "model", "deploy", "--model-id", self.model_id,
-                          "--model-version", self.model_version, "--cpn-list",
-                          f"reader_0, data_transform_0, intersection_0, {self.train_component_name}"]
-        stdout = self.start_task(start_task_cmd)
-        status = stdout["retcode"]
-        if status != 0:
-            raise ValueError(
-                "Deploy task exec fail, status:{}, stdout:{}".format(status, stdout))
-        else:
-            self.predict_model_version = stdout["data"]["model_version"]
-            self.predict_model_id = stdout["data"]["model_id"]
->>>>>>> 776e1ac1
         time_print(stdout)
         self.predict_model_version = stdout["data"]["model_version"]
         self.predict_model_id = stdout["data"]["model_id"]
@@ -335,13 +313,9 @@
 
 
 class TrainLRTask(TrainTask):
-<<<<<<< HEAD
     def __init__(self, data_type, guest_id, host_id, arbiter_id):
         super().__init__(data_type, guest_id, host_id, arbiter_id)
-=======
-    def __init__(self, data_type, guest_id, host_id, arbiter_id, work_mode):
-        super().__init__(data_type, guest_id, host_id, arbiter_id, work_mode)
->>>>>>> 776e1ac1
+
         self.dsl_file = hetero_lr_dsl_file
         self.train_component_name = 'hetero_lr_0'
 
@@ -358,10 +332,6 @@
         json_info['role']['arbiter'] = [self.arbiter_id]
 
         json_info['initiator']['party_id'] = self.guest_id
-<<<<<<< HEAD
-=======
-        json_info['job_parameters']["common"]['work_mode'] = self.work_mode
->>>>>>> 776e1ac1
 
         if self.model_id is not None:
             json_info["job_parameters"]["common"]["model_id"] = self.predict_model_id
@@ -400,13 +370,8 @@
 
 
 class TrainSBTTask(TrainTask):
-<<<<<<< HEAD
     def __init__(self, data_type, guest_id, host_id, arbiter_id):
         super().__init__(data_type, guest_id, host_id, arbiter_id)
-=======
-    def __init__(self, data_type, guest_id, host_id, arbiter_id, work_mode):
-        super().__init__(data_type, guest_id, host_id, arbiter_id, work_mode)
->>>>>>> 776e1ac1
         self.dsl_file = hetero_sbt_dsl_file
         self.train_component_name = 'hetero_secure_boost_0'
 
@@ -422,10 +387,6 @@
         json_info['role']['host'] = [self.host_id]
 
         json_info['initiator']['party_id'] = self.guest_id
-<<<<<<< HEAD
-=======
-        json_info['job_parameters']["common"]['work_mode'] = self.work_mode
->>>>>>> 776e1ac1
 
         if self.model_id is not None:
             json_info["job_parameters"]["common"]["model_id"] = self.predict_model_id
@@ -476,12 +437,6 @@
     arg_parser.add_argument("-gid", "--guest_id", type=int, help="guest party id", required=True)
     arg_parser.add_argument("-hid", "--host_id", type=int, help="host party id", required=True)
     arg_parser.add_argument("-aid", "--arbiter_id", type=int, help="arbiter party id", required=True)
-<<<<<<< HEAD
-=======
-
-    arg_parser.add_argument("-ip", "--flow_server_ip", type=str, help="please input flow server'ip")
-    arg_parser.add_argument("-port", "--flow_server_port", type=int, help="please input flow server port")
->>>>>>> 776e1ac1
 
     arg_parser.add_argument("--add_sbt", help="test sbt or not", type=int,
                             default=1, choices=[0, 1])
@@ -498,22 +453,11 @@
     add_sbt = args.add_sbt
     start_serving = args.serving
 
-<<<<<<< HEAD
     task = TrainLRTask(file_type, guest_id, host_id, arbiter_id)
     task.run(start_serving)
 
     if add_sbt:
         task = TrainSBTTask(file_type, guest_id, host_id, arbiter_id)
-=======
-    ip = args.flow_server_ip
-    port = args.flow_server_port
-
-    task = TrainLRTask(file_type, guest_id, host_id, arbiter_id, work_mode)
-    task.run(start_serving)
-
-    if add_sbt:
-        task = TrainSBTTask(file_type, guest_id, host_id, arbiter_id, work_mode)
->>>>>>> 776e1ac1
         task.run()
 
 
