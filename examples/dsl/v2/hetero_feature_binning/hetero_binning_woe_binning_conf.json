{
    "dsl_version": 2,
    "initiator": {
        "role": "guest",
        "party_id": 10000
    },
    "role": {
        "host": [
            9999
        ],
        "guest": [
            10000
        ]
    },
    "job_parameters": {
        "common": {
            "backend": 0,
            "work_mode": 0,
            "job_type": "train"
        }
    },
    "component_parameters": {
        "role": {
            "guest": {
                "0": {
                    "reader_0": {
                        "table": {
                            "name": "breast_hetero_guest",
                            "namespace": "experiment"
                        }
                    },
<<<<<<< HEAD
                    "dataio_0": {
                        "with_label": true,
                        "output_format": "dense"
=======
                    "hetero_feature_binning_0": {
                        "transform_param": {
                            "transform_type": null
                        }
>>>>>>> 50c6f796
                    }
                }
            },
            "host": {
                "0": {
                    "reader_0": {
                        "table": {
                            "name": "breast_hetero_host",
                            "namespace": "experiment"
                        }
                    },
                    "dataio_0": {
                        "with_label": false,
                        "output_format": "dense"
                    }
                }
            }
        },
        "common": {
            "hetero_feature_binning_0": {
                "method": "quantile",
                "compress_thres": 10000,
                "head_size": 10000,
                "error": 0.001,
                "adjustment_factor": 0.5,
                "bin_num": 10,
                "bin_indexes": -1,
                "bin_names": null,
                "category_indexes": null,
                "category_names": null,
                "transform_param": {
                    "transform_cols": [
                        0,
                        1,
                        2
                    ],
                    "transform_names": null,
                    "transform_type": "woe"
                },
                "local_only": false
            }
        }
    }
}<|MERGE_RESOLUTION|>--- conflicted
+++ resolved
@@ -5,11 +5,11 @@
         "party_id": 10000
     },
     "role": {
+        "guest": [
+            10000
+        ],
         "host": [
             9999
-        ],
-        "guest": [
-            10000
         ]
     },
     "job_parameters": {
@@ -21,38 +21,36 @@
     },
     "component_parameters": {
         "role": {
-            "guest": {
-                "0": {
-                    "reader_0": {
-                        "table": {
-                            "name": "breast_hetero_guest",
-                            "namespace": "experiment"
-                        }
-                    },
-<<<<<<< HEAD
-                    "dataio_0": {
-                        "with_label": true,
-                        "output_format": "dense"
-=======
-                    "hetero_feature_binning_0": {
-                        "transform_param": {
-                            "transform_type": null
-                        }
->>>>>>> 50c6f796
-                    }
-                }
-            },
             "host": {
                 "0": {
+                    "dataio_0": {
+                        "with_label": false,
+                        "output_format": "dense"
+                    },
                     "reader_0": {
                         "table": {
                             "name": "breast_hetero_host",
                             "namespace": "experiment"
                         }
                     },
+                    "hetero_feature_binning_0": {
+                        "transform_param": {
+                            "transform_type": null
+                        }
+                    }
+                }
+            },
+            "guest": {
+                "0": {
                     "dataio_0": {
-                        "with_label": false,
+                        "with_label": true,
                         "output_format": "dense"
+                    },
+                    "reader_0": {
+                        "table": {
+                            "name": "breast_hetero_guest",
+                            "namespace": "experiment"
+                        }
                     }
                 }
             }
