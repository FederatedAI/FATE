{
    "dsl_version": 2,
    "initiator": {
        "role": "guest",
        "party_id": 10000
    },
    "role": {
        "host": [
            9999
        ],
        "guest": [
            10000
        ]
    },
<<<<<<< HEAD
=======
    "job_parameters": {
        "common": {
            "job_type": "train"
        }
    },
>>>>>>> e74ee2d2
    "component_parameters": {
        "role": {
            "host": {
                "0": {
                    "reader_0": {
                        "table": {
                            "name": "breast_hetero_host",
                            "namespace": "experiment"
                        }
                    },
                    "dataio_0": {
                        "with_label": false,
                        "output_format": "sparse"
                    }
                }
            },
            "guest": {
                "0": {
                    "reader_0": {
                        "table": {
                            "name": "breast_hetero_guest",
                            "namespace": "experiment"
                        }
                    },
                    "dataio_0": {
                        "with_label": true,
                        "output_format": "dense"
                    }
                }
            }
        },
        "common": {
            "hetero_feature_binning_0": {
                "method": "optimal",
                "compress_thres": 10000,
                "head_size": 10000,
                "error": 0.001,
                "adjustment_factor": 0.5,
                "bin_num": 10,
                "bin_indexes": -1,
                "bin_names": null,
                "category_indexes": null,
                "category_names": null,
                "transform_param": {
                    "transform_cols": -1,
                    "transform_names": null,
                    "transform_type": "bin_num"
                },
                "local_only": false,
                "optimal_binning_param": {
                    "metric_method": "iv",
                    "min_bin_pct": 0.05,
                    "max_bin_pct": 0.8,
                    "init_bucket_method": "bucket",
                    "init_bin_nums": 100,
                    "mixture": true
                }
            }
        }
    }
}<|MERGE_RESOLUTION|>--- conflicted
+++ resolved
@@ -12,14 +12,11 @@
             10000
         ]
     },
-<<<<<<< HEAD
-=======
     "job_parameters": {
         "common": {
             "job_type": "train"
         }
     },
->>>>>>> e74ee2d2
     "component_parameters": {
         "role": {
             "host": {
