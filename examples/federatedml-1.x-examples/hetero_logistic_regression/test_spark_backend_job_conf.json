--- conflicted
+++ resolved
@@ -1,47 +1,4 @@
 {
-<<<<<<< HEAD
-  "initiator": {
-    "role": "guest",
-    "party_id": 10000
-  },
-  "job_parameters": {
-    "work_mode": 0,
-    "backend": 1,
-    "spark_submit_config": {
-        "driver-memory": "1g",
-        "num-executors": 10,
-        "executor-memory": "1g",
-        "executor-cores": 1
-    }
-  },
-  "role": {
-    "guest": [
-      10000
-    ],
-    "host": [
-      10000
-    ],
-    "arbiter": [
-      10000
-    ]
-  },
-  "role_parameters": {
-    "guest": {
-      "args": {
-        "data": {
-          "train_data": [
-            {
-              "name": "hetero_breast_b",
-              "namespace": "hetero_breast_guest"
-            }
-          ],
-          "validate_data": [
-            {
-              "name": "hetero_breast_b",
-              "namespace": "hetero_breast_guest"
-            }
-          ]
-=======
     "initiator": {
         "role": "guest",
         "party_id": 10000
@@ -54,7 +11,6 @@
             "num-executors": 10,
             "executor-memory": "1g",
             "executor-cores": 1
->>>>>>> 7edc755f
         }
     },
     "role": {
@@ -114,13 +70,6 @@
                     1
                 ]
             }
-<<<<<<< HEAD
-          ],
-          "validate_data": [
-            {
-              "name": "hetero_breast_a",
-              "namespace": "hetero_breast_host"
-=======
         },
         "host": {
             "args": {
@@ -154,7 +103,6 @@
                 "need_run": [
                     false
                 ]
->>>>>>> 7edc755f
             }
         }
     },
