{
<<<<<<< HEAD
  "initiator": {
    "role": "guest",
    "party_id": 10000
  },
  "job_parameters": {
    "work_mode": 0
  },
  "role": {
    "guest": [
      10000
    ],
    "host": [
      10000
    ],
    "arbiter": [
      10000
    ]
  },
  "role_parameters": {
    "guest": {
      "args": {
        "data": {
          "train_data": [
            {
              "name": "hetero_breast_b",
              "namespace": "hetero_breast_guest"
            }
          ],
          "validate_data": [
            {
              "name": "hetero_breast_b",
              "namespace": "hetero_breast_guest"
            }
          ]
        }
      },
      "dataio_0": {
        "with_label": [
          true
        ],
        "label_name": [
          "y"
        ],
        "label_type": [
          "int"
        ],
        "output_format": [
          "dense"
        ],
        "missing_fill": [
          true
=======
    "initiator": {
        "role": "guest",
        "party_id": 10000
    },
    "job_parameters": {
        "work_mode": 0
    },
    "role": {
        "guest": [
            10000
>>>>>>> e1c05c0d
        ],
        "host": [
            10000
        ],
        "arbiter": [
            10000
        ]
    },
    "role_parameters": {
        "guest": {
            "args": {
                "data": {
                    "train_data": [
                        {
                            "name": "breast_hetero_guest",
                            "namespace": "experiment"
                        }
                    ],
                    "eval_data": [
                        {
                            "name": "breast_hetero_guest",
                            "namespace": "experiment"
                        }
                    ]
                }
            },
            "dataio_0": {
                "with_label": [
                    true
                ],
                "label_name": [
                    "y"
                ],
                "label_type": [
                    "int"
                ],
                "output_format": [
                    "dense"
                ],
                "missing_fill": [
                    true
                ],
                "outlier_replace": [
                    true
                ]
            },
            "evaluation_0": {
                "eval_type": [
                    "binary"
                ],
                "pos_label": [
                    1
                ]
            }
<<<<<<< HEAD
          ],
          "validate_data": [
            {
              "name": "hetero_breast_a",
              "namespace": "hetero_breast_host"
=======
        },
        "host": {
            "args": {
                "data": {
                    "train_data": [
                        {
                            "name": "breast_hetero_host",
                            "namespace": "experiment"
                        }
                    ],
                    "eval_data": [
                        {
                            "name": "breast_hetero_host",
                            "namespace": "experiment"
                        }
                    ]
                }
            },
            "dataio_0": {
                "with_label": [
                    false
                ],
                "output_format": [
                    "dense"
                ],
                "outlier_replace": [
                    true
                ]
            },
            "evaluation_0": {
                "need_run": [
                    false
                ]
>>>>>>> e1c05c0d
            }
        }
    },
    "algorithm_parameters": {
        "hetero_lr_0": {
            "penalty": "L2",
            "optimizer": "nesterov_momentum_sgd",
            "tol": 0.0001,
            "alpha": 0.01,
            "max_iter": 30,
            "early_stop": "weight_diff",
            "batch_size": -1,
            "learning_rate": 0.15,
            "validation_freqs": 3,
            "early_stopping_rounds": 3,
            "init_param": {
                "init_method": "random_uniform"
            },
            "cv_param": {
                "n_splits": 5,
                "shuffle": false,
                "random_seed": 103,
                "need_cv": false,
                "evaluate_param": {
                    "eval_type": "binary"
                }
            }
        },
        "intersect_0": {
            "intersect_method": "rsa",
            "sync_intersect_ids": true,
            "only_output_key": false
        }
    }
}<|MERGE_RESOLUTION|>--- conflicted
+++ resolved
@@ -1,57 +1,4 @@
 {
-<<<<<<< HEAD
-  "initiator": {
-    "role": "guest",
-    "party_id": 10000
-  },
-  "job_parameters": {
-    "work_mode": 0
-  },
-  "role": {
-    "guest": [
-      10000
-    ],
-    "host": [
-      10000
-    ],
-    "arbiter": [
-      10000
-    ]
-  },
-  "role_parameters": {
-    "guest": {
-      "args": {
-        "data": {
-          "train_data": [
-            {
-              "name": "hetero_breast_b",
-              "namespace": "hetero_breast_guest"
-            }
-          ],
-          "validate_data": [
-            {
-              "name": "hetero_breast_b",
-              "namespace": "hetero_breast_guest"
-            }
-          ]
-        }
-      },
-      "dataio_0": {
-        "with_label": [
-          true
-        ],
-        "label_name": [
-          "y"
-        ],
-        "label_type": [
-          "int"
-        ],
-        "output_format": [
-          "dense"
-        ],
-        "missing_fill": [
-          true
-=======
     "initiator": {
         "role": "guest",
         "party_id": 10000
@@ -62,7 +9,6 @@
     "role": {
         "guest": [
             10000
->>>>>>> e1c05c0d
         ],
         "host": [
             10000
@@ -117,13 +63,6 @@
                     1
                 ]
             }
-<<<<<<< HEAD
-          ],
-          "validate_data": [
-            {
-              "name": "hetero_breast_a",
-              "namespace": "hetero_breast_host"
-=======
         },
         "host": {
             "args": {
@@ -157,7 +96,6 @@
                 "need_run": [
                     false
                 ]
->>>>>>> e1c05c0d
             }
         }
     },
