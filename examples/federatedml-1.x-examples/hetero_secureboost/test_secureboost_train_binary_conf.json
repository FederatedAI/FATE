{
    "initiator": {
        "role": "guest",
        "party_id": 10000
    },
    "job_parameters": {
        "work_mode": 0
    },
    "role": {
        "guest": [
            10000
        ],
        "host": [
            10000
        ]
    },
    "role_parameters": {
        "guest": {
            "args": {
                "data": {
<<<<<<< HEAD
                    "train_data": [{"name": "breast_b", "namespace": "hetero"}],
                    "validate_data": [{"name": "breast_b", "namespace": "hetero"}]
=======
                    "train_data": [
                        {
                            "name": "breast_hetero_guest",
                            "namespace": "experiment"
                        }
                    ],
                    "eval_data": [
                        {
                            "name": "breast_hetero_guest",
                            "namespace": "experiment"
                        }
                    ]
>>>>>>> 7edc755f
                }
            },
            "dataio_0": {
                "with_label": [
                    true
                ],
                "label_name": [
                    "y"
                ],
                "label_type": [
                    "int"
                ],
                "output_format": [
                    "dense"
                ]
            }
        },
        "host": {
            "args": {
                "data": {
<<<<<<< HEAD
                    "train_data": [{"name": "breast_a", "namespace": "hetero"}],
                    "validate_data": [{"name": "breast_a", "namespace": "hetero"}]
=======
                    "train_data": [
                        {
                            "name": "breast_hetero_host",
                            "namespace": "experiment"
                        }
                    ],
                    "eval_data": [
                        {
                            "name": "breast_hetero_host",
                            "namespace": "experiment"
                        }
                    ]
>>>>>>> 7edc755f
                }
            },
            "dataio_0": {
                "with_label": [
                    false
                ],
                "output_format": [
                    "dense"
                ]
            }
        }
    },
    "algorithm_parameters": {
        "secureboost_0": {
            "task_type": "classification",
            "learning_rate": 0.1,
            "num_trees": 5,
            "subsample_feature_rate": 1,
            "n_iter_no_change": false,
            "tol": 0.0001,
            "bin_num": 50,
            "objective_param": {
                "objective": "cross_entropy"
            },
            "encrypt_param": {
                "method": "paillier"
            },
            "predict_param": {
                "with_proba": true,
                "threshold": 0.5
            },
            "cv_param": {
                "n_splits": 5,
                "shuffle": false,
                "random_seed": 103,
                "need_cv": false,
                "evaluate_param": {
                    "eval_type": "binary"
                }
            },
            "validation_freqs": 1
        },
        "evaluation_0": {
            "eval_type": "binary"
        }
    }
}<|MERGE_RESOLUTION|>--- conflicted
+++ resolved
@@ -18,10 +18,6 @@
         "guest": {
             "args": {
                 "data": {
-<<<<<<< HEAD
-                    "train_data": [{"name": "breast_b", "namespace": "hetero"}],
-                    "validate_data": [{"name": "breast_b", "namespace": "hetero"}]
-=======
                     "train_data": [
                         {
                             "name": "breast_hetero_guest",
@@ -34,7 +30,6 @@
                             "namespace": "experiment"
                         }
                     ]
->>>>>>> 7edc755f
                 }
             },
             "dataio_0": {
@@ -55,10 +50,6 @@
         "host": {
             "args": {
                 "data": {
-<<<<<<< HEAD
-                    "train_data": [{"name": "breast_a", "namespace": "hetero"}],
-                    "validate_data": [{"name": "breast_a", "namespace": "hetero"}]
-=======
                     "train_data": [
                         {
                             "name": "breast_hetero_host",
@@ -71,7 +62,6 @@
                             "namespace": "experiment"
                         }
                     ]
->>>>>>> 7edc755f
                 }
             },
             "dataio_0": {
